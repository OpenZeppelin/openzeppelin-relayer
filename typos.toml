[default.extend-identifiers]
HashiCorp = "HashiCorp"
NOOPs = "NOOPs"
<<<<<<< HEAD
StandardTrasactionInfo = "StandardTrasactionInfo"
=======

[default.extend-words]
# Technical term for "no operation" transactions
NOOP = "NOOP"
noop = "noop"

[default]
# Ignore short and long SHA commit hashes (7-40 hex characters)
extend-ignore-identifiers-re = [
    "[a-f0-9]{7,40}",
]
>>>>>>> 784e89fa
<|MERGE_RESOLUTION|>--- conflicted
+++ resolved
@@ -1,9 +1,7 @@
 [default.extend-identifiers]
 HashiCorp = "HashiCorp"
 NOOPs = "NOOPs"
-<<<<<<< HEAD
 StandardTrasactionInfo = "StandardTrasactionInfo"
-=======
 
 [default.extend-words]
 # Technical term for "no operation" transactions
@@ -12,7 +10,4 @@
 
 [default]
 # Ignore short and long SHA commit hashes (7-40 hex characters)
-extend-ignore-identifiers-re = [
-    "[a-f0-9]{7,40}",
-]
->>>>>>> 784e89fa
+extend-ignore-identifiers-re = ["[a-f0-9]{7,40}"]