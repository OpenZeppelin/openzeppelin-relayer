[package]
name = "openzeppelin-relayer"
version = "0.1.0"
edition = "2021"
rust-version = "1.84"         #MSRV

[profile.release]
opt-level = 0
overflow-checks = false
panic = "unwind"

[profile.test]
debug = true
opt-level = 0
overflow-checks = true
panic = "unwind"

[dependencies]
actix-web = "4"
log = "0.4"
simplelog = "0.12"
prometheus = "0.13"
lazy_static = "1.5"
dotenvy = "0.15"
thiserror = "2"
async-trait = "0.1"
actix-rt = "2.0.0"
alloy = { version = "0.9", features = ["full"] }
serde_json = "1"
strum = { version = "0.26", default-features = false, features = ["derive"] }
strum_macros = "0.26"
serde = { version = "1.0", features = ["derive", "alloc"] }
num_enum = { version = "0.7", default-features = false }
once_cell = "1.17"
regex = "1"
futures = "0.3"
uuid = { version = "1.11", features = ["v4"] }
chrono = "0.4"
eyre = "0.6"
color-eyre = "0.6"
apalis = { version = "0.6.4", features = ["limit", "retry", "catch-panic", "timeout"] }
apalis-redis = { version = "0.6.4" }
tokio = { version = "1.43", features = ["sync", "io-util"] }
redis = { version = "0.28" }
rand = "0.9"
parking_lot = "0.12"
tower = "0.5"
oz-keystore = { version = "0.1.1"}
hex = { version = "0.4"}
bytes = { version = "1.9" }
reqwest = { version = "0.12", features = ["json"] }
base64 = { version =  "0.22" }
hmac = { version = "0.12" }
sha2 = { version = "0.10" }
dashmap = { version = "6.1" }
actix-governor = "0.8"
governor = "0.8.0"
solana-sdk = { version = "2.2" }
solana-client = { version = "2.2" }
spl-token = { version = "7" }
mpl-token-metadata = { version = "5.1" }
sysinfo = "0.33"
bincode = { version = "1.3" }
bs58 = "0.5"
spl-associated-token-account = "6.0.0"
itertools = "0.14.0"
validator = { version = "0.20", features = ["derive"] }
vaultrs = { version = "0.7.4" }
<<<<<<< HEAD
utoipa = { version = "5.3", features = ["actix_extras"] }
utoipa-swagger-ui = { version = "9", features = ["actix-web", "debug-embed"] }
utoipa-actix-web = "0.1"
=======
secrets = { version = "1.2"}
libsodium-sys = "0.2.7"
zeroize = "1.8"
subtle = "2.6"
>>>>>>> 6c258b62

[dev-dependencies]
cargo-llvm-cov = "0.6"
mockall = { version = "0.13" }
mockito = "1.6.1"
proptest = "1.6.0"
rand = "0.9.0"
tempfile = "3.2"
serial_test = "3.2"
clap = { version = "4.4", features = ["derive"] }
wiremock = "0.6"

[[bin]]
name = "openzeppelin-relayer"
path = "src/main.rs"
doc = true
doctest = true

[[example]]
name = "test_tx"
path = "helpers/test_tx.rs"

[[example]]
name = "create_key"
path = "helpers/create_key.rs"

[[example]]
name = "generate_openapi"
path = "helpers/generate_openapi.rs"

[lib]
path = "src/lib.rs"<|MERGE_RESOLUTION|>--- conflicted
+++ resolved
@@ -66,16 +66,12 @@
 itertools = "0.14.0"
 validator = { version = "0.20", features = ["derive"] }
 vaultrs = { version = "0.7.4" }
-<<<<<<< HEAD
 utoipa = { version = "5.3", features = ["actix_extras"] }
 utoipa-swagger-ui = { version = "9", features = ["actix-web", "debug-embed"] }
-utoipa-actix-web = "0.1"
-=======
 secrets = { version = "1.2"}
 libsodium-sys = "0.2.7"
 zeroize = "1.8"
 subtle = "2.6"
->>>>>>> 6c258b62
 
 [dev-dependencies]
 cargo-llvm-cov = "0.6"
