--- conflicted
+++ resolved
@@ -99,15 +99,12 @@
 path = "helpers/create_key.rs"
 
 [[example]]
-<<<<<<< HEAD
 name = "generate_uuid"
 path = "helpers/generate_uuid.rs"
 
-
-=======
+[[example]]
 name = "generate_openapi"
 path = "helpers/generate_openapi.rs"
->>>>>>> 1b4b681a
 
 [lib]
 path = "src/lib.rs"