--- conflicted
+++ resolved
@@ -2,12 +2,7 @@
 name = "openzeppelin-relayer"
 version = "1.1.0"
 edition = "2021"
-<<<<<<< HEAD
-rust-version = "1.88"                #MSRV
-default-run = "openzeppelin-relayer"
-=======
 rust-version = "1.88"         #MSRV
->>>>>>> 8fec2ef7
 
 [profile.release]
 opt-level = 0
