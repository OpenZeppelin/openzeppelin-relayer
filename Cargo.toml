[package]
name = "openzeppelin-relayer"
version = "0.1.0"
edition = "2021"

[dependencies]
actix-web = "4"
log = "0.4"
simple_logger = "5.0.0"
dotenvy = "0.15"
thiserror = "2"
async-trait = "0.1"
actix-rt = "2.0.0"
alloy = { version = "0.9", features = ["full"] }
serde_json = "1"
strum = { version = "0.26", default-features = false, features = ["derive"] }
strum_macros = "0.26"
serde = { version = "1.0", features = ["derive", "alloc"] }
num_enum = { version = "0.7", default-features = false }
once_cell = "1.17"
regex = "1"
futures = "0.3"
uuid = { version = "1.11", features = ["v4"] }
chrono = "0.4"
eyre = "0.6"
color-eyre = "0.6"
apalis = { version = "0.6.4", features = ["limit", "retry", "catch-panic", "timeout"] }
apalis-redis = { version = "0.6.4" }
tokio = { version = "1.43", features = ["sync", "io-util"] }
redis = { version = "0.28" }
rand = "0.9"
parking_lot = "0.12"
tower = "0.5"
oz-keystore = { version = "0.1"}
hex = { version = "0.4"}
bytes = { version = "1.9" }
reqwest = { version = "0.12", features = ["json"] }
base64 = { version =  "0.22" }
hmac = { version = "0.12" }
sha2 = { version = "0.10" }
<<<<<<< HEAD
dashmap = { version = "6.1" }
=======
actix-governor = "0.8"
governor = "0.8.0"
>>>>>>> 424a97c0
<|MERGE_RESOLUTION|>--- conflicted
+++ resolved
@@ -38,9 +38,6 @@
 base64 = { version =  "0.22" }
 hmac = { version = "0.12" }
 sha2 = { version = "0.10" }
-<<<<<<< HEAD
 dashmap = { version = "6.1" }
-=======
 actix-governor = "0.8"
-governor = "0.8.0"
->>>>>>> 424a97c0
+governor = "0.8.0"