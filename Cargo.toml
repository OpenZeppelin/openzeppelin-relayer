--- conflicted
+++ resolved
@@ -30,11 +30,7 @@
 redis = { version = "0.28" }
 rand = "0.8"
 parking_lot = "0.12"
-<<<<<<< HEAD
 tower = "0.5"
 oz-keystore = { version = "0.1"}
 hex = { version = "0.4"}
-bytes = { version = "1.9" }
-=======
-tower = "0.5"
->>>>>>> 3ebbac25
+bytes = { version = "1.9" }