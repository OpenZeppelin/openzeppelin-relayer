[package]
name = "openzeppelin-relayer"
version = "0.1.0"
edition = "2021"
rust-version = "1.84"         #MSRV

[profile.release]
opt-level = 0
overflow-checks = false
panic = "unwind"

[profile.test]
debug = true
opt-level = 0
overflow-checks = true
panic = "unwind"

[dependencies]
actix-web = "4"
log = "0.4"
simplelog = "0.12"
prometheus = "0.13"
lazy_static = "1.5"
dotenvy = "0.15"
thiserror = "2"
async-trait = "0.1"
actix-rt = "2.0.0"
alloy = { version = "0.9", features = ["full"] }
serde_json = "1"
strum = { version = "0.26", default-features = false, features = ["derive"] }
strum_macros = "0.26"
serde = { version = "1.0", features = ["derive", "alloc"] }
num_enum = { version = "0.7", default-features = false }
once_cell = "1.17"
regex = "1"
futures = "0.3"
uuid = { version = "1.11", features = ["v4"] }
chrono = "0.4"
eyre = "0.6"
color-eyre = "0.6"
apalis = { version = "0.6.4", features = ["limit", "retry", "catch-panic", "timeout"] }
apalis-redis = { version = "0.6.4" }
tokio = { version = "1.43", features = ["sync", "io-util"] }
redis = { version = "0.28" }
rand = "0.9"
parking_lot = "0.12"
tower = "0.5"
oz-keystore = { version = "0.1"}
hex = { version = "0.4"}
bytes = { version = "1.9" }
reqwest = { version = "0.12", features = ["json"] }
base64 = { version =  "0.22" }
hmac = { version = "0.12" }
sha2 = { version = "0.10" }
dashmap = { version = "6.1" }
actix-governor = "0.8"
governor = "0.8.0"
solana-sdk = { version = "2.2" }
solana-client = { version = "2.2" }
spl-token = { version = "7" }
mpl-token-metadata = { version = "5.1" }
sysinfo = "0.33"
bincode = { version = "1.3" }
bs58 = "0.5"

[dev-dependencies]
cargo-llvm-cov = "0.6"
mockall = { version = "0.13" }
mockito = "1.6.1"
proptest = "1.6.0"
rand = "0.9.0"
tempfile = "3.2"
serial_test = "3.2"


[[bin]]
<<<<<<< HEAD
name = "openzeppelin-relayer"
path = "src/main.rs"
doc = true
doctest = true

[[example]]
name = "test_tx"
path = "helpers/test_tx.rs"

[lib]
path = "src/lib.rs"
=======
path = "src/main.rs"
name = "openzeppelin-relayer"
>>>>>>> 1206d424
<|MERGE_RESOLUTION|>--- conflicted
+++ resolved
@@ -74,7 +74,6 @@
 
 
 [[bin]]
-<<<<<<< HEAD
 name = "openzeppelin-relayer"
 path = "src/main.rs"
 doc = true
@@ -85,8 +84,4 @@
 path = "helpers/test_tx.rs"
 
 [lib]
-path = "src/lib.rs"
-=======
-path = "src/main.rs"
-name = "openzeppelin-relayer"
->>>>>>> 1206d424
+path = "src/lib.rs"