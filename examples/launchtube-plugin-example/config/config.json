--- conflicted
+++ resolved
@@ -1,5 +1,4 @@
 {
-<<<<<<< HEAD
     "relayers": [],
     "notifications": [],
     "signers": [],
@@ -12,82 +11,4 @@
       }
     ]
   }
-  
-=======
-  "relayers": [
-    {
-      "id": "launchtube-fund",
-      "name": "LaunchTube Fund Account",
-      "network": "testnet",
-      "paused": false,
-      "network_type": "stellar",
-      "signer_id": "launchtube-fund-signer",
-      "policies": {
-        "concurrent_transactions": true
-      }
-    },
-    {
-      "id": "launchtube-seq-001",
-      "name": "LaunchTube Sequence 001",
-      "network": "testnet",
-      "paused": false,
-      "network_type": "stellar",
-      "signer_id": "launchtube-seq-001-signer"
-    },
-    {
-      "id": "launchtube-seq-002",
-      "name": "LaunchTube Sequence 002",
-      "network": "testnet",
-      "paused": false,
-      "network_type": "stellar",
-      "signer_id": "launchtube-seq-002-signer"
-    }
-  ],
-  "notifications": [],
-  "signers": [
-    {
-      "id": "launchtube-fund-signer",
-      "type": "local",
-      "config": {
-        "path": "config/keys/launchtube-fund.json",
-        "passphrase": {
-          "type": "env",
-          "value": "KEYSTORE_PASSPHRASE_FUND"
-        }
-      }
-    },
-    {
-      "id": "launchtube-seq-001-signer",
-      "type": "local",
-      "config": {
-        "path": "config/keys/launchtube-seq-001.json",
-        "passphrase": {
-          "type": "env",
-          "value": "KEYSTORE_PASSPHRASE_SEQ_001"
-        }
-      }
-    },
-    {
-      "id": "launchtube-seq-002-signer",
-      "type": "local",
-      "config": {
-        "path": "config/keys/launchtube-seq-002.json",
-        "passphrase": {
-          "type": "env",
-          "value": "KEYSTORE_PASSPHRASE_SEQ_002"
-        }
-      }
-    }
-  ],
-  "networks": "./config/networks",
-  "plugins": [
-    {
-      "id": "launchtube-plugin",
-      "path": "launchtube/index.ts",
-      "timeout": 30,
-      "emit_logs": true,
-      "emit_traces": true
-    }
-  ]
-}
->>>>>>> 971ab9b4
+  