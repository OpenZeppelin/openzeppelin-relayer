--- conflicted
+++ resolved
@@ -1,56 +1,6 @@
 {
-<<<<<<< HEAD
     "relayers": [],
-    "notifications": [
-      {
-        "id": "notification-example",
-        "type": "webhook",
-        "url": "https://webhook.site/2e58dee6-eeed-4a94-b743-d958d50cc4d7",
-        "signing_key": {
-=======
-  "relayers": [
-    {
-      "id": "launchtube-fund",
-      "name": "LaunchTube Fund Account",
-      "network": "testnet",
-      "paused": false,
-      "network_type": "stellar",
-      "signer_id": "launchtube-fund-signer",
-      "policies": {
-        "concurrent_transactions": true
-      }
-    },
-    {
-      "id": "launchtube-seq-001",
-      "name": "LaunchTube Sequence 001",
-      "network": "testnet",
-      "paused": false,
-      "network_type": "stellar",
-      "signer_id": "launchtube-seq-001-signer"
-    },
-    {
-      "id": "launchtube-seq-002",
-      "name": "LaunchTube Sequence 002",
-      "network": "testnet",
-      "paused": false,
-      "network_type": "stellar",
-      "signer_id": "launchtube-seq-002-signer"
-    }
-  ],
-  "notifications": [],
-  "signers": [
-    {
-      "id": "launchtube-fund-signer",
-      "type": "local",
-      "config": {
-        "path": "config/keys/launchtube-fund.json",
-        "passphrase": {
->>>>>>> 9fcf3b12
-          "type": "env",
-          "value": "WEBHOOK_SIGNING_KEY"
-        }
-      }
-    ],
+    "notifications": [],
     "signers": [],
     "networks": "./config/networks",
     "plugins": [
