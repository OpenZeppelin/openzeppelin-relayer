--- conflicted
+++ resolved
@@ -76,13 +76,9 @@
           - refactor
           - revert
           - style
-<<<<<<< HEAD
           - test
   - repo: https://github.com/thoughtworks/talisman
     rev: v1.37.0
     hooks:
       - id: talisman-push
-      - id: talisman-commit
-=======
-          - test
->>>>>>> feef3416
+      - id: talisman-commit