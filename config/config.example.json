{
  "relayers": [
    {
      "id": "test-mainnet",
      "name": "Test Mainnet",
      "network": "testnet",
      "paused": false,
      "notification_id": "notification-test",
      "signer_id": "local-signer",
<<<<<<< HEAD
      "network_type": "solana"
=======
      "network_type": "solana",
      "policies": {}
>>>>>>> 6319d64b
    },
    {
      "id": "test-sepolia",
      "name": "Test Sepolia",
      "network": "sepolia",
      "paused": false,
      "notification_id": "notification-test",
      "signer_id": "local-signer",
      "network_type": "evm"
    }
  ],
  "notifications": [
    {
      "id": "notification-test",
      "type": "webhook",
      "url": "https://webhook.site/f95cf78d-742d-4b21-88b7-d683e6fd147b",
      "signing_key": {
        "type": "env",
        "name": "WEBHOOK_SIGNING_KEY"
      }
    }
  ],
  "signers": [
    {
      "id": "local-signer",
      "type": "local",
      "path": "examples/basic-example/keys/local-signer.json",
      "passphrase": {
        "type": "plain",
        "value": "test"
      }
    }
  ],
  "networks": [
    {
      "id": "private-network",
      "name": "Mainnet"
    }
  ]
}<|MERGE_RESOLUTION|>--- conflicted
+++ resolved
@@ -7,12 +7,7 @@
       "paused": false,
       "notification_id": "notification-test",
       "signer_id": "local-signer",
-<<<<<<< HEAD
       "network_type": "solana"
-=======
-      "network_type": "solana",
-      "policies": {}
->>>>>>> 6319d64b
     },
     {
       "id": "test-sepolia",
