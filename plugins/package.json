{
  "name": "plugins",
  "version": "1.0.0",
  "description": "",
  "main": "index.js",
  "scripts": {
    "test": "echo \"Error: no test specified\" && exit 1"
  },
  "keywords": [],
  "author": "",
  "license": "",
  "dependencies": {
<<<<<<< HEAD
    "@types/node": "^24.0.3",
    "uuid": "^11.1.0",
    "ethers": "^6.14.3"
=======
    "@openzeppelin/relayer-sdk": "^0.2.0",
    "@types/node": "^24.0.3",
    "ethers": "^6.14.3",
    "uuid": "^11.1.0"
  },
  "devDependencies": {
    "husky": "^9.1.7"
>>>>>>> a8817b6c
  }
}<|MERGE_RESOLUTION|>--- conflicted
+++ resolved
@@ -10,11 +10,6 @@
   "author": "",
   "license": "",
   "dependencies": {
-<<<<<<< HEAD
-    "@types/node": "^24.0.3",
-    "uuid": "^11.1.0",
-    "ethers": "^6.14.3"
-=======
     "@openzeppelin/relayer-sdk": "^0.2.0",
     "@types/node": "^24.0.3",
     "ethers": "^6.14.3",
@@ -22,6 +17,5 @@
   },
   "devDependencies": {
     "husky": "^9.1.7"
->>>>>>> a8817b6c
   }
 }