
## Relayer Plugins

Relayer plugins are TypeScript functions that can be invoked through the relayer HTTP API.

Under the hood, the relayer will execute the plugin code in a separate process using `ts-node` and communicate with it through a Unix socket.

## Setup

### 1. Writing your plugin

```typescript
import { Speed } from "@openzeppelin/relayer-sdk";
import { PluginAPI, runPlugin } from "../lib/plugin";

type Params = {
    destinationAddress: string;
};

async function example(api: PluginAPI, params: Params): Promise<string> {
    console.info("Plugin started...");
    /**
     * Instances the relayer with the given id.
     */
    const relayer = api.useRelayer("sepolia-example");

    /**
     * Sends an arbitrary transaction through the relayer.
     */
    const result = await relayer.sendTransaction({
        to: params.destinationAddress,
        value: 1,
        data: "0x",
        gas_limit: 21000,
        speed: Speed.FAST,
    });

    /*
    * Waits for the transaction to be mined on chain.
    */
    await result.wait();

    return "done!";
}

/**
 * This is the entry point for the plugin
 */
runPlugin(example);
```


### 2. Adding extra dependencies

You can install any extra JS/TS dependencies in your plugins folder and access them upon execution.

```bash
pnpm add ethers
```

And then just import them in your plugin.

```typescript
import { ethers } from "ethers";
```

### 3. Adding to config file

- id: The id of the plugin. This is used to call a specific plugin through the HTTP API.
- path: The path to the plugin file - relative to the `/plugins` folder.
- timeout (optional): The timeout for the script execution *in seconds*. If not provided, the default timeout of 300 seconds (5 minutes) will be used.

```yaml
{
  "plugins": [
    {
<<<<<<< HEAD
      "id": "example",
      "path": "examples/example.ts"
=======
      "id": "my-plugin",
      "path": "my-plugin.ts",
      "timeout": 30
>>>>>>> 0a1c51e9
    }
  ]
}
```

## Usage

You can call your plugin through the HTTP API, passing your custom arguments as a JSON body.

```bash
curl -X POST "http://localhost:8080/api/v1/plugins/example/call" \
  -H "Authorization: Bearer YOUR_API_KEY" \
  -H "Content-Type: application/json" \
  -d '{
    "params": {
      "destinationAddress": "0xab5801a7d398351b8be11c439e05c5b3259aec9b"
    }
  }'
```

Then the response will include:

- `logs`: The logs from the plugin execution.
- `return_value`: The returned value of the plugin execution.
- `error`: An error message if the plugin execution failed.
- `traces`: A list of payloads that were sent between the plugin and the relayer. e.g. the `sendTransaction` payloads.

Example response:

```json
{
  "success": true,
  "data": {
    "success": true,
    "return_value": "\"done!\"",
    "message": "Plugin called successfully",
    "logs": [
      {
        "level": "info",
        "message": "Plugin started..."
      }
    ],
    "error": "",
    "traces": [
      {
        "method": "sendTransaction",
        "payload": {
          "data": "0x",
          "gas_limit": 21000,
          "speed": "fast",
          "to": "0xab5801a7d398351b8be11c439e05c5b3259aec9b",
          "value": 1
        },
        "relayerId": "sepolia-example",
        "requestId": "6c1f336f-3030-4f90-bd99-ada190a1235b"
      }
    ]
  },
  "error": null
}
```<|MERGE_RESOLUTION|>--- conflicted
+++ resolved
@@ -74,14 +74,9 @@
 {
   "plugins": [
     {
-<<<<<<< HEAD
       "id": "example",
-      "path": "examples/example.ts"
-=======
-      "id": "my-plugin",
-      "path": "my-plugin.ts",
+      "path": "examples/example.ts",
       "timeout": 30
->>>>>>> 0a1c51e9
     }
   ]
 }
