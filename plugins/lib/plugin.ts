/**
 * Plugins library.
 *
 * This library is used to create plugins for the relayer. Including a set of utilities to simplify
 * the interaction with the relayer.
 *
 * Most important components:
 * - `PluginAPI`: A class that provides a set of methods exposing the relayer API.
 * - `runPlugin`: A function that runs the plugin.
 *  - Handles the parameters passed to the plugin.
 *  - Creates a socket connection to the relayer server
 *  - Intercepts the logs, errors and return values.
 *
 * Example:
 * ```ts
 * import { runPlugin, PluginAPI } from "./lib/plugin";
 *
 * async function main(plugin: PluginAPI, args: {
 *  relayerId: string;
 *  method: string;
 *  params: any;
 * }) {
 *  const result = await plugin.useRelayer(args.relayerId).sendTransaction(args.params);
 *  return result;
 * }
 *
 * runPlugin(main);
 */

<<<<<<< HEAD
import net from 'node:net';
import { v4 as uuidv4 } from 'uuid';
import { LogInterceptor } from './logger';
import {
  NetworkTransactionRequest,
  TransactionResponse,
  TransactionStatus,
  ApiResponseRelayerStatus,
  ApiResponseRelayerResponse,
} from '@openzeppelin/relayer-sdk';
=======
import { NetworkTransactionRequest, TransactionResponse, TransactionStatus } from "@openzeppelin/relayer-sdk";

import { LogInterceptor } from "./logger";
import net from "node:net";
import { v4 as uuidv4 } from "uuid";

/**
 * Smart serialization for plugin return values
 * - Objects/Arrays: JSON.stringify (need serialization)
 * - Primitives: String conversion (clean, no extra quotes)
 * - null/undefined: String representation
 */
export function serializeResult(result: any): string {
  if (result === null) {
    return 'null';
  }
  
  if (result === undefined) {
    return 'undefined';
  }
  
  if (typeof result === 'object' || Array.isArray(result)) {
    return JSON.stringify(result); // Objects need JSON serialization
  }
  
  return String(result); // Primitives as clean strings
}
>>>>>>> 648a0f12

type TransactionWaitOptions = {
  interval?: number;
  timeout?: number;
};

/**
 * The result of a sendTransaction call.
 *
 * @property id - The transaction ID.
 * @property relayer_id - The relayer ID.
 * @property status - The transaction status. Can be `submitted`, `pending`, `sent`, `mined`, `cancelled`, `confirmed`, `failed` or `expired`.
 * @property confirmed_at - The date and time the transaction was confirmed.
 * @property created_at - The date and time the transaction was created.
 * @property from - The address of the sender.
 * @property gas_limit - The gas limit of the transaction.
 * @property gas_price - The gas price of the transaction.
 * @property hash - The hash of the transaction.
 * @property nonce - The nonce of the transaction.
 * @property sent_at - The date and time the transaction was sent.
 * @property status_reason - The reason for the transaction status.
 * @property to - The address of the recipient.
 * @property value - The value of the transaction.
 * @property wait - A method to wait for the transaction to be mined on chain.
 */
type SendTransactionResult = {
  id: string;
  relayer_id: string;
  status: string;
  confirmed_at: string | null;
  created_at: string;
  from: string;
  gas_limit: number;
  gas_price: string | null;
  hash: string | null;
  nonce: number | null;
  sent_at: string | null;
  status_reason: string | null;
  to: string;
  value: string;

  /**
   * Waits for the transaction to be mined on chain.
   * @param options - Allows to specify the polling interval and the timeout.
   *  - `interval` - The polling interval in milliseconds. Defaults to `5000`.
   *  - `timeout` - The timeout in milliseconds. Defaults to `60000`.
   * @returns The transaction response.
   */
  wait: (options?: TransactionWaitOptions) => Promise<TransactionResponse>;
};

type GetTransactionRequest = {
  transactionId: string;
};

/**
 * Sign transaction request for Stellar.
 */
export type SignTransactionRequest = {
  unsignedXdr: string;
};

/**
 * Sign transaction response for Stellar.
 */
export type SignTransactionResponse = {
  signedXdr: string;
  signature: any; // Stellar DecoratedSignature
};

/**
 * The relayer API.
 * We are defining this interface here and in SDK. When changes are made to the interface, we need to update both places.
 *
 * @property sendTransaction - Sends a transaction to the relayer.
 * @property getTransaction - Gets a transaction from the relayer.
 * @property getRelayerStatus - Gets the relayer status (Stellar).
 * @property signTransaction - Signs a transaction (Stellar).
 * @property getRelayer - Gets the relayer info including address.
 */
export type Relayer = {
  /**
   * Sends a transaction to the relayer.
   * @param payload - The transaction request payload.
   * @returns The transaction result.
   */
  sendTransaction: (payload: NetworkTransactionRequest) => Promise<SendTransactionResult>;

  /**
   * Fetches a transaction from the relayer.
   * @param payload - including the transaction id.
   * @returns The transaction response.
   */
  getTransaction: (payload: GetTransactionRequest) => Promise<TransactionResponse>;

  /**
   * Gets the relayer status (balance, nonce/sequence number, etc).
   * @returns The relayer status information.
   */
  getRelayerStatus: () => Promise<ApiResponseRelayerStatus>;
  /**
   * Gets the relayer info including address.
   * @returns The relayer information.
   */
  getRelayer: () => Promise<ApiResponseRelayerResponse>;

  /**
   * Signs a transaction with the relayer's key (Stellar specific).
   * @param payload - The unsigned transaction XDR.
   * @returns The signed transaction XDR and signature.
   */
  signTransaction: (payload: SignTransactionRequest) => Promise<SignTransactionResponse>;
};

/**
 * Public interface for plugin API - only exposes methods that plugins should use.
 * We are defining this interface here and in SDK. When changes are made to the interface, we need to update both places.
 */
export interface PluginAPI {
  /**
   * Creates a relayer API for the given relayer ID.
   * @param relayerId - The relayer ID.
   * @returns The relayer API.
   */
  useRelayer(relayerId: string): Relayer;

  /**
   * Waits for a transaction to be mined on chain.
   * @param transaction - The transaction result from sendTransaction
   * @param options - Polling interval and timeout options
   * @returns The transaction response once mined/confirmed
   */
  transactionWait(transaction: SendTransactionResult, options?: TransactionWaitOptions): Promise<TransactionResponse>;
}

type Plugin<T, R> = (plugin: PluginAPI, pluginParams: T) => Promise<R>;

// Global variable to capture legacy plugin function
let _legacyPluginFunction: Plugin<any, any> | null = null;

function getPluginParams<T>(): T {
  const pluginParams = process.argv[3];

  if (!pluginParams) {
    throw new Error('Plugin parameters are required but not provided');
  }

  try {
    const parsed = JSON.parse(pluginParams);
    return parsed as T;
  } catch (e) {
    throw new Error(`Failed to parse plugin parameters: ${e}`);
  }
}

/**
 * Legacy runPlugin function - captures the plugin function for later execution
 * This provides backward compatibility while the new handler pattern is adopted
 */
export async function runPlugin<T, R>(main: Plugin<T, R>): Promise<void> {
  // In the new architecture, we just capture the function for later execution
  // instead of running it immediately
  if (typeof main === 'function') {
    _legacyPluginFunction = main as Plugin<any, any>;
    return;
  }
  
  // If we reach here, it means this is being called in the old direct execution mode
  // (not through the executor), so we fall back to the original behavior
  const logInterceptor = new LogInterceptor();

  try {
    // checks if socket path is provided
    let socketPath = process.argv[2];
    if (!socketPath) {
      throw new Error('Socket path is required');
    }

    // creates plugin instance
    let plugin = new DefaultPluginAPI(socketPath);

    // Start intercepting logs
    logInterceptor.start();

    const pluginParams = getPluginParams<T>();

    // runs main function
<<<<<<< HEAD
    await main(plugin, pluginParams)
      .then((result) => {
        // adds return value to the stdout
        logInterceptor.addResult(JSON.stringify(result));
        plugin.close();
      })
      .catch((error) => {
        console.error(error);
        // closes socket signaling error
        plugin.closeErrored(error);
      })
      .finally(() => {
        plugin.close();
        process.exit(0);
      });
=======
    const result = await (main as (api: PluginAPI, params: T) => Promise<R>)(plugin, pluginParams);
    
    // adds return value to the stdout
    logInterceptor.addResult(serializeResult(result));
    plugin.close();
>>>>>>> 648a0f12

    // Stop intercepting logs
    logInterceptor.stop();
  } catch (error) {
    console.error(error);
    process.exit(1);
  }
}

/**
 * Helper function that loads and executes a user plugin script
 * @param userScriptPath - Path to the user's plugin script
 * @param api - Plugin API instance
 * @param params - Plugin parameters
 */
export async function loadAndExecutePlugin<T, R>(
  userScriptPath: string, 
  api: PluginAPI, 
  params: T
): Promise<R> {
  try {
      // IMPORTANT: Path normalization required because executor is in plugins/lib/
      // but user scripts are in plugins/ (and config paths are relative to plugins/)
      // 
      // Examples:
      // - Config: "examples/example.ts" → Rust: "plugins/examples/example.ts" → Executor: "../examples/example.ts"
      // - Config: "my-plugin.ts" → Rust: "plugins/my-plugin.ts" → Executor: "../my-plugin.ts"
      let normalizedPath = userScriptPath;
      
      // Check if it's an absolute path (starts with / on Unix-like systems or C:\ on Windows)
      const isAbsolute = userScriptPath.startsWith('/') || /^[A-Za-z]:\\/.test(userScriptPath);
      
      if (isAbsolute) {
          // For absolute paths, use as-is (e.g., temporary test files)
          normalizedPath = userScriptPath;
      } else if (userScriptPath.startsWith('plugins/')) {
          // Remove 'plugins/' prefix and add '../' to go back from lib/ to plugins/
          normalizedPath = '../' + userScriptPath.substring('plugins/'.length);
      } else {
          // If path doesn't start with 'plugins/', assume it's relative to plugins/
          normalizedPath = '../' + userScriptPath;
      }
      
      // Clear any previous legacy plugin function
      _legacyPluginFunction = null;
      
      // Load user's script module
      const userModule = require(normalizedPath);
      
      // Try modern pattern first: look for 'handler' named export
      const handler = userModule.handler;
      
      if (handler && typeof handler === 'function') {
          // Modern pattern: call the exported handler
          const result = await handler(api, params);
          return result;
      }
      
      // Try legacy pattern: check if runPlugin was called during module loading
      if (_legacyPluginFunction && typeof _legacyPluginFunction === 'function') {
          console.warn(`[DEPRECATED] Plugin at ${userScriptPath} uses the deprecated runPlugin pattern. Please migrate to the handler export pattern.`);
          // Legacy pattern: call the captured plugin function
          const result = await (_legacyPluginFunction as (api: PluginAPI, params: T) => Promise<R>)(api, params);
          return result;
      }
      
      // If neither modern nor legacy pattern is found, assume it's a direct execution script
      // This handles simple scripts that just execute immediately (like test scripts)
      // For direct execution scripts, we don't call any function - the script already executed
      // when it was required. We just return an empty result.
      return undefined as any;
      
  } catch (error) {
      throw new Error(`Failed to execute user plugin ${userScriptPath}: ${(error as Error).message}`);
  }
}



/**
 * The plugin API.
 *
 * @property useRelayer - Creates a relayer API for the given relayer ID.
 * @property sendTransaction - Sends a transaction to the relayer.
 * @property getTransaction - Gets a transaction by id.
 */
export class DefaultPluginAPI implements PluginAPI {
  socket: net.Socket;
  pending: Map<string, { resolve: (value: any) => void; reject: (reason: any) => void }>;
  private _connectionPromise: Promise<void> | null = null;
  private _connected: boolean = false;

  constructor(socketPath: string) {
    this.socket = net.createConnection(socketPath);
    this.pending = new Map();

    this._connectionPromise = new Promise((resolve, reject) => {
      this.socket.on('connect', () => {
        this._connected = true;
        resolve();
      });

      this.socket.on('error', (error) => {
        console.error('Socket ERROR:', error);
        reject(error);
      });
    });

    this.socket.on('data', (data) => {
      data
        .toString()
        .split('\n')
        .filter(Boolean)
        .forEach((msg: string) => {
          const parsed = JSON.parse(msg);
          const { requestId, result, error } = parsed;
          const resolver = this.pending.get(requestId);
          if (resolver) {
            error ? resolver.reject(error) : resolver.resolve(result);
            this.pending.delete(requestId);
          }
        });
    });
  }

  /**
   * Creates a relayer API for the given relayer ID.
   * @param relayerId - The relayer ID.
   * @returns The relayer API.
   */
  useRelayer(relayerId: string): Relayer {
    return {
      sendTransaction: async (payload: NetworkTransactionRequest) => {
        const result = await this._send<SendTransactionResult>(relayerId, 'sendTransaction', payload);
        // Add the wait method to the result
        return {
          ...result,
          wait: (options?: TransactionWaitOptions) => this.transactionWait(result, options),
        };
      },
      getTransaction: (payload: GetTransactionRequest) =>
        this._send<TransactionResponse>(relayerId, 'getTransaction', payload),
      getRelayerStatus: () => this._send<ApiResponseRelayerStatus>(relayerId, 'getRelayerStatus', {}),
      signTransaction: (payload: SignTransactionRequest) =>
        this._send<SignTransactionResponse>(relayerId, 'signTransaction', payload),
      getRelayer: () => this._send<ApiResponseRelayerResponse>(relayerId, 'getRelayer', {}),
    };
  }

  async transactionWait(
    transaction: SendTransactionResult,
    options?: TransactionWaitOptions
  ): Promise<TransactionResponse> {
    const waitOptions: TransactionWaitOptions = {
      interval: options?.interval || 5000,
      timeout: options?.timeout || 60000,
    };

    const relayer = this.useRelayer(transaction.relayer_id);
    let transactionResult: TransactionResponse = await relayer.getTransaction({ transactionId: transaction.id });

    // timeout to avoid infinite waiting
    const timeout = setTimeout(() => {
      throw new Error(`Transaction ${transaction.id} timed out after ${waitOptions.timeout}ms`);
    }, waitOptions.timeout);

    // poll for transaction status until mined/confirmed, failed, cancelled or expired.
    while (
      transactionResult.status !== TransactionStatus.MINED &&
      transactionResult.status !== TransactionStatus.CONFIRMED &&
      transactionResult.status !== TransactionStatus.CANCELED &&
      transactionResult.status !== TransactionStatus.EXPIRED &&
      transactionResult.status !== TransactionStatus.FAILED
    ) {
      transactionResult = await relayer.getTransaction({ transactionId: transaction.id });
      await new Promise((resolve) => setTimeout(resolve, waitOptions.interval));
    }

    clearTimeout(timeout);
    return transactionResult;
  }

  async _send<T>(relayerId: string, method: string, payload: any): Promise<T> {
    const requestId = uuidv4();
    const message = JSON.stringify({ requestId, relayerId, method, payload }) + '\n';

    if (!this._connected) {
      await this._connectionPromise;
    }

    const result = this.socket.write(message, (error) => {
      if (error) {
        console.error('Error sending message:', error);
      }
    });

    if (!result) {
      throw new Error(`Failed to send message to relayer: ${message}`);
    }

    return new Promise((resolve, reject) => {
      this.pending.set(requestId, { resolve, reject });
    });
  }

  close() {
    this.socket.end();
  }

  closeErrored(error: any) {
    this.socket.destroy(error);
  }
}

/**
 * Main entry point for plugin execution
 * 
 * This function handles the entire plugin lifecycle: loading, execution, and cleanup.
 * It receives validated parameters from the wrapper script and focuses purely on plugin execution logic.
 * 
 * @param socketPath - Unix socket path for communication with relayer
 * @param pluginParams - Parsed plugin parameters object
 * @param userScriptPath - Path to the user's plugin file to execute
 */
export async function runUserPlugin<T = any, R = any>(
  socketPath: string,
  pluginParams: T,
  userScriptPath: string
): Promise<R> {
  try {
    // Create plugin API instance
    const plugin = new DefaultPluginAPI(socketPath);
    
    // Use helper function to load and execute the plugin
    const result: R = await loadAndExecutePlugin<T, R>(userScriptPath, plugin, pluginParams);
    
    plugin.close();
    return result;
    
  } catch (error) {
    console.error(error);
    process.exit(1);
  }
}<|MERGE_RESOLUTION|>--- conflicted
+++ resolved
@@ -27,23 +27,11 @@
  * runPlugin(main);
  */
 
-<<<<<<< HEAD
+import { NetworkTransactionRequest, TransactionResponse, TransactionStatus } from '@openzeppelin/relayer-sdk';
+
+import { LogInterceptor } from './logger';
 import net from 'node:net';
 import { v4 as uuidv4 } from 'uuid';
-import { LogInterceptor } from './logger';
-import {
-  NetworkTransactionRequest,
-  TransactionResponse,
-  TransactionStatus,
-  ApiResponseRelayerStatus,
-  ApiResponseRelayerResponse,
-} from '@openzeppelin/relayer-sdk';
-=======
-import { NetworkTransactionRequest, TransactionResponse, TransactionStatus } from "@openzeppelin/relayer-sdk";
-
-import { LogInterceptor } from "./logger";
-import net from "node:net";
-import { v4 as uuidv4 } from "uuid";
 
 /**
  * Smart serialization for plugin return values
@@ -55,18 +43,17 @@
   if (result === null) {
     return 'null';
   }
-  
+
   if (result === undefined) {
     return 'undefined';
   }
-  
+
   if (typeof result === 'object' || Array.isArray(result)) {
     return JSON.stringify(result); // Objects need JSON serialization
   }
-  
+
   return String(result); // Primitives as clean strings
 }
->>>>>>> 648a0f12
 
 type TransactionWaitOptions = {
   interval?: number;
@@ -233,7 +220,7 @@
     _legacyPluginFunction = main as Plugin<any, any>;
     return;
   }
-  
+
   // If we reach here, it means this is being called in the old direct execution mode
   // (not through the executor), so we fall back to the original behavior
   const logInterceptor = new LogInterceptor();
@@ -254,29 +241,11 @@
     const pluginParams = getPluginParams<T>();
 
     // runs main function
-<<<<<<< HEAD
-    await main(plugin, pluginParams)
-      .then((result) => {
-        // adds return value to the stdout
-        logInterceptor.addResult(JSON.stringify(result));
-        plugin.close();
-      })
-      .catch((error) => {
-        console.error(error);
-        // closes socket signaling error
-        plugin.closeErrored(error);
-      })
-      .finally(() => {
-        plugin.close();
-        process.exit(0);
-      });
-=======
     const result = await (main as (api: PluginAPI, params: T) => Promise<R>)(plugin, pluginParams);
-    
+
     // adds return value to the stdout
     logInterceptor.addResult(serializeResult(result));
     plugin.close();
->>>>>>> 648a0f12
 
     // Stop intercepting logs
     logInterceptor.stop();
@@ -292,69 +261,64 @@
  * @param api - Plugin API instance
  * @param params - Plugin parameters
  */
-export async function loadAndExecutePlugin<T, R>(
-  userScriptPath: string, 
-  api: PluginAPI, 
-  params: T
-): Promise<R> {
+export async function loadAndExecutePlugin<T, R>(userScriptPath: string, api: PluginAPI, params: T): Promise<R> {
   try {
-      // IMPORTANT: Path normalization required because executor is in plugins/lib/
-      // but user scripts are in plugins/ (and config paths are relative to plugins/)
-      // 
-      // Examples:
-      // - Config: "examples/example.ts" → Rust: "plugins/examples/example.ts" → Executor: "../examples/example.ts"
-      // - Config: "my-plugin.ts" → Rust: "plugins/my-plugin.ts" → Executor: "../my-plugin.ts"
-      let normalizedPath = userScriptPath;
-      
-      // Check if it's an absolute path (starts with / on Unix-like systems or C:\ on Windows)
-      const isAbsolute = userScriptPath.startsWith('/') || /^[A-Za-z]:\\/.test(userScriptPath);
-      
-      if (isAbsolute) {
-          // For absolute paths, use as-is (e.g., temporary test files)
-          normalizedPath = userScriptPath;
-      } else if (userScriptPath.startsWith('plugins/')) {
-          // Remove 'plugins/' prefix and add '../' to go back from lib/ to plugins/
-          normalizedPath = '../' + userScriptPath.substring('plugins/'.length);
-      } else {
-          // If path doesn't start with 'plugins/', assume it's relative to plugins/
-          normalizedPath = '../' + userScriptPath;
-      }
-      
-      // Clear any previous legacy plugin function
-      _legacyPluginFunction = null;
-      
-      // Load user's script module
-      const userModule = require(normalizedPath);
-      
-      // Try modern pattern first: look for 'handler' named export
-      const handler = userModule.handler;
-      
-      if (handler && typeof handler === 'function') {
-          // Modern pattern: call the exported handler
-          const result = await handler(api, params);
-          return result;
-      }
-      
-      // Try legacy pattern: check if runPlugin was called during module loading
-      if (_legacyPluginFunction && typeof _legacyPluginFunction === 'function') {
-          console.warn(`[DEPRECATED] Plugin at ${userScriptPath} uses the deprecated runPlugin pattern. Please migrate to the handler export pattern.`);
-          // Legacy pattern: call the captured plugin function
-          const result = await (_legacyPluginFunction as (api: PluginAPI, params: T) => Promise<R>)(api, params);
-          return result;
-      }
-      
-      // If neither modern nor legacy pattern is found, assume it's a direct execution script
-      // This handles simple scripts that just execute immediately (like test scripts)
-      // For direct execution scripts, we don't call any function - the script already executed
-      // when it was required. We just return an empty result.
-      return undefined as any;
-      
+    // IMPORTANT: Path normalization required because executor is in plugins/lib/
+    // but user scripts are in plugins/ (and config paths are relative to plugins/)
+    //
+    // Examples:
+    // - Config: "examples/example.ts" → Rust: "plugins/examples/example.ts" → Executor: "../examples/example.ts"
+    // - Config: "my-plugin.ts" → Rust: "plugins/my-plugin.ts" → Executor: "../my-plugin.ts"
+    let normalizedPath = userScriptPath;
+
+    // Check if it's an absolute path (starts with / on Unix-like systems or C:\ on Windows)
+    const isAbsolute = userScriptPath.startsWith('/') || /^[A-Za-z]:\\/.test(userScriptPath);
+
+    if (isAbsolute) {
+      // For absolute paths, use as-is (e.g., temporary test files)
+      normalizedPath = userScriptPath;
+    } else if (userScriptPath.startsWith('plugins/')) {
+      // Remove 'plugins/' prefix and add '../' to go back from lib/ to plugins/
+      normalizedPath = '../' + userScriptPath.substring('plugins/'.length);
+    } else {
+      // If path doesn't start with 'plugins/', assume it's relative to plugins/
+      normalizedPath = '../' + userScriptPath;
+    }
+
+    // Clear any previous legacy plugin function
+    _legacyPluginFunction = null;
+
+    // Load user's script module
+    const userModule = require(normalizedPath);
+
+    // Try modern pattern first: look for 'handler' named export
+    const handler = userModule.handler;
+
+    if (handler && typeof handler === 'function') {
+      // Modern pattern: call the exported handler
+      const result = await handler(api, params);
+      return result;
+    }
+
+    // Try legacy pattern: check if runPlugin was called during module loading
+    if (_legacyPluginFunction && typeof _legacyPluginFunction === 'function') {
+      console.warn(
+        `[DEPRECATED] Plugin at ${userScriptPath} uses the deprecated runPlugin pattern. Please migrate to the handler export pattern.`
+      );
+      // Legacy pattern: call the captured plugin function
+      const result = await (_legacyPluginFunction as (api: PluginAPI, params: T) => Promise<R>)(api, params);
+      return result;
+    }
+
+    // If neither modern nor legacy pattern is found, assume it's a direct execution script
+    // This handles simple scripts that just execute immediately (like test scripts)
+    // For direct execution scripts, we don't call any function - the script already executed
+    // when it was required. We just return an empty result.
+    return undefined as any;
   } catch (error) {
-      throw new Error(`Failed to execute user plugin ${userScriptPath}: ${(error as Error).message}`);
-  }
-}
-
-
+    throw new Error(`Failed to execute user plugin ${userScriptPath}: ${(error as Error).message}`);
+  }
+}
 
 /**
  * The plugin API.
@@ -493,10 +457,10 @@
 
 /**
  * Main entry point for plugin execution
- * 
+ *
  * This function handles the entire plugin lifecycle: loading, execution, and cleanup.
  * It receives validated parameters from the wrapper script and focuses purely on plugin execution logic.
- * 
+ *
  * @param socketPath - Unix socket path for communication with relayer
  * @param pluginParams - Parsed plugin parameters object
  * @param userScriptPath - Path to the user's plugin file to execute
@@ -509,13 +473,12 @@
   try {
     // Create plugin API instance
     const plugin = new DefaultPluginAPI(socketPath);
-    
+
     // Use helper function to load and execute the plugin
     const result: R = await loadAndExecutePlugin<T, R>(userScriptPath, plugin, pluginParams);
-    
+
     plugin.close();
     return result;
-    
   } catch (error) {
     console.error(error);
     process.exit(1);
