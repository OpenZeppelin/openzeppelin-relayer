--- conflicted
+++ resolved
@@ -1,21 +1,7 @@
-<<<<<<< HEAD
-//! # Workers
-//! Initialise and starts the workers for the application
-
-use actix_web::web::ThinData;
-use apalis::{layers::ErrorHandlingLayer, prelude::*};
-use apalis_cron::CronStream;
-use eyre::Result;
-use std::{str::FromStr, time::Duration};
-use tokio::signal::unix::SignalKind;
-use tracing::{debug, error, info};
-
-=======
 //! Worker initialization
 //!
 //! This module contains functions for initializing background workers,
 //! including job processors and other long-running tasks.
->>>>>>> 25b453f8
 use crate::{
     jobs::{
         notification_handler, solana_token_swap_cron_handler, solana_token_swap_request_handler,
@@ -29,9 +15,9 @@
 use apalis::{layers::ErrorHandlingLayer, prelude::*};
 use apalis_cron::CronStream;
 use eyre::Result;
-use log::{error, info};
 use std::{str::FromStr, time::Duration};
 use tokio::signal::unix::SignalKind;
+use tracing::{debug, error, info};
 
 // Review and fine tune configuration for the workers
 const DEFAULT_CONCURRENCY: usize = 2;
