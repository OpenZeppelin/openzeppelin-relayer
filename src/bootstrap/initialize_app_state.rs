//! Application state initialization
//!
//! This module contains functions for initializing the application state,
//! including setting up repositories, job queues, and other necessary components.
use crate::{
    config::{RepositoryStorageType, ServerConfig},
    jobs::{self, Queue},
    models::{AppState, DefaultAppState},
    repositories::{
<<<<<<< HEAD
        InMemoryNetworkRepository, InMemoryNotificationRepository, InMemoryPluginRepository,
        InMemoryRelayerRepository, InMemorySignerRepository, InMemorySyncState,
        InMemoryTransactionCounter, InMemoryTransactionRepository, RelayerRepositoryStorage,
=======
        NetworkRepositoryStorage, NotificationRepositoryStorage, PluginRepositoryStorage,
        RelayerRepositoryStorage, SignerRepositoryStorage, TransactionCounterRepositoryStorage,
        TransactionRepositoryStorage,
>>>>>>> 818258a7
    },
    utils::initialize_redis_connection,
};
use actix_web::web;
use color_eyre::Result;
use log::warn;
use std::sync::Arc;

pub struct RepositoryCollection {
    pub relayer: Arc<RelayerRepositoryStorage>,
    pub transaction: Arc<TransactionRepositoryStorage>,
    pub signer: Arc<SignerRepositoryStorage>,
    pub notification: Arc<NotificationRepositoryStorage>,
    pub network: Arc<NetworkRepositoryStorage>,
    pub transaction_counter: Arc<TransactionCounterRepositoryStorage>,
    pub plugin: Arc<PluginRepositoryStorage>,
}

/// Initializes repositories based on the server configuration
///
/// # Returns
///
/// * `Result<RepositoryCollection>` - Initialized repositories
///
/// # Errors
pub async fn initialize_repositories(config: &ServerConfig) -> eyre::Result<RepositoryCollection> {
    let repositories = match config.repository_storage_type {
        RepositoryStorageType::InMemory => RepositoryCollection {
            relayer: Arc::new(RelayerRepositoryStorage::new_in_memory()),
            transaction: Arc::new(TransactionRepositoryStorage::new_in_memory()),
            signer: Arc::new(SignerRepositoryStorage::new_in_memory()),
            notification: Arc::new(NotificationRepositoryStorage::new_in_memory()),
            network: Arc::new(NetworkRepositoryStorage::new_in_memory()),
            transaction_counter: Arc::new(TransactionCounterRepositoryStorage::new_in_memory()),
            plugin: Arc::new(PluginRepositoryStorage::new_in_memory()),
        },
        RepositoryStorageType::Redis => {
            warn!("⚠️ Redis repository storage support is experimental. Use with caution.");

            if config.storage_encryption_key.is_none() {
                warn!("⚠️ Storage encryption key is not set. Please set the STORAGE_ENCRYPTION_KEY environment variable.");
                return Err(eyre::eyre!("Storage encryption key is not set. Please set the STORAGE_ENCRYPTION_KEY environment variable."));
            }

            let connection_manager = initialize_redis_connection(config).await?;

            RepositoryCollection {
                relayer: Arc::new(RelayerRepositoryStorage::new_redis(
                    connection_manager.clone(),
                    config.redis_key_prefix.clone(),
                )?),
                transaction: Arc::new(TransactionRepositoryStorage::new_redis(
                    connection_manager.clone(),
                    config.redis_key_prefix.clone(),
                )?),
                signer: Arc::new(SignerRepositoryStorage::new_redis(
                    connection_manager.clone(),
                    config.redis_key_prefix.clone(),
                )?),
                notification: Arc::new(NotificationRepositoryStorage::new_redis(
                    connection_manager.clone(),
                    config.redis_key_prefix.clone(),
                )?),
                network: Arc::new(NetworkRepositoryStorage::new_redis(
                    connection_manager.clone(),
                    config.redis_key_prefix.clone(),
                )?),
                transaction_counter: Arc::new(TransactionCounterRepositoryStorage::new_redis(
                    connection_manager.clone(),
                    config.redis_key_prefix.clone(),
                )?),
                plugin: Arc::new(PluginRepositoryStorage::new_redis(
                    connection_manager,
                    config.redis_key_prefix.clone(),
                )?),
            }
        }
    };

    Ok(repositories)
}

/// Initializes application state
///
/// # Returns
///
/// * `Result<web::Data<AppState>>` - Initialized application state
///
/// # Errors
///
/// Returns error if:
/// - Repository initialization fails
/// - Configuration loading fails
<<<<<<< HEAD
pub async fn initialize_app_state() -> Result<web::ThinData<DefaultAppState>> {
    let relayer_repository = Arc::new(RelayerRepositoryStorage::in_memory(
        InMemoryRelayerRepository::new(),
    ));
    let transaction_repository = Arc::new(InMemoryTransactionRepository::new());
    let signer_repository = Arc::new(InMemorySignerRepository::new());
    let notification_repository = Arc::new(InMemoryNotificationRepository::new());
    let network_repository = Arc::new(InMemoryNetworkRepository::new());
    let transaction_counter_store = Arc::new(InMemoryTransactionCounter::new());
    let sync_state_store = Arc::new(InMemorySyncState::new());
=======
pub async fn initialize_app_state(
    server_config: Arc<ServerConfig>,
) -> Result<web::ThinData<DefaultAppState>> {
    let repositories = initialize_repositories(&server_config).await?;

>>>>>>> 818258a7
    let queue = Queue::setup().await?;
    let job_producer = Arc::new(jobs::JobProducer::new(queue.clone()));

    let app_state = web::ThinData(AppState {
<<<<<<< HEAD
        relayer_repository,
        transaction_repository,
        signer_repository,
        notification_repository,
        network_repository,
        transaction_counter_store,
        sync_state_store,
=======
        relayer_repository: repositories.relayer,
        transaction_repository: repositories.transaction,
        signer_repository: repositories.signer,
        network_repository: repositories.network,
        notification_repository: repositories.notification,
        transaction_counter_store: repositories.transaction_counter,
>>>>>>> 818258a7
        job_producer,
        plugin_repository: repositories.plugin,
    });

    Ok(app_state)
}

#[cfg(test)]
mod tests {
    use super::*;
    use crate::{
        config::RepositoryStorageType,
        repositories::Repository,
        utils::mocks::mockutils::{
            create_mock_network, create_mock_relayer, create_mock_signer, create_test_server_config,
        },
    };
    use std::sync::Arc;

    #[tokio::test]
    async fn test_initialize_repositories_in_memory() {
        let config = create_test_server_config(RepositoryStorageType::InMemory);
        let result = initialize_repositories(&config).await;

        assert!(result.is_ok());
        let repositories = result.unwrap();

        // Verify all repositories are created
        assert!(Arc::strong_count(&repositories.relayer) >= 1);
        assert!(Arc::strong_count(&repositories.transaction) >= 1);
        assert!(Arc::strong_count(&repositories.signer) >= 1);
        assert!(Arc::strong_count(&repositories.notification) >= 1);
        assert!(Arc::strong_count(&repositories.network) >= 1);
        assert!(Arc::strong_count(&repositories.transaction_counter) >= 1);
        assert!(Arc::strong_count(&repositories.plugin) >= 1);
    }

    #[tokio::test]
    async fn test_repository_collection_functionality() {
        let config = create_test_server_config(RepositoryStorageType::InMemory);
        let repositories = initialize_repositories(&config).await.unwrap();

        // Test basic repository operations
        let relayer = create_mock_relayer("test-relayer".to_string(), false);
        let signer = create_mock_signer();
        let network = create_mock_network();

        // Test creating and retrieving items
        repositories.relayer.create(relayer.clone()).await.unwrap();
        repositories.signer.create(signer.clone()).await.unwrap();
        repositories.network.create(network.clone()).await.unwrap();

        let retrieved_relayer = repositories
            .relayer
            .get_by_id("test-relayer".to_string())
            .await
            .unwrap();
        let retrieved_signer = repositories
            .signer
            .get_by_id("test".to_string())
            .await
            .unwrap();
        let retrieved_network = repositories
            .network
            .get_by_id("test".to_string())
            .await
            .unwrap();

        assert_eq!(retrieved_relayer.id, "test-relayer");
        assert_eq!(retrieved_signer.id, "test");
        assert_eq!(retrieved_network.id, "test");
    }

    #[tokio::test]
    async fn test_initialize_app_state_repository_error() {
        let mut config = create_test_server_config(RepositoryStorageType::Redis);
        config.redis_url = "redis://invalid_url".to_string();

        let result = initialize_app_state(Arc::new(config)).await;

        // Should fail during repository initialization
        assert!(result.is_err());
        let error = result.unwrap_err();
        assert!(error.to_string().contains("Redis") || error.to_string().contains("connection"));
    }
}<|MERGE_RESOLUTION|>--- conflicted
+++ resolved
@@ -7,15 +7,9 @@
     jobs::{self, Queue},
     models::{AppState, DefaultAppState},
     repositories::{
-<<<<<<< HEAD
-        InMemoryNetworkRepository, InMemoryNotificationRepository, InMemoryPluginRepository,
-        InMemoryRelayerRepository, InMemorySignerRepository, InMemorySyncState,
-        InMemoryTransactionCounter, InMemoryTransactionRepository, RelayerRepositoryStorage,
-=======
         NetworkRepositoryStorage, NotificationRepositoryStorage, PluginRepositoryStorage,
-        RelayerRepositoryStorage, SignerRepositoryStorage, TransactionCounterRepositoryStorage,
-        TransactionRepositoryStorage,
->>>>>>> 818258a7
+        RelayerRepositoryStorage, RelayerStateRepositoryStorage, SignerRepositoryStorage,
+        TransactionCounterRepositoryStorage, TransactionRepositoryStorage,
     },
     utils::initialize_redis_connection,
 };
@@ -31,6 +25,7 @@
     pub notification: Arc<NotificationRepositoryStorage>,
     pub network: Arc<NetworkRepositoryStorage>,
     pub transaction_counter: Arc<TransactionCounterRepositoryStorage>,
+    pub sync_state: Arc<RelayerStateRepositoryStorage>,
     pub plugin: Arc<PluginRepositoryStorage>,
 }
 
@@ -50,6 +45,7 @@
             notification: Arc::new(NotificationRepositoryStorage::new_in_memory()),
             network: Arc::new(NetworkRepositoryStorage::new_in_memory()),
             transaction_counter: Arc::new(TransactionCounterRepositoryStorage::new_in_memory()),
+            sync_state: Arc::new(RelayerStateRepositoryStorage::new_in_memory()),
             plugin: Arc::new(PluginRepositoryStorage::new_in_memory()),
         },
         RepositoryStorageType::Redis => {
@@ -87,6 +83,10 @@
                     connection_manager.clone(),
                     config.redis_key_prefix.clone(),
                 )?),
+                sync_state: Arc::new(RelayerStateRepositoryStorage::new_redis(
+                    connection_manager.clone(),
+                    config.redis_key_prefix.clone(),
+                )?),
                 plugin: Arc::new(PluginRepositoryStorage::new_redis(
                     connection_manager,
                     config.redis_key_prefix.clone(),
@@ -109,44 +109,22 @@
 /// Returns error if:
 /// - Repository initialization fails
 /// - Configuration loading fails
-<<<<<<< HEAD
-pub async fn initialize_app_state() -> Result<web::ThinData<DefaultAppState>> {
-    let relayer_repository = Arc::new(RelayerRepositoryStorage::in_memory(
-        InMemoryRelayerRepository::new(),
-    ));
-    let transaction_repository = Arc::new(InMemoryTransactionRepository::new());
-    let signer_repository = Arc::new(InMemorySignerRepository::new());
-    let notification_repository = Arc::new(InMemoryNotificationRepository::new());
-    let network_repository = Arc::new(InMemoryNetworkRepository::new());
-    let transaction_counter_store = Arc::new(InMemoryTransactionCounter::new());
-    let sync_state_store = Arc::new(InMemorySyncState::new());
-=======
 pub async fn initialize_app_state(
     server_config: Arc<ServerConfig>,
 ) -> Result<web::ThinData<DefaultAppState>> {
     let repositories = initialize_repositories(&server_config).await?;
 
->>>>>>> 818258a7
     let queue = Queue::setup().await?;
     let job_producer = Arc::new(jobs::JobProducer::new(queue.clone()));
 
     let app_state = web::ThinData(AppState {
-<<<<<<< HEAD
-        relayer_repository,
-        transaction_repository,
-        signer_repository,
-        notification_repository,
-        network_repository,
-        transaction_counter_store,
-        sync_state_store,
-=======
         relayer_repository: repositories.relayer,
         transaction_repository: repositories.transaction,
         signer_repository: repositories.signer,
         network_repository: repositories.network,
         notification_repository: repositories.notification,
         transaction_counter_store: repositories.transaction_counter,
->>>>>>> 818258a7
+        sync_state_store: repositories.sync_state,
         job_producer,
         plugin_repository: repositories.plugin,
     });
@@ -181,6 +159,7 @@
         assert!(Arc::strong_count(&repositories.notification) >= 1);
         assert!(Arc::strong_count(&repositories.network) >= 1);
         assert!(Arc::strong_count(&repositories.transaction_counter) >= 1);
+        assert!(Arc::strong_count(&repositories.sync_state) >= 1);
         assert!(Arc::strong_count(&repositories.plugin) >= 1);
     }
 
