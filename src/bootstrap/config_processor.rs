--- conflicted
+++ resolved
@@ -11,7 +11,7 @@
         TransactionRepoModel,
     },
     repositories::{
-        NetworkRepository, PluginRepositoryTrait, RelayerRepository, Repository,
+        NetworkRepository, PluginRepositoryTrait, RelayerRepository, Repository, SyncStateTrait,
         TransactionCounterTrait, TransactionRepository,
     },
     services::{Signer as SignerService, SignerFactory},
@@ -21,9 +21,9 @@
 use log::info;
 
 /// Process all plugins from the config file and store them in the repository.
-async fn process_plugins<J, RR, TR, NR, NFR, SR, TCR, PR>(
+async fn process_plugins<J, RR, TR, NR, NFR, SR, TCR, RSR, PR>(
     config_file: &Config,
-    app_state: &ThinDataAppState<J, RR, TR, NR, NFR, SR, TCR, PR>,
+    app_state: &ThinDataAppState<J, RR, TR, NR, NFR, SR, TCR, RSR, PR>,
 ) -> Result<()>
 where
     J: JobProducerTrait + Send + Sync + 'static,
@@ -33,6 +33,7 @@
     NFR: Repository<NotificationRepoModel, String> + Send + Sync + 'static,
     SR: Repository<SignerRepoModel, String> + Send + Sync + 'static,
     TCR: TransactionCounterTrait + Send + Sync + 'static,
+    RSR: SyncStateTrait + Send + Sync + 'static,
     PR: PluginRepositoryTrait + Send + Sync + 'static,
 {
     if let Some(plugins) = &config_file.plugins {
@@ -75,9 +76,9 @@
 /// 2. Store the resulting repository model
 ///
 /// This function processes signers in parallel using futures.
-async fn process_signers<J, RR, TR, NR, NFR, SR, TCR, PR>(
+async fn process_signers<J, RR, TR, NR, NFR, SR, TCR, RSR, PR>(
     config_file: &Config,
-    app_state: &ThinDataAppState<J, RR, TR, NR, NFR, SR, TCR, PR>,
+    app_state: &ThinDataAppState<J, RR, TR, NR, NFR, SR, TCR, RSR, PR>,
 ) -> Result<()>
 where
     J: JobProducerTrait + Send + Sync + 'static,
@@ -87,6 +88,7 @@
     NFR: Repository<NotificationRepoModel, String> + Send + Sync + 'static,
     SR: Repository<SignerRepoModel, String> + Send + Sync + 'static,
     TCR: TransactionCounterTrait + Send + Sync + 'static,
+    RSR: SyncStateTrait + Send + Sync + 'static,
     PR: PluginRepositoryTrait + Send + Sync + 'static,
 {
     let signer_futures = config_file.signers.iter().map(|signer| async {
@@ -113,9 +115,9 @@
 /// 2. Store the resulting model in the repository
 ///
 /// This function processes notifications in parallel using futures.
-async fn process_notifications<J, RR, TR, NR, NFR, SR, TCR, PR>(
+async fn process_notifications<J, RR, TR, NR, NFR, SR, TCR, RSR, PR>(
     config_file: &Config,
-    app_state: &ThinDataAppState<J, RR, TR, NR, NFR, SR, TCR, PR>,
+    app_state: &ThinDataAppState<J, RR, TR, NR, NFR, SR, TCR, RSR, PR>,
 ) -> Result<()>
 where
     J: JobProducerTrait + Send + Sync + 'static,
@@ -125,6 +127,7 @@
     NFR: Repository<NotificationRepoModel, String> + Send + Sync + 'static,
     SR: Repository<SignerRepoModel, String> + Send + Sync + 'static,
     TCR: TransactionCounterTrait + Send + Sync + 'static,
+    RSR: SyncStateTrait + Send + Sync + 'static,
     PR: PluginRepositoryTrait + Send + Sync + 'static,
 {
     let notification_futures = config_file.notifications.iter().map(|notification| async {
@@ -152,9 +155,9 @@
 /// 2. Store the resulting model in the repository
 ///
 /// This function processes networks in parallel using futures.
-async fn process_networks<J, RR, TR, NR, NFR, SR, TCR, PR>(
+async fn process_networks<J, RR, TR, NR, NFR, SR, TCR, RSR, PR>(
     config_file: &Config,
-    app_state: &ThinDataAppState<J, RR, TR, NR, NFR, SR, TCR, PR>,
+    app_state: &ThinDataAppState<J, RR, TR, NR, NFR, SR, TCR, RSR, PR>,
 ) -> Result<()>
 where
     J: JobProducerTrait + Send + Sync + 'static,
@@ -164,6 +167,7 @@
     NFR: Repository<NotificationRepoModel, String> + Send + Sync + 'static,
     SR: Repository<SignerRepoModel, String> + Send + Sync + 'static,
     TCR: TransactionCounterTrait + Send + Sync + 'static,
+    RSR: SyncStateTrait + Send + Sync + 'static,
     PR: PluginRepositoryTrait + Send + Sync + 'static,
 {
     let network_futures = config_file.networks.iter().map(|network| async move {
@@ -193,9 +197,9 @@
 /// 5. Store the resulting model in the repository
 ///
 /// This function processes relayers in parallel using futures.
-async fn process_relayers<J, RR, TR, NR, NFR, SR, TCR, PR>(
+async fn process_relayers<J, RR, TR, NR, NFR, SR, TCR, RSR, PR>(
     config_file: &Config,
-    app_state: &ThinDataAppState<J, RR, TR, NR, NFR, SR, TCR, PR>,
+    app_state: &ThinDataAppState<J, RR, TR, NR, NFR, SR, TCR, RSR, PR>,
 ) -> Result<()>
 where
     J: JobProducerTrait + Send + Sync + 'static,
@@ -205,6 +209,7 @@
     NFR: Repository<NotificationRepoModel, String> + Send + Sync + 'static,
     SR: Repository<SignerRepoModel, String> + Send + Sync + 'static,
     TCR: TransactionCounterTrait + Send + Sync + 'static,
+    RSR: SyncStateTrait + Send + Sync + 'static,
     PR: PluginRepositoryTrait + Send + Sync + 'static,
 {
     let signers = app_state.signer_repository.list_all().await?;
@@ -220,19 +225,13 @@
             .ok_or_else(|| eyre::eyre!("Signer not found"))?;
 
         let network_type = repo_model.network_type;
-<<<<<<< HEAD
-        let signer_service =
-            SignerFactory::create_signer(&network_type, signer_model, &repo_model.network)
-                .await
-                .map_err(|e| eyre::eyre!("Failed to create signer service: {}", e))?;
-=======
         let signer_service = SignerFactory::create_signer(
             &network_type,
             &SignerDomainModel::from(signer_model.clone()),
+            &repo_model.network,
         )
         .await
         .wrap_err("Failed to create signer service")?;
->>>>>>> 818258a7
 
         let address = signer_service.address().await?;
         repo_model.address = address.to_string();
@@ -255,8 +254,8 @@
 ///
 /// This function checks if any of the main repository list keys exist in Redis.
 /// If they exist, it means Redis already contains data from a previous configuration load.
-async fn is_redis_populated<J, RR, TR, NR, NFR, SR, TCR, PR>(
-    app_state: &ThinDataAppState<J, RR, TR, NR, NFR, SR, TCR, PR>,
+async fn is_redis_populated<J, RR, TR, NR, NFR, SR, TCR, RSR, PR>(
+    app_state: &ThinDataAppState<J, RR, TR, NR, NFR, SR, TCR, RSR, PR>,
 ) -> Result<bool>
 where
     J: JobProducerTrait + Send + Sync + 'static,
@@ -266,6 +265,7 @@
     NFR: Repository<NotificationRepoModel, String> + Send + Sync + 'static,
     SR: Repository<SignerRepoModel, String> + Send + Sync + 'static,
     TCR: TransactionCounterTrait + Send + Sync + 'static,
+    RSR: SyncStateTrait + Send + Sync + 'static,
     PR: PluginRepositoryTrait + Send + Sync + 'static,
 {
     if app_state.relayer_repository.has_entries().await? {
@@ -302,10 +302,10 @@
 /// 2. Process notifications
 /// 3. Process networks
 /// 4. Process relayers
-pub async fn process_config_file<J, RR, TR, NR, NFR, SR, TCR, PR>(
+pub async fn process_config_file<J, RR, TR, NR, NFR, SR, TCR, RSR, PR>(
     config_file: Config,
     server_config: Arc<ServerConfig>,
-    app_state: &ThinDataAppState<J, RR, TR, NR, NFR, SR, TCR, PR>,
+    app_state: &ThinDataAppState<J, RR, TR, NR, NFR, SR, TCR, RSR, PR>,
 ) -> Result<()>
 where
     J: JobProducerTrait + Send + Sync + 'static,
@@ -315,6 +315,7 @@
     NFR: Repository<NotificationRepoModel, String> + Send + Sync + 'static,
     SR: Repository<SignerRepoModel, String> + Send + Sync + 'static,
     TCR: TransactionCounterTrait + Send + Sync + 'static,
+    RSR: SyncStateTrait + Send + Sync + 'static,
     PR: PluginRepositoryTrait + Send + Sync + 'static,
 {
     let should_process_config_file = match server_config.repository_storage_type {
@@ -366,19 +367,15 @@
         },
         repositories::{
             InMemoryNetworkRepository, InMemoryNotificationRepository, InMemoryPluginRepository,
-<<<<<<< HEAD
-            InMemoryRelayerRepository, InMemorySignerRepository, InMemorySyncState,
-            InMemoryTransactionCounter, InMemoryTransactionRepository, RelayerRepositoryStorage,
-=======
-            InMemorySignerRepository, InMemoryTransactionCounter, InMemoryTransactionRepository,
-            NetworkRepositoryStorage, NotificationRepositoryStorage, PluginRepositoryStorage,
-            RelayerRepositoryStorage, SignerRepositoryStorage, TransactionCounterRepositoryStorage,
+            InMemoryRelayerStateRepository, InMemorySignerRepository, InMemoryTransactionCounter,
+            InMemoryTransactionRepository, NetworkRepositoryStorage, NotificationRepositoryStorage,
+            PluginRepositoryStorage, RelayerRepositoryStorage, RelayerStateRepositoryStorage,
+            SignerRepositoryStorage, TransactionCounterRepositoryStorage,
             TransactionRepositoryStorage,
         },
         utils::mocks::mockutils::{
             create_mock_network, create_mock_notification, create_mock_relayer, create_mock_signer,
             create_test_server_config,
->>>>>>> 818258a7
         },
     };
     use actix_web::web::ThinData;
@@ -395,6 +392,7 @@
         NotificationRepositoryStorage,
         SignerRepositoryStorage,
         TransactionCounterRepositoryStorage,
+        RelayerStateRepositoryStorage,
         PluginRepositoryStorage,
     > {
         // Create a mock job producer
@@ -418,17 +416,6 @@
             .returning(|_, _| Box::pin(async { Ok(()) }));
 
         AppState {
-<<<<<<< HEAD
-            relayer_repository: Arc::new(RelayerRepositoryStorage::in_memory(
-                InMemoryRelayerRepository::default(),
-            )),
-            transaction_repository: Arc::new(InMemoryTransactionRepository::default()),
-            signer_repository: Arc::new(InMemorySignerRepository::default()),
-            notification_repository: Arc::new(InMemoryNotificationRepository::default()),
-            network_repository: Arc::new(InMemoryNetworkRepository::default()),
-            transaction_counter_store: Arc::new(InMemoryTransactionCounter::default()),
-            sync_state_store: Arc::new(InMemorySyncState::default()),
-=======
             relayer_repository: Arc::new(RelayerRepositoryStorage::new_in_memory()),
             transaction_repository: Arc::new(TransactionRepositoryStorage::new_in_memory()),
             signer_repository: Arc::new(SignerRepositoryStorage::new_in_memory()),
@@ -437,7 +424,7 @@
             transaction_counter_store: Arc::new(
                 TransactionCounterRepositoryStorage::new_in_memory(),
             ),
->>>>>>> 818258a7
+            sync_state_store: Arc::new(RelayerStateRepositoryStorage::new_in_memory()),
             job_producer: Arc::new(mock_job_producer),
             plugin_repository: Arc::new(PluginRepositoryStorage::new_in_memory()),
         }
@@ -1149,7 +1136,7 @@
             InMemoryTransactionRepository::new(),
         ));
         let transaction_counter = Arc::new(InMemoryTransactionCounter::default());
-        let sync_state_store = Arc::new(InMemorySyncState::default());
+        let sync_state_store = Arc::new(InMemoryRelayerStateRepository::default());
         let plugin_repo = Arc::new(InMemoryPluginRepository::default());
 
         // Create a mock job producer
