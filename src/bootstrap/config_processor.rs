//! This module provides functionality for processing configuration files and populating
//! repositories.
use std::{path::Path, sync::Arc};

use crate::{
    config::{Config, RepositoryStorageType, ServerConfig, SignerFileConfig, SignerFileConfigEnum},
    jobs::JobProducerTrait,
    models::{
        AwsKmsSignerConfig, GoogleCloudKmsSignerConfig, GoogleCloudKmsSignerKeyConfig,
        GoogleCloudKmsSignerServiceAccountConfig, LocalSignerConfig, NetworkRepoModel,
        NotificationRepoModel, PluginModel, RelayerRepoModel, SignerConfig, SignerRepoModel,
        ThinDataAppState, TransactionRepoModel, TurnkeySignerConfig, VaultTransitSignerConfig,
    },
    repositories::{
        ApiKeyRepositoryTrait, NetworkRepository, PluginRepositoryTrait, RelayerRepository,
        Repository, TransactionCounterTrait, TransactionRepository,
    },
    services::{Signer, SignerFactory, VaultConfig, VaultService, VaultServiceTrait},
    utils::unsafe_generate_random_private_key,
};
use color_eyre::{eyre::WrapErr, Report, Result};
use futures::future::try_join_all;
use log::info;
use oz_keystore::{HashicorpCloudClient, LocalClient};

use secrets::SecretVec;
use zeroize::Zeroizing;

/// Process all plugins from the config file and store them in the repository.
async fn process_plugins<J, RR, TR, NR, NFR, SR, TCR, PR, AKR>(
    config_file: &Config,
    app_state: &ThinDataAppState<J, RR, TR, NR, NFR, SR, TCR, PR, AKR>,
) -> Result<()>
where
    J: JobProducerTrait + Send + Sync + 'static,
    RR: RelayerRepository + Repository<RelayerRepoModel, String> + Send + Sync + 'static,
    TR: TransactionRepository + Repository<TransactionRepoModel, String> + Send + Sync + 'static,
    NR: NetworkRepository + Repository<NetworkRepoModel, String> + Send + Sync + 'static,
    NFR: Repository<NotificationRepoModel, String> + Send + Sync + 'static,
    SR: Repository<SignerRepoModel, String> + Send + Sync + 'static,
    TCR: TransactionCounterTrait + Send + Sync + 'static,
    PR: PluginRepositoryTrait + Send + Sync + 'static,
    AKR: ApiKeyRepositoryTrait + Send + Sync + 'static,
{
    if let Some(plugins) = &config_file.plugins {
        let plugin_futures = plugins.iter().map(|plugin| async {
            let plugin_model = PluginModel::try_from(plugin.clone())
                .wrap_err("Failed to convert plugin config")?;
            app_state
                .plugin_repository
                .add(plugin_model)
                .await
                .wrap_err("Failed to create plugin repository entry")?;
            Ok::<(), Report>(())
        });

        try_join_all(plugin_futures)
            .await
            .wrap_err("Failed to initialize plugin repository")?;
        Ok(())
    } else {
        Ok(())
    }
}

/// Process a signer configuration from the config file and convert it into a `SignerRepoModel`.
///
/// This function handles different types of signers including:
/// - Test signers with randomly generated keys
/// - Local signers with keys loaded from keystore files
/// - AWS KMS signers
/// - Vault signers that retrieve private keys from HashiCorp Vault
/// - Vault Cloud signers that retrieve private keys from HashiCorp Cloud
/// - Vault Transit signers that use HashiCorp Vault's Transit engine for signing
async fn process_signer(signer: &SignerFileConfig) -> Result<SignerRepoModel> {
    let signer_repo_model = match &signer.config {
        SignerFileConfigEnum::Test(_) => SignerRepoModel {
            id: signer.id.clone(),
            config: SignerConfig::Test(LocalSignerConfig {
                raw_key: SecretVec::new(32, |b| {
                    b.copy_from_slice(&unsafe_generate_random_private_key())
                }),
            }),
        },
        SignerFileConfigEnum::Local(local_signer) => {
            let passphrase = local_signer.passphrase.get_value()?;

            let raw_key = SecretVec::new(32, |buffer| {
                let loaded = LocalClient::load(
                    Path::new(&local_signer.path).to_path_buf(),
                    passphrase.to_str().as_str().to_string(),
                );

                buffer.copy_from_slice(&loaded);
            });
            SignerRepoModel {
                id: signer.id.clone(),
                config: SignerConfig::Local(LocalSignerConfig { raw_key }),
            }
        }
        SignerFileConfigEnum::AwsKms(aws_kms_config) => SignerRepoModel {
            id: signer.id.clone(),
            config: SignerConfig::AwsKms(AwsKmsSignerConfig {
                region: aws_kms_config.region.clone(),
                key_id: aws_kms_config.key_id.clone(),
            }),
        },
        SignerFileConfigEnum::Vault(vault_config) => {
            let config = VaultConfig {
                address: vault_config.address.clone(),
                namespace: vault_config.namespace.clone(),
                role_id: vault_config.role_id.get_value()?,
                secret_id: vault_config.secret_id.get_value()?,
                mount_path: vault_config
                    .mount_point
                    .clone()
                    .unwrap_or("secret".to_string()),
                token_ttl: None,
            };

            let vault_service = VaultService::new(config);

            let raw_key = {
                let hex_secret = Zeroizing::new(
                    vault_service
                        .retrieve_secret(&vault_config.key_name)
                        .await?,
                );
                let decoded_bytes = hex::decode(hex_secret)
                    .map_err(|e| eyre::eyre!("Invalid hex in vault cloud secret: {}", e))?;

                SecretVec::new(decoded_bytes.len(), |buffer| {
                    buffer.copy_from_slice(&decoded_bytes);
                })
            };

            SignerRepoModel {
                id: signer.id.clone(),
                config: SignerConfig::Vault(LocalSignerConfig { raw_key }),
            }
        }
        SignerFileConfigEnum::VaultCloud(vault_cloud_config) => {
            let client = HashicorpCloudClient::new(
                vault_cloud_config.client_id.clone(),
                vault_cloud_config
                    .client_secret
                    .get_value()?
                    .to_str()
                    .to_string(),
                vault_cloud_config.org_id.clone(),
                vault_cloud_config.project_id.clone(),
                vault_cloud_config.app_name.clone(),
            );

            let raw_key = {
                let response = client.get_secret(&vault_cloud_config.key_name).await?;
                let hex_secret = Zeroizing::new(response.secret.static_version.value.clone());

                let decoded_bytes = hex::decode(hex_secret)
                    .map_err(|e| eyre::eyre!("Invalid hex in vault cloud secret: {}", e))?;

                SecretVec::new(decoded_bytes.len(), |buffer| {
                    buffer.copy_from_slice(&decoded_bytes);
                })
            };

            SignerRepoModel {
                id: signer.id.clone(),
                config: SignerConfig::Vault(LocalSignerConfig { raw_key }),
            }
        }
        SignerFileConfigEnum::VaultTransit(vault_transit_config) => SignerRepoModel {
            id: signer.id.clone(),
            config: SignerConfig::VaultTransit(VaultTransitSignerConfig {
                key_name: vault_transit_config.key_name.clone(),
                address: vault_transit_config.address.clone(),
                namespace: vault_transit_config.namespace.clone(),
                role_id: vault_transit_config.role_id.get_value()?,
                secret_id: vault_transit_config.secret_id.get_value()?,
                pubkey: vault_transit_config.pubkey.clone(),
                mount_point: vault_transit_config.mount_point.clone(),
            }),
        },
        SignerFileConfigEnum::Turnkey(turnkey_config) => SignerRepoModel {
            id: signer.id.clone(),
            config: SignerConfig::Turnkey(TurnkeySignerConfig {
                private_key_id: turnkey_config.private_key_id.clone(),
                organization_id: turnkey_config.organization_id.clone(),
                public_key: turnkey_config.public_key.clone(),
                api_private_key: turnkey_config.api_private_key.get_value()?,
                api_public_key: turnkey_config.api_public_key.clone(),
            }),
        },
        SignerFileConfigEnum::GoogleCloudKms(google_cloud_kms_config) => SignerRepoModel {
            id: signer.id.clone(),
            config: SignerConfig::GoogleCloudKms(GoogleCloudKmsSignerConfig {
                service_account: GoogleCloudKmsSignerServiceAccountConfig {
                    private_key: google_cloud_kms_config
                        .service_account
                        .private_key
                        .get_value()?,
                    client_email: google_cloud_kms_config
                        .service_account
                        .client_email
                        .get_value()?,
                    private_key_id: google_cloud_kms_config
                        .service_account
                        .private_key_id
                        .get_value()?,
                    client_id: google_cloud_kms_config.service_account.client_id.clone(),
                    project_id: google_cloud_kms_config.service_account.project_id.clone(),
                    auth_uri: google_cloud_kms_config.service_account.auth_uri.clone(),
                    token_uri: google_cloud_kms_config.service_account.token_uri.clone(),
                    client_x509_cert_url: google_cloud_kms_config
                        .service_account
                        .client_x509_cert_url
                        .clone(),
                    auth_provider_x509_cert_url: google_cloud_kms_config
                        .service_account
                        .auth_provider_x509_cert_url
                        .clone(),
                    universe_domain: google_cloud_kms_config
                        .service_account
                        .universe_domain
                        .clone(),
                },
                key: GoogleCloudKmsSignerKeyConfig {
                    location: google_cloud_kms_config.key.location.clone(),
                    key_id: google_cloud_kms_config.key.key_id.clone(),
                    key_ring_id: google_cloud_kms_config.key.key_ring_id.clone(),
                    key_version: google_cloud_kms_config.key.key_version,
                },
            }),
        },
    };

    Ok(signer_repo_model)
}

/// Process all signers from the config file and store them in the repository.
///
/// For each signer in the config file:
/// 1. Process it using `process_signer`
/// 2. Store the resulting model in the repository
///
/// This function processes signers in parallel using futures.
async fn process_signers<J, RR, TR, NR, NFR, SR, TCR, PR, AKR>(
    config_file: &Config,
    app_state: &ThinDataAppState<J, RR, TR, NR, NFR, SR, TCR, PR, AKR>,
) -> Result<()>
where
    J: JobProducerTrait + Send + Sync + 'static,
    RR: RelayerRepository + Repository<RelayerRepoModel, String> + Send + Sync + 'static,
    TR: TransactionRepository + Repository<TransactionRepoModel, String> + Send + Sync + 'static,
    NR: NetworkRepository + Repository<NetworkRepoModel, String> + Send + Sync + 'static,
    NFR: Repository<NotificationRepoModel, String> + Send + Sync + 'static,
    SR: Repository<SignerRepoModel, String> + Send + Sync + 'static,
    TCR: TransactionCounterTrait + Send + Sync + 'static,
    PR: PluginRepositoryTrait + Send + Sync + 'static,
    AKR: ApiKeyRepositoryTrait + Send + Sync + 'static,
{
    let signer_futures = config_file.signers.iter().map(|signer| async {
        let signer_repo_model = process_signer(signer).await?;

        app_state
            .signer_repository
            .create(signer_repo_model)
            .await
            .wrap_err("Failed to create signer repository entry")?;
        Ok::<(), Report>(())
    });

    try_join_all(signer_futures)
        .await
        .wrap_err("Failed to initialize signer repository")?;
    Ok(())
}

/// Process all notification configurations from the config file and store them in the repository.
///
/// For each notification in the config file:
/// 1. Convert it to a repository model
/// 2. Store the resulting model in the repository
///
/// This function processes notifications in parallel using futures.
async fn process_notifications<J, RR, TR, NR, NFR, SR, TCR, PR, AKR>(
    config_file: &Config,
    app_state: &ThinDataAppState<J, RR, TR, NR, NFR, SR, TCR, PR, AKR>,
) -> Result<()>
where
    J: JobProducerTrait + Send + Sync + 'static,
    RR: RelayerRepository + Repository<RelayerRepoModel, String> + Send + Sync + 'static,
    TR: TransactionRepository + Repository<TransactionRepoModel, String> + Send + Sync + 'static,
    NR: NetworkRepository + Repository<NetworkRepoModel, String> + Send + Sync + 'static,
    NFR: Repository<NotificationRepoModel, String> + Send + Sync + 'static,
    SR: Repository<SignerRepoModel, String> + Send + Sync + 'static,
    TCR: TransactionCounterTrait + Send + Sync + 'static,
    PR: PluginRepositoryTrait + Send + Sync + 'static,
    AKR: ApiKeyRepositoryTrait + Send + Sync + 'static,
{
    let notification_futures = config_file.notifications.iter().map(|notification| async {
        let notification_repo_model = NotificationRepoModel::try_from(notification.clone())
            .wrap_err("Failed to convert notification config")?;

        app_state
            .notification_repository
            .create(notification_repo_model)
            .await
            .wrap_err("Failed to create notification repository entry")?;
        Ok::<(), Report>(())
    });

    try_join_all(notification_futures)
        .await
        .wrap_err("Failed to initialize notification repository")?;
    Ok(())
}

/// Process all network configurations from the config file and store them in the repository.
///
/// For each network in the config file:
/// 1. Convert it to a repository model using TryFrom
/// 2. Store the resulting model in the repository
///
/// This function processes networks in parallel using futures.
async fn process_networks<J, RR, TR, NR, NFR, SR, TCR, PR, AKR>(
    config_file: &Config,
    app_state: &ThinDataAppState<J, RR, TR, NR, NFR, SR, TCR, PR, AKR>,
) -> Result<()>
where
    J: JobProducerTrait + Send + Sync + 'static,
    RR: RelayerRepository + Repository<RelayerRepoModel, String> + Send + Sync + 'static,
    TR: TransactionRepository + Repository<TransactionRepoModel, String> + Send + Sync + 'static,
    NR: NetworkRepository + Repository<NetworkRepoModel, String> + Send + Sync + 'static,
    NFR: Repository<NotificationRepoModel, String> + Send + Sync + 'static,
    SR: Repository<SignerRepoModel, String> + Send + Sync + 'static,
    TCR: TransactionCounterTrait + Send + Sync + 'static,
    PR: PluginRepositoryTrait + Send + Sync + 'static,
    AKR: ApiKeyRepositoryTrait + Send + Sync + 'static,
{
    let network_futures = config_file.networks.iter().map(|network| async move {
        let network_repo_model = NetworkRepoModel::try_from(network.clone())?;

        app_state
            .network_repository
            .create(network_repo_model)
            .await
            .wrap_err("Failed to create network repository entry")?;
        Ok::<(), Report>(())
    });

    try_join_all(network_futures)
        .await
        .wrap_err("Failed to initialize network repository")?;
    Ok(())
}

/// Process all relayer configurations from the config file and store them in the repository.
///
/// For each relayer in the config file:
/// 1. Convert it to a repository model
/// 2. Retrieve the associated signer
/// 3. Create a signer service
/// 4. Get the signer's address and add it to the relayer model
/// 5. Store the resulting model in the repository
///
/// This function processes relayers in parallel using futures.
async fn process_relayers<J, RR, TR, NR, NFR, SR, TCR, PR, AKR>(
    config_file: &Config,
    app_state: &ThinDataAppState<J, RR, TR, NR, NFR, SR, TCR, PR, AKR>,
) -> Result<()>
where
    J: JobProducerTrait + Send + Sync + 'static,
    RR: RelayerRepository + Repository<RelayerRepoModel, String> + Send + Sync + 'static,
    TR: TransactionRepository + Repository<TransactionRepoModel, String> + Send + Sync + 'static,
    NR: NetworkRepository + Repository<NetworkRepoModel, String> + Send + Sync + 'static,
    NFR: Repository<NotificationRepoModel, String> + Send + Sync + 'static,
    SR: Repository<SignerRepoModel, String> + Send + Sync + 'static,
    TCR: TransactionCounterTrait + Send + Sync + 'static,
    PR: PluginRepositoryTrait + Send + Sync + 'static,
    AKR: ApiKeyRepositoryTrait + Send + Sync + 'static,
{
    let signers = app_state.signer_repository.list_all().await?;

    let relayer_futures = config_file.relayers.iter().map(|relayer| async {
        let mut repo_model = RelayerRepoModel::try_from(relayer.clone())
            .wrap_err("Failed to convert relayer config")?;
        let signer_model = signers
            .iter()
            .find(|s| s.id == repo_model.signer_id)
            .ok_or_else(|| eyre::eyre!("Signer not found"))?;
        let network_type = repo_model.network_type;
        let signer_service = SignerFactory::create_signer(&network_type, signer_model)
            .await
            .wrap_err("Failed to create signer service")?;

        let address = signer_service.address().await?;
        repo_model.address = address.to_string();

        app_state
            .relayer_repository
            .create(repo_model)
            .await
            .wrap_err("Failed to create relayer repository entry")?;
        Ok::<(), Report>(())
    });

    try_join_all(relayer_futures)
        .await
        .wrap_err("Failed to initialize relayer repository")?;
    Ok(())
}

/// Check if Redis database is populated with existing configuration data.
///
/// This function checks if any of the main repository list keys exist in Redis.
/// If they exist, it means Redis already contains data from a previous configuration load.
async fn is_redis_populated<J, RR, TR, NR, NFR, SR, TCR, PR>(
    app_state: &ThinDataAppState<J, RR, TR, NR, NFR, SR, TCR, PR>,
) -> Result<bool>
where
    J: JobProducerTrait + Send + Sync + 'static,
    RR: RelayerRepository + Repository<RelayerRepoModel, String> + Send + Sync + 'static,
    TR: TransactionRepository + Repository<TransactionRepoModel, String> + Send + Sync + 'static,
    NR: NetworkRepository + Repository<NetworkRepoModel, String> + Send + Sync + 'static,
    NFR: Repository<NotificationRepoModel, String> + Send + Sync + 'static,
    SR: Repository<SignerRepoModel, String> + Send + Sync + 'static,
    TCR: TransactionCounterTrait + Send + Sync + 'static,
    PR: PluginRepositoryTrait + Send + Sync + 'static,
{
    if app_state.relayer_repository.has_entries().await? {
        return Ok(true);
    }

    if app_state.transaction_repository.has_entries().await? {
        return Ok(true);
    }

    if app_state.signer_repository.has_entries().await? {
        return Ok(true);
    }

    if app_state.notification_repository.has_entries().await? {
        return Ok(true);
    }

    if app_state.network_repository.has_entries().await? {
        return Ok(true);
    }

    if app_state.plugin_repository.has_entries().await? {
        return Ok(true);
    }

    Ok(false)
}

/// Process a complete configuration file by initializing all repositories.
///
/// This function processes the entire configuration file in the following order:
/// 1. Process signers
/// 2. Process notifications
/// 3. Process networks
/// 4. Process relayers
pub async fn process_config_file<J, RR, TR, NR, NFR, SR, TCR, PR, AKR>(
    config_file: Config,
<<<<<<< HEAD
    app_state: ThinDataAppState<J, RR, TR, NR, NFR, SR, TCR, PR, AKR>,
=======
    server_config: Arc<ServerConfig>,
    app_state: &ThinDataAppState<J, RR, TR, NR, NFR, SR, TCR, PR>,
>>>>>>> 8c14df12
) -> Result<()>
where
    J: JobProducerTrait + Send + Sync + 'static,
    RR: RelayerRepository + Repository<RelayerRepoModel, String> + Send + Sync + 'static,
    TR: TransactionRepository + Repository<TransactionRepoModel, String> + Send + Sync + 'static,
    NR: NetworkRepository + Repository<NetworkRepoModel, String> + Send + Sync + 'static,
    NFR: Repository<NotificationRepoModel, String> + Send + Sync + 'static,
    SR: Repository<SignerRepoModel, String> + Send + Sync + 'static,
    TCR: TransactionCounterTrait + Send + Sync + 'static,
    PR: PluginRepositoryTrait + Send + Sync + 'static,
    AKR: ApiKeyRepositoryTrait + Send + Sync + 'static,
{
    let should_process_config_file = match server_config.repository_storage_type {
        RepositoryStorageType::InMemory => true,
        RepositoryStorageType::Redis => {
            server_config.reset_storage_on_start || !is_redis_populated(app_state).await?
        }
    };

    if !should_process_config_file {
        info!("Skipping config file processing");
        return Ok(());
    }

    if server_config.reset_storage_on_start {
        info!("Resetting storage on start due to server config flag RESET_STORAGE_ON_START = true");
        app_state.relayer_repository.drop_all_entries().await?;
        app_state.transaction_repository.drop_all_entries().await?;
        app_state.signer_repository.drop_all_entries().await?;
        app_state.notification_repository.drop_all_entries().await?;
        app_state.network_repository.drop_all_entries().await?;
        app_state.plugin_repository.drop_all_entries().await?;
    }

    if should_process_config_file {
        info!("Processing config file");
        process_plugins(&config_file, app_state).await?;
        process_signers(&config_file, app_state).await?;
        process_notifications(&config_file, app_state).await?;
        process_networks(&config_file, app_state).await?;
        process_relayers(&config_file, app_state).await?;
    }
    Ok(())
}

#[cfg(test)]
mod tests {
    use super::*;
    use crate::{
        config::{
            AwsKmsSignerFileConfig, ConfigFileNetworkType, GoogleCloudKmsSignerFileConfig,
            KmsKeyConfig, NetworksFileConfig, NotificationFileConfig, PluginFileConfig,
            RelayerFileConfig, ServiceAccountConfig, TestSignerFileConfig, VaultSignerFileConfig,
            VaultTransitSignerFileConfig,
        },
        constants::DEFAULT_PLUGIN_TIMEOUT_SECONDS,
        jobs::MockJobProducerTrait,
        models::{AppState, NetworkType, PlainOrEnvValue, SecretString},
        repositories::{
            ApiKeyRepositoryStorage, InMemoryApiKeyRepository, InMemoryNetworkRepository,
            InMemoryNotificationRepository, InMemoryPluginRepository, InMemorySignerRepository,
            InMemoryTransactionCounter, InMemoryTransactionRepository, NetworkRepositoryStorage,
            NotificationRepositoryStorage, PluginRepositoryStorage, RelayerRepositoryStorage,
            SignerRepositoryStorage, TransactionCounterRepositoryStorage,
            TransactionRepositoryStorage,
        },
        utils::mocks::mockutils::{
            create_mock_network, create_mock_notification, create_mock_relayer, create_mock_signer,
            create_test_server_config,
        },
    };
    use actix_web::web::ThinData;
    use serde_json::json;
    use std::{sync::Arc, time::Duration};
    use wiremock::matchers::{body_json, header, method, path};
    use wiremock::{Mock, MockServer, ResponseTemplate};

    fn create_test_app_state() -> AppState<
        MockJobProducerTrait,
        RelayerRepositoryStorage,
        TransactionRepositoryStorage,
        NetworkRepositoryStorage,
        NotificationRepositoryStorage,
        SignerRepositoryStorage,
        TransactionCounterRepositoryStorage,
        PluginRepositoryStorage,
        ApiKeyRepositoryStorage,
    > {
        // Create a mock job producer
        let mut mock_job_producer = MockJobProducerTrait::new();

        // Set up expectations for the mock
        mock_job_producer
            .expect_produce_transaction_request_job()
            .returning(|_, _| Box::pin(async { Ok(()) }));

        mock_job_producer
            .expect_produce_submit_transaction_job()
            .returning(|_, _| Box::pin(async { Ok(()) }));

        mock_job_producer
            .expect_produce_check_transaction_status_job()
            .returning(|_, _| Box::pin(async { Ok(()) }));

        mock_job_producer
            .expect_produce_send_notification_job()
            .returning(|_, _| Box::pin(async { Ok(()) }));

        AppState {
            relayer_repository: Arc::new(RelayerRepositoryStorage::new_in_memory()),
            transaction_repository: Arc::new(TransactionRepositoryStorage::new_in_memory()),
            signer_repository: Arc::new(SignerRepositoryStorage::new_in_memory()),
            notification_repository: Arc::new(NotificationRepositoryStorage::new_in_memory()),
            network_repository: Arc::new(NetworkRepositoryStorage::new_in_memory()),
            transaction_counter_store: Arc::new(
                TransactionCounterRepositoryStorage::new_in_memory(),
            ),
            job_producer: Arc::new(mock_job_producer),
            plugin_repository: Arc::new(PluginRepositoryStorage::new_in_memory()),
            api_key_repository: Arc::new(ApiKeyRepositoryStorage::new_in_memory()),
        }
    }

    #[tokio::test]
    async fn test_process_signer_test() {
        let signer = SignerFileConfig {
            id: "test-signer".to_string(),
            config: SignerFileConfigEnum::Test(TestSignerFileConfig {}),
        };

        let result = process_signer(&signer).await;

        assert!(
            result.is_ok(),
            "Failed to process test signer: {:?}",
            result.err()
        );
        let model = result.unwrap();

        assert_eq!(model.id, "test-signer");

        match model.config {
            SignerConfig::Test(config) => {
                assert!(!config.raw_key.is_empty());
                assert_eq!(config.raw_key.len(), 32);
            }
            _ => panic!("Expected Test config"),
        }
    }

    #[tokio::test]
    async fn test_process_signer_vault_transit() -> Result<()> {
        let signer = SignerFileConfig {
            id: "vault-transit-signer".to_string(),
            config: SignerFileConfigEnum::VaultTransit(VaultTransitSignerFileConfig {
                key_name: "test-transit-key".to_string(),
                address: "https://vault.example.com".to_string(),
                namespace: Some("test-namespace".to_string()),
                role_id: PlainOrEnvValue::Plain {
                    value: SecretString::new("test-role"),
                },
                secret_id: PlainOrEnvValue::Plain {
                    value: SecretString::new("test-secret"),
                },
                pubkey: "test-pubkey".to_string(),
                mount_point: Some("transit".to_string()),
            }),
        };

        let result = process_signer(&signer).await;

        assert!(
            result.is_ok(),
            "Failed to process vault transit signer: {:?}",
            result.err()
        );
        let model = result.unwrap();

        assert_eq!(model.id, "vault-transit-signer");

        match model.config {
            SignerConfig::VaultTransit(config) => {
                assert_eq!(config.key_name, "test-transit-key");
                assert_eq!(config.address, "https://vault.example.com");
                assert_eq!(config.namespace, Some("test-namespace".to_string()));
                assert_eq!(config.role_id.to_str().as_str(), "test-role");
                assert_eq!(config.secret_id.to_str().as_str(), "test-secret");
                assert_eq!(config.pubkey, "test-pubkey");
                assert_eq!(config.mount_point, Some("transit".to_string()));
            }
            _ => panic!("Expected VaultTransit config"),
        }

        Ok(())
    }

    #[tokio::test]
    async fn test_process_signer_aws_kms() -> Result<()> {
        let signer = SignerFileConfig {
            id: "aws-kms-signer".to_string(),
            config: SignerFileConfigEnum::AwsKms(AwsKmsSignerFileConfig {
                region: Some("us-east-1".to_string()),
                key_id: "test-key-id".to_string(),
            }),
        };

        let result = process_signer(&signer).await;

        assert!(
            result.is_ok(),
            "Failed to process AWS KMS signer: {:?}",
            result.err()
        );
        let model = result.unwrap();

        assert_eq!(model.id, "aws-kms-signer");

        match model.config {
            SignerConfig::AwsKms(_) => {}
            _ => panic!("Expected AwsKms config"),
        }

        Ok(())
    }

    // utility function to setup a mock AppRole login response
    async fn setup_mock_approle_login(
        mock_server: &MockServer,
        role_id: &str,
        secret_id: &str,
        token: &str,
    ) {
        Mock::given(method("POST"))
            .and(path("/v1/auth/approle/login"))
            .and(body_json(json!({
                "role_id": role_id,
                "secret_id": secret_id
            })))
            .respond_with(ResponseTemplate::new(200).set_body_json(json!({
                "request_id": "test-request-id",
                "lease_id": "",
                "renewable": false,
                "lease_duration": 0,
                "data": null,
                "wrap_info": null,
                "warnings": null,
                "auth": {
                    "client_token": token,
                    "accessor": "test-accessor",
                    "policies": ["default"],
                    "token_policies": ["default"],
                    "metadata": {
                        "role_name": "test-role"
                    },
                    "lease_duration": 3600,
                    "renewable": true,
                    "entity_id": "test-entity-id",
                    "token_type": "service",
                    "orphan": true
                }
            })))
            .mount(mock_server)
            .await;
    }

    #[tokio::test]
    async fn test_process_signer_vault() -> Result<()> {
        let mock_server = MockServer::start().await;

        setup_mock_approle_login(&mock_server, "test-role-id", "test-secret-id", "test-token")
            .await;

        Mock::given(method("GET"))
            .and(path("/v1/secret/data/test-key"))
            .and(header("X-Vault-Token", "test-token"))
            .respond_with(ResponseTemplate::new(200).set_body_json(json!({
                "request_id": "test-request-id",
                "lease_id": "",
                "renewable": false,
                "lease_duration": 0,
                "data": {
                    "data": {
                        "value": "C5ACE14AB163556747F02C1110911537578FBE335FB74D18FBF82990AD70C3B9"
                    },
                    "metadata": {
                        "created_time": "2024-01-01T00:00:00Z",
                        "deletion_time": "",
                        "destroyed": false,
                        "version": 1
                    }
                },
                "wrap_info": null,
                "warnings": null,
                "auth": null
            })))
            .mount(&mock_server)
            .await;

        let signer = SignerFileConfig {
            id: "vault-signer".to_string(),
            config: SignerFileConfigEnum::Vault(VaultSignerFileConfig {
                key_name: "test-key".to_string(),
                address: mock_server.uri(),
                namespace: Some("test-namespace".to_string()),
                role_id: PlainOrEnvValue::Plain {
                    value: SecretString::new("test-role-id"),
                },
                secret_id: PlainOrEnvValue::Plain {
                    value: SecretString::new("test-secret-id"),
                },
                mount_point: Some("secret".to_string()),
            }),
        };

        let result = process_signer(&signer).await;

        assert!(
            result.is_ok(),
            "Failed to process Vault signer: {:?}",
            result.err()
        );
        let model = result.unwrap();

        assert_eq!(model.id, "vault-signer");

        match model.config {
            SignerConfig::Vault(_) => {}
            _ => panic!("Expected Vault config"),
        }

        Ok(())
    }

    #[tokio::test]
    async fn test_process_signers() -> Result<()> {
        // Create test signers
        let signers = vec![
            SignerFileConfig {
                id: "test-signer-1".to_string(),
                config: SignerFileConfigEnum::Test(TestSignerFileConfig {}),
            },
            SignerFileConfig {
                id: "test-signer-2".to_string(),
                config: SignerFileConfigEnum::Test(TestSignerFileConfig {}),
            },
        ];

        // Create config
        let config = Config {
            signers,
            relayers: vec![],
            notifications: vec![],
            networks: NetworksFileConfig::new(vec![]).unwrap(),
            plugins: Some(vec![]),
        };

        // Create app state
        let app_state = ThinData(create_test_app_state());

        // Process signers
        process_signers(&config, &app_state).await?;

        // Verify signers were created
        let stored_signers = app_state.signer_repository.list_all().await?;
        assert_eq!(stored_signers.len(), 2);
        assert!(stored_signers.iter().any(|s| s.id == "test-signer-1"));
        assert!(stored_signers.iter().any(|s| s.id == "test-signer-2"));

        Ok(())
    }

    #[tokio::test]
    async fn test_process_notifications() -> Result<()> {
        // Create test notifications
        let notifications = vec![
            NotificationFileConfig {
                id: "test-notification-1".to_string(),
                r#type: crate::config::NotificationFileConfigType::Webhook,
                url: "https://hooks.slack.com/test1".to_string(),
                signing_key: None,
            },
            NotificationFileConfig {
                id: "test-notification-2".to_string(),
                r#type: crate::config::NotificationFileConfigType::Webhook,
                url: "https://hooks.slack.com/test2".to_string(),
                signing_key: None,
            },
        ];

        // Create config
        let config = Config {
            signers: vec![],
            relayers: vec![],
            notifications,
            networks: NetworksFileConfig::new(vec![]).unwrap(),
            plugins: Some(vec![]),
        };

        // Create app state
        let app_state = ThinData(create_test_app_state());

        // Process notifications
        process_notifications(&config, &app_state).await?;

        // Verify notifications were created
        let stored_notifications = app_state.notification_repository.list_all().await?;
        assert_eq!(stored_notifications.len(), 2);
        assert!(stored_notifications
            .iter()
            .any(|n| n.id == "test-notification-1"));
        assert!(stored_notifications
            .iter()
            .any(|n| n.id == "test-notification-2"));

        Ok(())
    }

    #[tokio::test]
    async fn test_process_networks_empty() -> Result<()> {
        let config = Config {
            signers: vec![],
            relayers: vec![],
            notifications: vec![],
            networks: NetworksFileConfig::new(vec![]).unwrap(),
            plugins: Some(vec![]),
        };

        let app_state = ThinData(create_test_app_state());

        process_networks(&config, &app_state).await?;

        let stored_networks = app_state.network_repository.list_all().await?;
        assert_eq!(stored_networks.len(), 0);

        Ok(())
    }

    #[tokio::test]
    async fn test_process_networks_single_evm() -> Result<()> {
        use crate::config::network::test_utils::*;

        let networks = vec![create_evm_network_wrapped("mainnet")];

        let config = Config {
            signers: vec![],
            relayers: vec![],
            notifications: vec![],
            networks: NetworksFileConfig::new(networks).unwrap(),
            plugins: Some(vec![]),
        };

        let app_state = ThinData(create_test_app_state());

        process_networks(&config, &app_state).await?;

        let stored_networks = app_state.network_repository.list_all().await?;
        assert_eq!(stored_networks.len(), 1);
        assert_eq!(stored_networks[0].name, "mainnet");
        assert_eq!(stored_networks[0].network_type, NetworkType::Evm);

        Ok(())
    }

    #[tokio::test]
    async fn test_process_networks_single_solana() -> Result<()> {
        use crate::config::network::test_utils::*;

        let networks = vec![create_solana_network_wrapped("devnet")];

        let config = Config {
            signers: vec![],
            relayers: vec![],
            notifications: vec![],
            networks: NetworksFileConfig::new(networks).unwrap(),
            plugins: Some(vec![]),
        };

        let app_state = ThinData(create_test_app_state());

        process_networks(&config, &app_state).await?;

        let stored_networks = app_state.network_repository.list_all().await?;
        assert_eq!(stored_networks.len(), 1);
        assert_eq!(stored_networks[0].name, "devnet");
        assert_eq!(stored_networks[0].network_type, NetworkType::Solana);

        Ok(())
    }

    #[tokio::test]
    async fn test_process_networks_multiple_mixed() -> Result<()> {
        use crate::config::network::test_utils::*;

        let networks = vec![
            create_evm_network_wrapped("mainnet"),
            create_solana_network_wrapped("devnet"),
            create_evm_network_wrapped("sepolia"),
            create_solana_network_wrapped("testnet"),
        ];

        let config = Config {
            signers: vec![],
            relayers: vec![],
            notifications: vec![],
            networks: NetworksFileConfig::new(networks).unwrap(),
            plugins: Some(vec![]),
        };

        let app_state = ThinData(create_test_app_state());

        process_networks(&config, &app_state).await?;

        let stored_networks = app_state.network_repository.list_all().await?;
        assert_eq!(stored_networks.len(), 4);

        let evm_networks: Vec<_> = stored_networks
            .iter()
            .filter(|n| n.network_type == NetworkType::Evm)
            .collect();
        assert_eq!(evm_networks.len(), 2);
        assert!(evm_networks.iter().any(|n| n.name == "mainnet"));
        assert!(evm_networks.iter().any(|n| n.name == "sepolia"));

        let solana_networks: Vec<_> = stored_networks
            .iter()
            .filter(|n| n.network_type == NetworkType::Solana)
            .collect();
        assert_eq!(solana_networks.len(), 2);
        assert!(solana_networks.iter().any(|n| n.name == "devnet"));
        assert!(solana_networks.iter().any(|n| n.name == "testnet"));

        Ok(())
    }

    #[tokio::test]
    async fn test_process_networks_many_networks() -> Result<()> {
        use crate::config::network::test_utils::*;

        let networks = (0..10)
            .map(|i| create_evm_network_wrapped(&format!("network-{}", i)))
            .collect();

        let config = Config {
            signers: vec![],
            relayers: vec![],
            notifications: vec![],
            networks: NetworksFileConfig::new(networks).unwrap(),
            plugins: Some(vec![]),
        };

        let app_state = ThinData(create_test_app_state());

        process_networks(&config, &app_state).await?;

        let stored_networks = app_state.network_repository.list_all().await?;
        assert_eq!(stored_networks.len(), 10);

        for i in 0..10 {
            let expected_name = format!("network-{}", i);
            assert!(
                stored_networks.iter().any(|n| n.name == expected_name),
                "Network {} not found",
                expected_name
            );
        }

        Ok(())
    }

    #[tokio::test]
    async fn test_process_networks_duplicate_names() -> Result<()> {
        use crate::config::network::test_utils::*;

        let networks = vec![
            create_evm_network_wrapped("mainnet"),
            create_solana_network_wrapped("mainnet"),
        ];

        let config = Config {
            signers: vec![],
            relayers: vec![],
            notifications: vec![],
            networks: NetworksFileConfig::new(networks).unwrap(),
            plugins: Some(vec![]),
        };

        let app_state = ThinData(create_test_app_state());

        process_networks(&config, &app_state).await?;

        let stored_networks = app_state.network_repository.list_all().await?;
        assert_eq!(stored_networks.len(), 2);

        let mainnet_networks: Vec<_> = stored_networks
            .iter()
            .filter(|n| n.name == "mainnet")
            .collect();
        assert_eq!(mainnet_networks.len(), 2);
        assert!(mainnet_networks
            .iter()
            .any(|n| n.network_type == NetworkType::Evm));
        assert!(mainnet_networks
            .iter()
            .any(|n| n.network_type == NetworkType::Solana));

        Ok(())
    }

    #[tokio::test]
    async fn test_process_networks() -> Result<()> {
        use crate::config::network::test_utils::*;

        let networks = vec![
            create_evm_network_wrapped("mainnet"),
            create_solana_network_wrapped("devnet"),
        ];

        let config = Config {
            signers: vec![],
            relayers: vec![],
            notifications: vec![],
            networks: NetworksFileConfig::new(networks).unwrap(),
            plugins: Some(vec![]),
        };

        let app_state = ThinData(create_test_app_state());

        process_networks(&config, &app_state).await?;

        let stored_networks = app_state.network_repository.list_all().await?;
        assert_eq!(stored_networks.len(), 2);
        assert!(stored_networks
            .iter()
            .any(|n| n.name == "mainnet" && n.network_type == NetworkType::Evm));
        assert!(stored_networks
            .iter()
            .any(|n| n.name == "devnet" && n.network_type == NetworkType::Solana));

        Ok(())
    }

    #[tokio::test]
    async fn test_process_relayers() -> Result<()> {
        // Create test signers
        let signers = vec![SignerFileConfig {
            id: "test-signer-1".to_string(),
            config: SignerFileConfigEnum::Test(TestSignerFileConfig {}),
        }];

        // Create test relayers
        let relayers = vec![RelayerFileConfig {
            id: "test-relayer-1".to_string(),
            network_type: ConfigFileNetworkType::Evm,
            signer_id: "test-signer-1".to_string(),
            name: "test-relayer-1".to_string(),
            network: "test-network".to_string(),
            paused: false,
            policies: None,
            notification_id: None,
            custom_rpc_urls: None,
        }];

        // Create config
        let config = Config {
            signers: signers.clone(),
            relayers,
            notifications: vec![],
            networks: NetworksFileConfig::new(vec![]).unwrap(),
            plugins: Some(vec![]),
        };

        // Create app state
        let app_state = ThinData(create_test_app_state());

        // First process signers (required for relayers)
        process_signers(&config, &app_state).await?;

        // Process relayers
        process_relayers(&config, &app_state).await?;

        // Verify relayers were created
        let stored_relayers = app_state.relayer_repository.list_all().await?;
        assert_eq!(stored_relayers.len(), 1);
        assert_eq!(stored_relayers[0].id, "test-relayer-1");
        assert_eq!(stored_relayers[0].signer_id, "test-signer-1");
        assert!(!stored_relayers[0].address.is_empty()); // Address should be populated

        Ok(())
    }

    #[tokio::test]
    async fn test_process_plugins() -> Result<()> {
        // Create test plugins
        let plugins = vec![
            PluginFileConfig {
                id: "test-plugin-1".to_string(),
                path: "/app/plugins/test.ts".to_string(),
                timeout: None,
            },
            PluginFileConfig {
                id: "test-plugin-2".to_string(),
                path: "/app/plugins/test2.ts".to_string(),
                timeout: Some(12),
            },
        ];

        // Create config
        let config = Config {
            signers: vec![],
            relayers: vec![],
            notifications: vec![],
            networks: NetworksFileConfig::new(vec![]).unwrap(),
            plugins: Some(plugins),
        };

        // Create app state
        let app_state = ThinData(create_test_app_state());

        // Process plugins
        process_plugins(&config, &app_state).await?;

        // Verify plugins were created
        let plugin_1 = app_state
            .plugin_repository
            .get_by_id("test-plugin-1")
            .await?;
        let plugin_2 = app_state
            .plugin_repository
            .get_by_id("test-plugin-2")
            .await?;

        assert!(plugin_1.is_some());
        assert!(plugin_2.is_some());

        let plugin_1 = plugin_1.unwrap();
        let plugin_2 = plugin_2.unwrap();

        assert_eq!(plugin_1.path, "/app/plugins/test.ts");
        assert_eq!(plugin_2.path, "/app/plugins/test2.ts");

        // check that the timeout is set to the default value when not provided.
        assert_eq!(
            plugin_1.timeout.as_secs(),
            Duration::from_secs(DEFAULT_PLUGIN_TIMEOUT_SECONDS).as_secs()
        );
        assert_eq!(
            plugin_2.timeout.as_secs(),
            Duration::from_secs(12).as_secs()
        );

        Ok(())
    }

    #[tokio::test]
    async fn test_process_config_file() -> Result<()> {
        // Create test signers, relayers, and notifications
        let signers = vec![SignerFileConfig {
            id: "test-signer-1".to_string(),
            config: SignerFileConfigEnum::Test(TestSignerFileConfig {}),
        }];

        let relayers = vec![RelayerFileConfig {
            id: "test-relayer-1".to_string(),
            network_type: ConfigFileNetworkType::Evm,
            signer_id: "test-signer-1".to_string(),
            name: "test-relayer-1".to_string(),
            network: "test-network".to_string(),
            paused: false,
            policies: None,
            notification_id: None,
            custom_rpc_urls: None,
        }];

        let notifications = vec![NotificationFileConfig {
            id: "test-notification-1".to_string(),
            r#type: crate::config::NotificationFileConfigType::Webhook,
            url: "https://hooks.slack.com/test1".to_string(),
            signing_key: None,
        }];

        let plugins = vec![PluginFileConfig {
            id: "test-plugin-1".to_string(),
            path: "/app/plugins/test.ts".to_string(),
            timeout: None,
        }];

        // Create config
        let config = Config {
            signers,
            relayers,
            notifications,
            networks: NetworksFileConfig::new(vec![]).unwrap(),
            plugins: Some(plugins),
        };

        // Create shared repositories
        let signer_repo = Arc::new(InMemorySignerRepository::default());
        let relayer_repo = Arc::new(RelayerRepositoryStorage::new_in_memory());
        let notification_repo = Arc::new(InMemoryNotificationRepository::default());
        let network_repo = Arc::new(InMemoryNetworkRepository::default());
        let transaction_repo = Arc::new(TransactionRepositoryStorage::InMemory(
            InMemoryTransactionRepository::new(),
        ));
        let transaction_counter = Arc::new(InMemoryTransactionCounter::default());
        let plugin_repo = Arc::new(InMemoryPluginRepository::default());
        let api_key_repo = Arc::new(InMemoryApiKeyRepository::default());

        // Create a mock job producer
        let mut mock_job_producer = MockJobProducerTrait::new();
        mock_job_producer
            .expect_produce_transaction_request_job()
            .returning(|_, _| Box::pin(async { Ok(()) }));
        mock_job_producer
            .expect_produce_submit_transaction_job()
            .returning(|_, _| Box::pin(async { Ok(()) }));
        mock_job_producer
            .expect_produce_check_transaction_status_job()
            .returning(|_, _| Box::pin(async { Ok(()) }));
        mock_job_producer
            .expect_produce_send_notification_job()
            .returning(|_, _| Box::pin(async { Ok(()) }));
        let job_producer = Arc::new(mock_job_producer);

        // Create app state
        let app_state = ThinData(AppState {
            signer_repository: signer_repo.clone(),
            relayer_repository: relayer_repo.clone(),
            notification_repository: notification_repo.clone(),
            network_repository: network_repo.clone(),
            transaction_repository: transaction_repo.clone(),
            transaction_counter_store: transaction_counter.clone(),
            job_producer: job_producer.clone(),
            plugin_repository: plugin_repo.clone(),
            api_key_repository: api_key_repo.clone(),
        });

        // Process the entire config file
        let server_config = Arc::new(crate::utils::mocks::mockutils::create_test_server_config(
            RepositoryStorageType::InMemory,
        ));
        process_config_file(config, server_config, &app_state).await?;

        // Verify all repositories were populated
        let stored_signers = signer_repo.list_all().await?;
        assert_eq!(stored_signers.len(), 1);
        assert_eq!(stored_signers[0].id, "test-signer-1");

        let stored_relayers = relayer_repo.list_all().await?;
        assert_eq!(stored_relayers.len(), 1);
        assert_eq!(stored_relayers[0].id, "test-relayer-1");
        assert_eq!(stored_relayers[0].signer_id, "test-signer-1");

        let stored_notifications = notification_repo.list_all().await?;
        assert_eq!(stored_notifications.len(), 1);
        assert_eq!(stored_notifications[0].id, "test-notification-1");

        let stored_plugin = plugin_repo.get_by_id("test-plugin-1").await?;
        assert_eq!(stored_plugin.unwrap().path, "/app/plugins/test.ts");

        Ok(())
    }

    #[tokio::test]
    async fn test_process_signer_google_cloud_kms() {
        use crate::models::SecretString;

        let signer = SignerFileConfig {
            id: "gcp-kms-signer".to_string(),
            config: SignerFileConfigEnum::GoogleCloudKms(GoogleCloudKmsSignerFileConfig {
                service_account: ServiceAccountConfig {
                    private_key: PlainOrEnvValue::Plain {
                        value: SecretString::new("-----BEGIN EXAMPLE PRIVATE KEY-----\nFAKEKEYDATA\n-----END EXAMPLE PRIVATE KEY-----\n"),
                    },
                    client_email: PlainOrEnvValue::Plain {
                        value: SecretString::new("test-service-account@example.com"),
                    },
                    private_key_id: PlainOrEnvValue::Plain {
                        value: SecretString::new("fake-private-key-id"),
                    },
                    client_id: "fake-client-id".to_string(),
                    project_id: "fake-project-id".to_string(),
                    auth_uri: "https://accounts.google.com/o/oauth2/auth".to_string(),
                    token_uri: "https://oauth2.googleapis.com/token".to_string(),
                    client_x509_cert_url: "https://www.googleapis.com/robot/v1/metadata/x509/test-service-account%40example.com".to_string(),
                    auth_provider_x509_cert_url: "https://www.googleapis.com/oauth2/v1/certs".to_string(),
                    universe_domain: "googleapis.com".to_string(),
                },
                key: KmsKeyConfig {
                    location: "global".to_string(),
                    key_id: "fake-key-id".to_string(),
                    key_ring_id: "fake-key-ring-id".to_string(),
                    key_version: 1,
                },
            }),
        };

        let result = process_signer(&signer).await;

        assert!(
            result.is_ok(),
            "Failed to process Google Cloud KMS signer: {:?}",
            result.err()
        );
        let model = result.unwrap();

        assert_eq!(model.id, "gcp-kms-signer");
    }

    #[tokio::test]
    async fn test_is_redis_populated_empty_repositories() -> Result<()> {
        // Create fresh app state with all empty repositories
        let app_state = ThinData(create_test_app_state());

        // All repositories should be empty
        assert!(!app_state.relayer_repository.has_entries().await?);
        assert!(!app_state.transaction_repository.has_entries().await?);
        assert!(!app_state.signer_repository.has_entries().await?);
        assert!(!app_state.notification_repository.has_entries().await?);
        assert!(!app_state.network_repository.has_entries().await?);

        // is_redis_populated should return false when all repositories are empty
        let result = is_redis_populated(&app_state).await?;
        assert!(!result, "Expected false when all repositories are empty");

        Ok(())
    }

    #[tokio::test]
    async fn test_is_redis_populated_relayer_repository_has_entries() -> Result<()> {
        let app_state = ThinData(create_test_app_state());

        // Add a relayer to the repository
        let relayer = create_mock_relayer("test-relayer".to_string(), false);
        app_state.relayer_repository.create(relayer).await?;

        // Verify relayer repository has entries
        assert!(app_state.relayer_repository.has_entries().await?);

        // is_redis_populated should return true
        let result = is_redis_populated(&app_state).await?;
        assert!(result, "Expected true when relayer repository has entries");

        Ok(())
    }

    #[tokio::test]
    async fn test_is_redis_populated_transaction_repository_has_entries() -> Result<()> {
        let app_state = ThinData(create_test_app_state());

        // Add a transaction to the repository
        let transaction = TransactionRepoModel::default();
        app_state.transaction_repository.create(transaction).await?;

        // Verify transaction repository has entries
        assert!(app_state.transaction_repository.has_entries().await?);

        // is_redis_populated should return true
        let result = is_redis_populated(&app_state).await?;
        assert!(
            result,
            "Expected true when transaction repository has entries"
        );

        Ok(())
    }

    #[tokio::test]
    async fn test_is_redis_populated_signer_repository_has_entries() -> Result<()> {
        let app_state = ThinData(create_test_app_state());

        // Add a signer to the repository
        let signer = create_mock_signer();
        app_state.signer_repository.create(signer).await?;

        // Verify signer repository has entries
        assert!(app_state.signer_repository.has_entries().await?);

        // is_redis_populated should return true
        let result = is_redis_populated(&app_state).await?;
        assert!(result, "Expected true when signer repository has entries");

        Ok(())
    }

    #[tokio::test]
    async fn test_is_redis_populated_notification_repository_has_entries() -> Result<()> {
        let app_state = ThinData(create_test_app_state());

        // Add a notification to the repository
        let notification = create_mock_notification("test-notification".to_string());
        app_state
            .notification_repository
            .create(notification)
            .await?;

        // Verify notification repository has entries
        assert!(app_state.notification_repository.has_entries().await?);

        // is_redis_populated should return true
        let result = is_redis_populated(&app_state).await?;
        assert!(
            result,
            "Expected true when notification repository has entries"
        );

        Ok(())
    }

    #[tokio::test]
    async fn test_is_redis_populated_network_repository_has_entries() -> Result<()> {
        let app_state = ThinData(create_test_app_state());

        // Add a network to the repository
        let network = create_mock_network();
        app_state.network_repository.create(network).await?;

        // Verify network repository has entries
        assert!(app_state.network_repository.has_entries().await?);

        // is_redis_populated should return true
        let result = is_redis_populated(&app_state).await?;
        assert!(result, "Expected true when network repository has entries");

        Ok(())
    }

    #[tokio::test]
    async fn test_is_redis_populated_multiple_repositories_have_entries() -> Result<()> {
        let app_state = ThinData(create_test_app_state());

        // Add entries to multiple repositories
        let relayer = create_mock_relayer("test-relayer".to_string(), false);
        let signer = create_mock_signer();
        let notification = create_mock_notification("test-notification".to_string());
        let network = create_mock_network();

        app_state.relayer_repository.create(relayer).await?;
        app_state.signer_repository.create(signer).await?;
        app_state
            .notification_repository
            .create(notification)
            .await?;
        app_state.network_repository.create(network).await?;

        // Verify multiple repositories have entries
        assert!(app_state.relayer_repository.has_entries().await?);
        assert!(app_state.signer_repository.has_entries().await?);
        assert!(app_state.notification_repository.has_entries().await?);
        assert!(app_state.network_repository.has_entries().await?);

        // is_redis_populated should return true
        let result = is_redis_populated(&app_state).await?;
        assert!(
            result,
            "Expected true when multiple repositories have entries"
        );

        Ok(())
    }

    #[tokio::test]
    async fn test_is_redis_populated_comprehensive_scenario() -> Result<()> {
        let app_state = ThinData(create_test_app_state());

        // Test 1: Start with all empty repositories
        let result = is_redis_populated(&app_state).await?;
        assert!(!result, "Expected false when all repositories are empty");

        // Test 2: Add entry to one repository
        let relayer = create_mock_relayer("test-relayer".to_string(), false);
        app_state.relayer_repository.create(relayer).await?;
        let result = is_redis_populated(&app_state).await?;
        assert!(result, "Expected true after adding one entry");

        // Test 3: Clear all repositories
        app_state.relayer_repository.drop_all_entries().await?;
        let result = is_redis_populated(&app_state).await?;
        assert!(!result, "Expected false after clearing all repositories");

        // Test 4: Add entries to different repositories and verify each time
        let signer = create_mock_signer();
        app_state.signer_repository.create(signer).await?;
        let result = is_redis_populated(&app_state).await?;
        assert!(result, "Expected true after adding signer");

        let notification = create_mock_notification("test-notification".to_string());
        app_state
            .notification_repository
            .create(notification)
            .await?;
        let result = is_redis_populated(&app_state).await?;
        assert!(result, "Expected true after adding notification");

        Ok(())
    }

    // Helper function to create test server config with specific settings
    fn create_test_server_config_with_settings(
        storage_type: RepositoryStorageType,
        reset_storage_on_start: bool,
    ) -> ServerConfig {
        ServerConfig {
            repository_storage_type: storage_type.clone(),
            reset_storage_on_start,
            ..create_test_server_config(storage_type)
        }
    }

    // Helper function to create minimal test config
    fn create_minimal_test_config() -> Config {
        Config {
            signers: vec![SignerFileConfig {
                id: "test-signer-1".to_string(),
                config: SignerFileConfigEnum::Test(TestSignerFileConfig {}),
            }],
            relayers: vec![RelayerFileConfig {
                id: "test-relayer-1".to_string(),
                network_type: ConfigFileNetworkType::Evm,
                signer_id: "test-signer-1".to_string(),
                name: "test-relayer-1".to_string(),
                network: "test-network".to_string(),
                paused: false,
                policies: None,
                notification_id: None,
                custom_rpc_urls: None,
            }],
            notifications: vec![NotificationFileConfig {
                id: "test-notification-1".to_string(),
                r#type: crate::config::NotificationFileConfigType::Webhook,
                url: "https://hooks.slack.com/test1".to_string(),
                signing_key: None,
            }],
            networks: NetworksFileConfig::new(vec![]).unwrap(),
            plugins: None,
        }
    }

    #[tokio::test]
    async fn test_should_process_config_file_inmemory_storage() -> Result<()> {
        let config = create_minimal_test_config();

        // Test 1: InMemory storage with reset_storage_on_start = false
        let server_config = Arc::new(create_test_server_config_with_settings(
            RepositoryStorageType::InMemory,
            false,
        ));

        let app_state = ThinData(create_test_app_state());
        process_config_file(config.clone(), server_config.clone(), &app_state).await?;

        let stored_relayers = app_state.relayer_repository.list_all().await?;
        assert_eq!(stored_relayers.len(), 1);
        assert_eq!(stored_relayers[0].id, "test-relayer-1");

        // Test 2: InMemory storage with reset_storage_on_start = true
        let server_config2 = Arc::new(create_test_server_config_with_settings(
            RepositoryStorageType::InMemory,
            true,
        ));

        let app_state2 = ThinData(create_test_app_state());
        process_config_file(config.clone(), server_config2, &app_state2).await?;

        let stored_relayers = app_state2.relayer_repository.list_all().await?;
        assert_eq!(stored_relayers.len(), 1);
        assert_eq!(stored_relayers[0].id, "test-relayer-1");

        Ok(())
    }

    #[tokio::test]
    async fn test_should_process_config_file_redis_storage_empty_repositories() -> Result<()> {
        let config = create_minimal_test_config();
        let server_config = Arc::new(create_test_server_config_with_settings(
            RepositoryStorageType::Redis,
            false,
        ));

        let app_state = ThinData(create_test_app_state());
        process_config_file(config, server_config, &app_state).await?;

        let stored_relayers = app_state.relayer_repository.list_all().await?;
        assert_eq!(stored_relayers.len(), 1);
        assert_eq!(stored_relayers[0].id, "test-relayer-1");

        Ok(())
    }

    #[tokio::test]
    async fn test_should_not_process_config_file_redis_storage_populated_repositories() -> Result<()>
    {
        let config = create_minimal_test_config();
        let server_config = Arc::new(create_test_server_config_with_settings(
            RepositoryStorageType::Redis,
            false,
        ));

        // Create two identical app states to test the decision logic
        let app_state1 = ThinData(create_test_app_state());
        let app_state2 = ThinData(create_test_app_state());

        // Pre-populate repositories to simulate Redis already having data
        let existing_relayer1 = create_mock_relayer("existing-relayer".to_string(), false);
        let existing_relayer2 = create_mock_relayer("existing-relayer".to_string(), false);
        app_state1
            .relayer_repository
            .create(existing_relayer1)
            .await?;
        app_state2
            .relayer_repository
            .create(existing_relayer2)
            .await?;

        // Check initial state
        assert!(app_state1.relayer_repository.has_entries().await?);
        assert!(!app_state1.signer_repository.has_entries().await?);

        // Process config file - should NOT process because Redis is populated
        process_config_file(config, server_config, &app_state2).await?;

        let relayer_from_config = app_state2
            .relayer_repository
            .get_by_id("test-relayer-1".to_string())
            .await;
        assert!(
            relayer_from_config.is_err(),
            "Relayer from config should not be found"
        );

        let existing_relayer = app_state2
            .relayer_repository
            .get_by_id("existing-relayer".to_string())
            .await?;
        assert_eq!(existing_relayer.id, "existing-relayer");

        // The test passes if no errors occurred, which means the decision logic worked
        Ok(())
    }

    #[tokio::test]
    async fn test_should_process_config_file_redis_storage_with_reset_flag() -> Result<()> {
        let config = create_minimal_test_config();
        let server_config = Arc::new(create_test_server_config_with_settings(
            RepositoryStorageType::Redis,
            true, // reset_storage_on_start = true
        ));

        let app_state = ThinData(create_test_app_state());

        // Pre-populate repositories to simulate Redis already having data
        let existing_relayer = create_mock_relayer("existing-relayer".to_string(), false);
        let existing_signer = create_mock_signer();
        app_state
            .relayer_repository
            .create(existing_relayer)
            .await?;
        app_state.signer_repository.create(existing_signer).await?;

        // Should process config file because reset_storage_on_start = true
        process_config_file(config, server_config, &app_state).await?;

        let stored_relayer = app_state
            .relayer_repository
            .get_by_id("existing-relayer".to_string())
            .await;
        assert!(
            stored_relayer.is_err(),
            "Existing relayer should not be found"
        );

        let stored_signer = app_state
            .signer_repository
            .get_by_id("existing-signer".to_string())
            .await;
        assert!(
            stored_signer.is_err(),
            "Existing signer should not be found"
        );

        Ok(())
    }
}<|MERGE_RESOLUTION|>--- conflicted
+++ resolved
@@ -415,8 +415,8 @@
 ///
 /// This function checks if any of the main repository list keys exist in Redis.
 /// If they exist, it means Redis already contains data from a previous configuration load.
-async fn is_redis_populated<J, RR, TR, NR, NFR, SR, TCR, PR>(
-    app_state: &ThinDataAppState<J, RR, TR, NR, NFR, SR, TCR, PR>,
+async fn is_redis_populated<J, RR, TR, NR, NFR, SR, TCR, PR, AKR>(
+    app_state: &ThinDataAppState<J, RR, TR, NR, NFR, SR, TCR, PR, AKR>,
 ) -> Result<bool>
 where
     J: JobProducerTrait + Send + Sync + 'static,
@@ -427,6 +427,7 @@
     SR: Repository<SignerRepoModel, String> + Send + Sync + 'static,
     TCR: TransactionCounterTrait + Send + Sync + 'static,
     PR: PluginRepositoryTrait + Send + Sync + 'static,
+    AKR: ApiKeyRepositoryTrait + Send + Sync + 'static,
 {
     if app_state.relayer_repository.has_entries().await? {
         return Ok(true);
@@ -464,12 +465,8 @@
 /// 4. Process relayers
 pub async fn process_config_file<J, RR, TR, NR, NFR, SR, TCR, PR, AKR>(
     config_file: Config,
-<<<<<<< HEAD
-    app_state: ThinDataAppState<J, RR, TR, NR, NFR, SR, TCR, PR, AKR>,
-=======
     server_config: Arc<ServerConfig>,
-    app_state: &ThinDataAppState<J, RR, TR, NR, NFR, SR, TCR, PR>,
->>>>>>> 8c14df12
+    app_state: &ThinDataAppState<J, RR, TR, NR, NFR, SR, TCR, PR, AKR>,
 ) -> Result<()>
 where
     J: JobProducerTrait + Send + Sync + 'static,
