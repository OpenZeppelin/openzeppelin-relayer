//! # API Routes Module
//!
//! Configures HTTP routes for the relayer service API.
//!
//! ## Routes
//!
//! * `/health` - Health check endpoints
//! * `/relayers` - Relayer management endpoints

pub mod health;
pub mod metrics;
pub mod relayer;

use actix_web::web;

pub fn configure_routes(cfg: &mut web::ServiceConfig) {
<<<<<<< HEAD
    cfg.configure(health::init)
        .configure(cat::init)
        .configure(relayer::init)
        .configure(metrics::init);
=======
    cfg.configure(health::init).configure(relayer::init);
>>>>>>> 3adb45e1
}<|MERGE_RESOLUTION|>--- conflicted
+++ resolved
@@ -14,12 +14,7 @@
 use actix_web::web;
 
 pub fn configure_routes(cfg: &mut web::ServiceConfig) {
-<<<<<<< HEAD
     cfg.configure(health::init)
-        .configure(cat::init)
         .configure(relayer::init)
         .configure(metrics::init);
-=======
-    cfg.configure(health::init).configure(relayer::init);
->>>>>>> 3adb45e1
 }