//! This module defines the HTTP routes for relayer operations.
//! It includes handlers for listing, retrieving, updating, and managing relayer transactions.
//! The routes are integrated with the Actix-web framework and interact with the relayer controller.
use crate::{
    api::controllers::relayer,
    domain::{SignDataRequest, SignTransactionRequest, SignTypedDataRequest},
    models::{CreateRelayerRequest, DefaultAppState, PaginationQuery},
};
use actix_web::{delete, get, patch, post, put, web, Responder};
use serde::Deserialize;
use utoipa::ToSchema;

/// Lists all relayers with pagination support.
#[get("/relayers")]
async fn list_relayers(
    query: web::Query<PaginationQuery>,
    data: web::ThinData<DefaultAppState>,
) -> impl Responder {
    relayer::list_relayers(query.into_inner(), data).await
}

/// Retrieves details of a specific relayer by ID.
#[get("/relayers/{relayer_id}")]
async fn get_relayer(
    relayer_id: web::Path<String>,
    data: web::ThinData<DefaultAppState>,
) -> impl Responder {
    relayer::get_relayer(relayer_id.into_inner(), data).await
}

/// Creates a new relayer.
#[post("/relayers")]
async fn create_relayer(
    request: web::Json<CreateRelayerRequest>,
    data: web::ThinData<DefaultAppState>,
) -> impl Responder {
    relayer::create_relayer(request.into_inner(), data).await
}

/// Updates a relayer's information using JSON Merge Patch (RFC 7396).
#[patch("/relayers/{relayer_id}")]
async fn update_relayer(
    relayer_id: web::Path<String>,
    patch: web::Json<serde_json::Value>,
    data: web::ThinData<DefaultAppState>,
) -> impl Responder {
    relayer::update_relayer(relayer_id.into_inner(), patch.into_inner(), data).await
}

/// Deletes a relayer by ID.
#[delete("/relayers/{relayer_id}")]
async fn delete_relayer(
    relayer_id: web::Path<String>,
    data: web::ThinData<DefaultAppState>,
) -> impl Responder {
    relayer::delete_relayer(relayer_id.into_inner(), data).await
}

/// Fetches the current status of a specific relayer.
#[get("/relayers/{relayer_id}/status")]
async fn get_relayer_status(
    relayer_id: web::Path<String>,
    data: web::ThinData<DefaultAppState>,
) -> impl Responder {
    relayer::get_relayer_status(relayer_id.into_inner(), data).await
}

/// Retrieves the balance of a specific relayer.
#[get("/relayers/{relayer_id}/balance")]
async fn get_relayer_balance(
    relayer_id: web::Path<String>,
    data: web::ThinData<DefaultAppState>,
) -> impl Responder {
    relayer::get_relayer_balance(relayer_id.into_inner(), data).await
}

/// Sends a transaction through the specified relayer.
#[post("/relayers/{relayer_id}/transactions")]
async fn send_transaction(
    relayer_id: web::Path<String>,
    req: web::Json<serde_json::Value>,
    data: web::ThinData<DefaultAppState>,
) -> impl Responder {
    relayer::send_transaction(relayer_id.into_inner(), req.into_inner(), data).await
}

#[derive(Deserialize, ToSchema)]
pub struct TransactionPath {
    relayer_id: String,
    transaction_id: String,
}

/// Retrieves a specific transaction by its ID.
#[get("/relayers/{relayer_id}/transactions/{transaction_id}")]
async fn get_transaction_by_id(
    path: web::Path<TransactionPath>,
    data: web::ThinData<DefaultAppState>,
) -> impl Responder {
    let path = path.into_inner();
    relayer::get_transaction_by_id(path.relayer_id, path.transaction_id, data).await
}

/// Retrieves a transaction by its nonce value.
#[get("/relayers/{relayer_id}/transactions/by-nonce/{nonce}")]
async fn get_transaction_by_nonce(
    params: web::Path<(String, u64)>,
    data: web::ThinData<DefaultAppState>,
) -> impl Responder {
    let params = params.into_inner();
    relayer::get_transaction_by_nonce(params.0, params.1, data).await
}

/// Lists all transactions for a specific relayer with pagination.
#[get("/relayers/{relayer_id}/transactions")]
async fn list_transactions(
    relayer_id: web::Path<String>,
    query: web::Query<PaginationQuery>,
    data: web::ThinData<DefaultAppState>,
) -> impl Responder {
    relayer::list_transactions(relayer_id.into_inner(), query.into_inner(), data).await
}

/// Deletes all pending transactions for a specific relayer.
#[delete("/relayers/{relayer_id}/transactions/pending")]
async fn delete_pending_transactions(
    relayer_id: web::Path<String>,
    data: web::ThinData<DefaultAppState>,
) -> impl Responder {
    relayer::delete_pending_transactions(relayer_id.into_inner(), data).await
}

/// Cancels a specific transaction by its ID.
#[delete("/relayers/{relayer_id}/transactions/{transaction_id}")]
async fn cancel_transaction(
    path: web::Path<TransactionPath>,
    data: web::ThinData<DefaultAppState>,
) -> impl Responder {
    let path = path.into_inner();
    relayer::cancel_transaction(path.relayer_id, path.transaction_id, data).await
}

/// Replaces a specific transaction with a new one.
#[put("/relayers/{relayer_id}/transactions/{transaction_id}")]
async fn replace_transaction(
    path: web::Path<TransactionPath>,
    req: web::Json<serde_json::Value>,
    data: web::ThinData<DefaultAppState>,
) -> impl Responder {
    let path = path.into_inner();
    relayer::replace_transaction(path.relayer_id, path.transaction_id, req.into_inner(), data).await
}

/// Signs data using the specified relayer.
#[post("/relayers/{relayer_id}/sign")]
async fn sign(
    relayer_id: web::Path<String>,
    req: web::Json<SignDataRequest>,
    data: web::ThinData<DefaultAppState>,
) -> impl Responder {
    relayer::sign_data(relayer_id.into_inner(), req.into_inner(), data).await
}

/// Signs typed data using the specified relayer.
#[post("/relayers/{relayer_id}/sign-typed-data")]
async fn sign_typed_data(
    relayer_id: web::Path<String>,
    req: web::Json<SignTypedDataRequest>,
    data: web::ThinData<DefaultAppState>,
) -> impl Responder {
    relayer::sign_typed_data(relayer_id.into_inner(), req.into_inner(), data).await
}

/// Signs a transaction using the specified relayer (Stellar only).
#[post("/relayers/{relayer_id}/sign-transaction")]
async fn sign_transaction(
    relayer_id: web::Path<String>,
    req: web::Json<SignTransactionRequest>,
    data: web::ThinData<DefaultAppState>,
) -> impl Responder {
    relayer::sign_transaction(relayer_id.into_inner(), req.into_inner(), data).await
}

/// Performs a JSON-RPC call using the specified relayer.
#[post("/relayers/{relayer_id}/rpc")]
async fn rpc(
    relayer_id: web::Path<String>,
    req: web::Json<serde_json::Value>,
    data: web::ThinData<DefaultAppState>,
) -> impl Responder {
    relayer::relayer_rpc(relayer_id.into_inner(), req.into_inner(), data).await
}

/// Initializes the routes for the relayer module.
pub fn init(cfg: &mut web::ServiceConfig) {
    // Register routes with literal segments before routes with path parameters
    cfg.service(delete_pending_transactions); // /relayers/{id}/transactions/pending

    // Then register other routes
    cfg.service(cancel_transaction); // /relayers/{id}/transactions/{tx_id}
    cfg.service(replace_transaction); // /relayers/{id}/transactions/{tx_id}
    cfg.service(get_transaction_by_id); // /relayers/{id}/transactions/{tx_id}
    cfg.service(get_transaction_by_nonce); // /relayers/{id}/transactions/by-nonce/{nonce}
    cfg.service(send_transaction); // /relayers/{id}/transactions
    cfg.service(list_transactions); // /relayers/{id}/transactions
    cfg.service(get_relayer_status); // /relayers/{id}/status
    cfg.service(get_relayer_balance); // /relayers/{id}/balance
    cfg.service(sign); // /relayers/{id}/sign
    cfg.service(sign_typed_data); // /relayers/{id}/sign-typed-data
    cfg.service(sign_transaction); // /relayers/{id}/sign-transaction
    cfg.service(rpc); // /relayers/{id}/rpc
    cfg.service(get_relayer); // /relayers/{id}
    cfg.service(create_relayer); // /relayers
    cfg.service(update_relayer); // /relayers/{id}
    cfg.service(delete_relayer); // /relayers/{id}
    cfg.service(list_relayers); // /relayers
}

#[cfg(test)]
mod tests {
    use super::*;
    use crate::{
        config::{EvmNetworkConfig, NetworkConfigCommon},
        jobs::MockJobProducerTrait,
<<<<<<< HEAD
        models::{ApiKeyModel, AppState},
=======
        models::{
            AppState, EvmTransactionData, LocalSignerConfigStorage, NetworkConfigData,
            NetworkRepoModel, NetworkTransactionData, NetworkType, RelayerEvmPolicy,
            RelayerNetworkPolicy, RelayerRepoModel, SignerConfigStorage, SignerRepoModel,
            TransactionRepoModel, TransactionStatus, U256,
        },
>>>>>>> 467c25ba
        repositories::{
            ApiKeyRepositoryStorage, ApiKeyRepositoryTrait, NetworkRepositoryStorage,
            NotificationRepositoryStorage, PluginRepositoryStorage, RelayerRepositoryStorage,
            Repository, SignerRepositoryStorage, TransactionCounterRepositoryStorage,
            TransactionRepositoryStorage,
        },
    };
    use actix_web::{http::StatusCode, test, App};
    use std::sync::Arc;

    // Simple mock for AppState
    async fn get_test_app_state() -> AppState<
        MockJobProducerTrait,
        RelayerRepositoryStorage,
        TransactionRepositoryStorage,
        NetworkRepositoryStorage,
        NotificationRepositoryStorage,
        SignerRepositoryStorage,
        TransactionCounterRepositoryStorage,
        PluginRepositoryStorage,
        ApiKeyRepositoryStorage,
    > {
        let relayer_repo = Arc::new(RelayerRepositoryStorage::new_in_memory());
        let transaction_repo = Arc::new(TransactionRepositoryStorage::new_in_memory());
        let signer_repo = Arc::new(SignerRepositoryStorage::new_in_memory());
        let network_repo = Arc::new(NetworkRepositoryStorage::new_in_memory());
        let api_key_repo = Arc::new(ApiKeyRepositoryStorage::new_in_memory());

        // Create test entities so routes don't return 404

        // Create test network configuration first
        let test_network = NetworkRepoModel {
            id: "evm:ethereum".to_string(),
            name: "ethereum".to_string(),
            network_type: NetworkType::Evm,
            config: NetworkConfigData::Evm(EvmNetworkConfig {
                common: NetworkConfigCommon {
                    network: "ethereum".to_string(),
                    from: None,
                    rpc_urls: Some(vec!["https://rpc.example.com".to_string()]),
                    explorer_urls: None,
                    average_blocktime_ms: Some(12000),
                    is_testnet: Some(false),
                    tags: None,
                },
                chain_id: Some(1),
                required_confirmations: Some(12),
                features: None,
                symbol: Some("ETH".to_string()),
            }),
        };
        network_repo.create(test_network).await.unwrap();

        // Create local signer first
        let test_signer = SignerRepoModel {
            id: "test-signer".to_string(),
            config: SignerConfigStorage::Local(LocalSignerConfigStorage {
                raw_key: secrets::SecretVec::new(32, |v| v.copy_from_slice(&[0u8; 32])),
            }),
        };
        signer_repo.create(test_signer).await.unwrap();

        // Create test relayer
        let test_relayer = RelayerRepoModel {
            id: "test-id".to_string(),
            name: "Test Relayer".to_string(),
            network: "ethereum".to_string(),
            network_type: NetworkType::Evm,
            signer_id: "test-signer".to_string(),
            address: "0x1234567890123456789012345678901234567890".to_string(),
            paused: false,
            system_disabled: false,
            policies: RelayerNetworkPolicy::Evm(RelayerEvmPolicy::default()),
            notification_id: None,
            custom_rpc_urls: None,
        };
        relayer_repo.create(test_relayer).await.unwrap();

        // Create test transaction
        let test_transaction = TransactionRepoModel {
            id: "tx-123".to_string(),
            relayer_id: "test-id".to_string(),
            status: TransactionStatus::Pending,
            status_reason: None,
            created_at: chrono::Utc::now().to_rfc3339(),
            sent_at: None,
            confirmed_at: None,
            valid_until: None,
            network_data: NetworkTransactionData::Evm(EvmTransactionData {
                gas_price: Some(20000000000u128),
                gas_limit: Some(21000u64),
                nonce: Some(1u64),
                value: U256::from(0u64),
                data: Some("0x".to_string()),
                from: "0x1234567890123456789012345678901234567890".to_string(),
                to: Some("0x9876543210987654321098765432109876543210".to_string()),
                chain_id: 1u64,
                hash: Some("0xabcdef".to_string()),
                signature: None,
                speed: None,
                max_fee_per_gas: None,
                max_priority_fee_per_gas: None,
                raw: None,
            }),
            priced_at: None,
            hashes: vec!["0xabcdef".to_string()],
            network_type: NetworkType::Evm,
            noop_count: None,
            is_canceled: Some(false),
            delete_at: None,
        };
        transaction_repo.create(test_transaction).await.unwrap();

        // Create test api key
        let test_api_key = ApiKeyModel {
            id: "test-api-key".to_string(),
            name: "Test API Key".to_string(),
            value: "test-value".to_string(),
            permissions: vec!["test-permission".to_string()],
            created_at: chrono::Utc::now().to_rfc3339(),
            allowed_origins: vec!["*".to_string()],
        };
        api_key_repo.create(test_api_key).await.unwrap();

        AppState {
            relayer_repository: relayer_repo,
            transaction_repository: transaction_repo,
            signer_repository: signer_repo,
            notification_repository: Arc::new(NotificationRepositoryStorage::new_in_memory()),
            network_repository: network_repo,
            transaction_counter_store: Arc::new(
                TransactionCounterRepositoryStorage::new_in_memory(),
            ),
            job_producer: Arc::new(MockJobProducerTrait::new()),
            plugin_repository: Arc::new(PluginRepositoryStorage::new_in_memory()),
            api_key_repository: api_key_repo,
        }
    }

    #[actix_web::test]
    async fn test_routes_are_registered() -> Result<(), color_eyre::eyre::Error> {
        // Create a test app with our routes
        let app = test::init_service(
            App::new()
                .app_data(web::Data::new(get_test_app_state().await))
                .configure(init),
        )
        .await;

        // Test that routes are registered by checking they return 500 (not 404)

        // Test GET /relayers
        let req = test::TestRequest::get().uri("/relayers").to_request();
        let resp = test::call_service(&app, req).await;
        assert_eq!(resp.status(), StatusCode::INTERNAL_SERVER_ERROR);

        // Test GET /relayers/{id}
        let req = test::TestRequest::get()
            .uri("/relayers/test-id")
            .to_request();
        let resp = test::call_service(&app, req).await;
        assert_eq!(resp.status(), StatusCode::INTERNAL_SERVER_ERROR);

        // Test PATCH /relayers/{id}
        let req = test::TestRequest::patch()
            .uri("/relayers/test-id")
            .set_json(serde_json::json!({"paused": false}))
            .to_request();
        let resp = test::call_service(&app, req).await;
        assert_eq!(resp.status(), StatusCode::INTERNAL_SERVER_ERROR);

        // Test GET /relayers/{id}/status
        let req = test::TestRequest::get()
            .uri("/relayers/test-id/status")
            .to_request();
        let resp = test::call_service(&app, req).await;
        assert_eq!(resp.status(), StatusCode::INTERNAL_SERVER_ERROR);

        // Test GET /relayers/{id}/balance
        let req = test::TestRequest::get()
            .uri("/relayers/test-id/balance")
            .to_request();
        let resp = test::call_service(&app, req).await;
        assert_eq!(resp.status(), StatusCode::INTERNAL_SERVER_ERROR);

        // Test POST /relayers/{id}/transactions
        let req = test::TestRequest::post()
            .uri("/relayers/test-id/transactions")
            .set_json(serde_json::json!({}))
            .to_request();
        let resp = test::call_service(&app, req).await;
        assert_eq!(resp.status(), StatusCode::INTERNAL_SERVER_ERROR);

        // Test GET /relayers/{id}/transactions/{tx_id}
        let req = test::TestRequest::get()
            .uri("/relayers/test-id/transactions/tx-123")
            .to_request();
        let resp = test::call_service(&app, req).await;
        assert_eq!(resp.status(), StatusCode::INTERNAL_SERVER_ERROR);

        // Test GET /relayers/{id}/transactions/by-nonce/{nonce}
        let req = test::TestRequest::get()
            .uri("/relayers/test-id/transactions/by-nonce/123")
            .to_request();
        let resp = test::call_service(&app, req).await;
        assert_eq!(resp.status(), StatusCode::INTERNAL_SERVER_ERROR);

        // Test GET /relayers/{id}/transactions
        let req = test::TestRequest::get()
            .uri("/relayers/test-id/transactions")
            .to_request();
        let resp = test::call_service(&app, req).await;
        assert_eq!(resp.status(), StatusCode::INTERNAL_SERVER_ERROR);

        // Test DELETE /relayers/{id}/transactions/pending
        let req = test::TestRequest::delete()
            .uri("/relayers/test-id/transactions/pending")
            .to_request();
        let resp = test::call_service(&app, req).await;
        assert_eq!(resp.status(), StatusCode::INTERNAL_SERVER_ERROR);

        // Test DELETE /relayers/{id}/transactions/{tx_id}
        let req = test::TestRequest::delete()
            .uri("/relayers/test-id/transactions/tx-123")
            .to_request();
        let resp = test::call_service(&app, req).await;
        assert_eq!(resp.status(), StatusCode::INTERNAL_SERVER_ERROR);

        // Test PUT /relayers/{id}/transactions/{tx_id}
        let req = test::TestRequest::put()
            .uri("/relayers/test-id/transactions/tx-123")
            .set_json(serde_json::json!({}))
            .to_request();
        let resp = test::call_service(&app, req).await;
        assert_eq!(resp.status(), StatusCode::INTERNAL_SERVER_ERROR);

        // Test POST /relayers/{id}/sign
        let req = test::TestRequest::post()
            .uri("/relayers/test-id/sign")
            .set_json(serde_json::json!({
                "message": "0x1234567890abcdef"
            }))
            .to_request();
        let resp = test::call_service(&app, req).await;
        assert_eq!(resp.status(), StatusCode::INTERNAL_SERVER_ERROR);

        // Test POST /relayers/{id}/sign-typed-data
        let req = test::TestRequest::post()
            .uri("/relayers/test-id/sign-typed-data")
            .set_json(serde_json::json!({
                "domain_separator": "0x1234567890abcdef",
                "hash_struct_message": "0x1234567890abcdef"
            }))
            .to_request();
        let resp = test::call_service(&app, req).await;
        assert_eq!(resp.status(), StatusCode::INTERNAL_SERVER_ERROR);

        // Test POST /relayers/{id}/rpc
        let req = test::TestRequest::post()
            .uri("/relayers/test-id/rpc")
            .set_json(serde_json::json!({
                "jsonrpc": "2.0",
                "method": "eth_getBlockByNumber",
                "params": ["0x1", true],
                "id": 1
            }))
            .to_request();
        let resp = test::call_service(&app, req).await;
        assert_eq!(resp.status(), StatusCode::INTERNAL_SERVER_ERROR);

        Ok(())
    }
}<|MERGE_RESOLUTION|>--- conflicted
+++ resolved
@@ -221,16 +221,12 @@
     use crate::{
         config::{EvmNetworkConfig, NetworkConfigCommon},
         jobs::MockJobProducerTrait,
-<<<<<<< HEAD
-        models::{ApiKeyModel, AppState},
-=======
         models::{
-            AppState, EvmTransactionData, LocalSignerConfigStorage, NetworkConfigData,
+            ApiKeyModel, AppState, EvmTransactionData, LocalSignerConfigStorage, NetworkConfigData,
             NetworkRepoModel, NetworkTransactionData, NetworkType, RelayerEvmPolicy,
             RelayerNetworkPolicy, RelayerRepoModel, SignerConfigStorage, SignerRepoModel,
             TransactionRepoModel, TransactionStatus, U256,
         },
->>>>>>> 467c25ba
         repositories::{
             ApiKeyRepositoryStorage, ApiKeyRepositoryTrait, NetworkRepositoryStorage,
             NotificationRepositoryStorage, PluginRepositoryStorage, RelayerRepositoryStorage,
