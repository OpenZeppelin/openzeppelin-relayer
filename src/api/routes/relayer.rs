//! This module defines the HTTP routes for relayer operations.
//! It includes handlers for listing, retrieving, updating, and managing relayer transactions.
//! The routes are integrated with the Actix-web framework and interact with the relayer controller.
use crate::{
    api::controllers::relayer,
    domain::{RelayerUpdateRequest, SignDataRequest, SignTypedDataRequest},
    jobs::JobProducer,
    models::{AppState, PaginationQuery},
};
use actix_web::{delete, get, patch, post, put, web, Responder};
use serde::Deserialize;
use utoipa::ToSchema;

/// Lists all relayers with pagination support.
#[get("/relayers")]
async fn list_relayers(
    query: web::Query<PaginationQuery>,
    data: web::ThinData<AppState<JobProducer>>,
) -> impl Responder {
    relayer::list_relayers(query.into_inner(), data).await
}

/// Retrieves details of a specific relayer by ID.
#[get("/relayers/{relayer_id}")]
async fn get_relayer(
    relayer_id: web::Path<String>,
    data: web::ThinData<AppState<JobProducer>>,
) -> impl Responder {
    relayer::get_relayer(relayer_id.into_inner(), data).await
}

/// Updates a relayer's information based on the provided update request.
#[patch("/relayers/{relayer_id}")]
async fn update_relayer(
    relayer_id: web::Path<String>,
    update_req: web::Json<RelayerUpdateRequest>,
    data: web::ThinData<AppState<JobProducer>>,
) -> impl Responder {
    relayer::update_relayer(relayer_id.into_inner(), update_req.into_inner(), data).await
}

/// Fetches the current status of a specific relayer.
#[get("/relayers/{relayer_id}/status")]
async fn get_relayer_status(
    relayer_id: web::Path<String>,
    data: web::ThinData<AppState<JobProducer>>,
) -> impl Responder {
    relayer::get_relayer_status(relayer_id.into_inner(), data).await
}

/// Retrieves the balance of a specific relayer.
#[get("/relayers/{relayer_id}/balance")]
async fn get_relayer_balance(
    relayer_id: web::Path<String>,
    data: web::ThinData<AppState<JobProducer>>,
) -> impl Responder {
    relayer::get_relayer_balance(relayer_id.into_inner(), data).await
}

/// Sends a transaction through the specified relayer.
#[post("/relayers/{relayer_id}/transactions")]
async fn send_transaction(
    relayer_id: web::Path<String>,
    req: web::Json<serde_json::Value>,
    data: web::ThinData<AppState<JobProducer>>,
) -> impl Responder {
    relayer::send_transaction(relayer_id.into_inner(), req.into_inner(), data).await
}

#[derive(Deserialize, ToSchema)]
pub struct TransactionPath {
    relayer_id: String,
    transaction_id: String,
}

/// Retrieves a specific transaction by its ID.
#[get("/relayers/{relayer_id}/transactions/{transaction_id}")]
async fn get_transaction_by_id(
    path: web::Path<TransactionPath>,
    data: web::ThinData<AppState<JobProducer>>,
) -> impl Responder {
    let path = path.into_inner();
    relayer::get_transaction_by_id(path.relayer_id, path.transaction_id, data).await
}

/// Retrieves a transaction by its nonce value.
#[get("/relayers/{relayer_id}/transactions/by-nonce/{nonce}")]
async fn get_transaction_by_nonce(
    params: web::Path<(String, u64)>,
    data: web::ThinData<AppState<JobProducer>>,
) -> impl Responder {
    let params = params.into_inner();
    relayer::get_transaction_by_nonce(params.0, params.1, data).await
}

/// Lists all transactions for a specific relayer with pagination.
#[get("/relayers/{relayer_id}/transactions")]
async fn list_transactions(
    relayer_id: web::Path<String>,
    query: web::Query<PaginationQuery>,
    data: web::ThinData<AppState<JobProducer>>,
) -> impl Responder {
    relayer::list_transactions(relayer_id.into_inner(), query.into_inner(), data).await
}

/// Deletes all pending transactions for a specific relayer.
#[delete("/relayers/{relayer_id}/transactions/pending")]
async fn delete_pending_transactions(
    relayer_id: web::Path<String>,
    data: web::ThinData<AppState<JobProducer>>,
) -> impl Responder {
    relayer::delete_pending_transactions(relayer_id.into_inner(), data).await
}

/// Cancels a specific transaction by its ID.
#[delete("/relayers/{relayer_id}/transactions/{transaction_id}")]
async fn cancel_transaction(
    path: web::Path<TransactionPath>,
    data: web::ThinData<AppState<JobProducer>>,
) -> impl Responder {
    let path = path.into_inner();
    relayer::cancel_transaction(path.relayer_id, path.transaction_id, data).await
}

/// Replaces a specific transaction with a new one.
#[put("/relayers/{relayer_id}/transactions/{transaction_id}")]
async fn replace_transaction(
    path: web::Path<TransactionPath>,
    req: web::Json<serde_json::Value>,
    data: web::ThinData<AppState<JobProducer>>,
) -> impl Responder {
    let path = path.into_inner();
    relayer::replace_transaction(path.relayer_id, path.transaction_id, req.into_inner(), data).await
}

/// Signs data using the specified relayer.
#[post("/relayers/{relayer_id}/sign")]
async fn sign(
    relayer_id: web::Path<String>,
    req: web::Json<SignDataRequest>,
    data: web::ThinData<AppState<JobProducer>>,
) -> impl Responder {
    relayer::sign_data(relayer_id.into_inner(), req.into_inner(), data).await
}

/// Signs typed data using the specified relayer.
#[post("/relayers/{relayer_id}/sign-typed-data")]
async fn sign_typed_data(
    relayer_id: web::Path<String>,
    req: web::Json<SignTypedDataRequest>,
    data: web::ThinData<AppState<JobProducer>>,
) -> impl Responder {
    relayer::sign_typed_data(relayer_id.into_inner(), req.into_inner(), data).await
}

/// Performs a JSON-RPC call using the specified relayer.
#[post("/relayers/{relayer_id}/rpc")]
async fn rpc(
    relayer_id: web::Path<String>,
    req: web::Json<serde_json::Value>,
    data: web::ThinData<AppState<JobProducer>>,
) -> impl Responder {
    relayer::relayer_rpc(relayer_id.into_inner(), req.into_inner(), data).await
}

/// Initializes the routes for the relayer module.
pub fn init(cfg: &mut web::ServiceConfig) {
    // Register routes with literal segments before routes with path parameters
    cfg.service(delete_pending_transactions); // /relayers/{id}/transactions/pending

    // Then register other routes
    cfg.service(cancel_transaction); // /relayers/{id}/transactions/{tx_id}
    cfg.service(replace_transaction); // /relayers/{id}/transactions/{tx_id}
    cfg.service(get_transaction_by_id); // /relayers/{id}/transactions/{tx_id}
    cfg.service(get_transaction_by_nonce); // /relayers/{id}/transactions/by-nonce/{nonce}
    cfg.service(send_transaction); // /relayers/{id}/transactions
    cfg.service(list_transactions); // /relayers/{id}/transactions
    cfg.service(get_relayer_status); // /relayers/{id}/status
    cfg.service(get_relayer_balance); // /relayers/{id}/balance
    cfg.service(sign); // /relayers/{id}/sign
    cfg.service(sign_typed_data); // /relayers/{id}/sign-typed-data
    cfg.service(rpc); // /relayers/{id}/rpc
    cfg.service(get_relayer); // /relayers/{id}
    cfg.service(update_relayer); // /relayers/{id}
    cfg.service(list_relayers); // /relayers
}

#[cfg(test)]
mod tests {
    use super::*;
    use crate::{
        config::{EvmNetworkConfig, NetworkConfigCommon},
        jobs::MockJobProducerTrait,
        repositories::{
<<<<<<< HEAD
            InMemoryNetworkRepository, InMemoryNotificationRepository, InMemoryRelayerRepository,
            InMemorySignerRepository, InMemorySyncState, InMemoryTransactionCounter,
            InMemoryTransactionRepository, RelayerRepositoryStorage,
=======
            InMemoryNetworkRepository, InMemoryNotificationRepository, InMemoryPluginRepository,
            InMemoryRelayerRepository, InMemorySignerRepository, InMemoryTransactionCounter,
            InMemoryTransactionRepository, RelayerRepositoryStorage, Repository,
>>>>>>> 784e89fa
        },
    };
    use actix_web::{http::StatusCode, test, App};
    use std::sync::Arc;

    // Simple mock for AppState
    async fn get_test_app_state() -> AppState<MockJobProducerTrait> {
        let relayer_repo = Arc::new(RelayerRepositoryStorage::in_memory(
            InMemoryRelayerRepository::new(),
        ));
        let transaction_repo = Arc::new(InMemoryTransactionRepository::new());
        let signer_repo = Arc::new(InMemorySignerRepository::new());
        let network_repo = Arc::new(InMemoryNetworkRepository::new());

        // Create test entities so routes don't return 404

        // Create test network configuration first
        let test_network = crate::models::NetworkRepoModel {
            id: "evm:ethereum".to_string(),
            name: "ethereum".to_string(),
            network_type: crate::models::NetworkType::Evm,
            config: crate::models::NetworkConfigData::Evm(EvmNetworkConfig {
                common: NetworkConfigCommon {
                    network: "ethereum".to_string(),
                    from: None,
                    rpc_urls: Some(vec!["https://rpc.example.com".to_string()]),
                    explorer_urls: None,
                    average_blocktime_ms: Some(12000),
                    is_testnet: Some(false),
                    tags: None,
                },
                chain_id: Some(1),
                required_confirmations: Some(12),
                features: None,
                symbol: Some("ETH".to_string()),
            }),
        };
        network_repo.create(test_network).await.unwrap();

        // Create test signer first
        let test_signer = crate::models::SignerRepoModel {
            id: "test-signer".to_string(),
            config: crate::models::SignerConfig::Test(crate::models::LocalSignerConfig {
                raw_key: secrets::SecretVec::new(32, |v| v.copy_from_slice(&[0u8; 32])),
            }),
        };
        signer_repo.create(test_signer).await.unwrap();

        // Create test relayer
        let test_relayer = crate::models::RelayerRepoModel {
            id: "test-id".to_string(),
            name: "Test Relayer".to_string(),
            network: "ethereum".to_string(),
            network_type: crate::models::NetworkType::Evm,
            signer_id: "test-signer".to_string(),
            address: "0x1234567890123456789012345678901234567890".to_string(),
            paused: false,
            system_disabled: false,
            policies: crate::models::RelayerNetworkPolicy::Evm(
                crate::models::RelayerEvmPolicy::default(),
            ),
            notification_id: None,
            custom_rpc_urls: None,
        };
        relayer_repo.create(test_relayer).await.unwrap();

        // Create test transaction
        let test_transaction = crate::models::TransactionRepoModel {
            id: "tx-123".to_string(),
            relayer_id: "test-id".to_string(),
            status: crate::models::TransactionStatus::Pending,
            status_reason: None,
            created_at: chrono::Utc::now().to_rfc3339(),
            sent_at: None,
            confirmed_at: None,
            valid_until: None,
            network_data: crate::models::NetworkTransactionData::Evm(
                crate::models::EvmTransactionData {
                    gas_price: Some(20000000000u128),
                    gas_limit: 21000u64,
                    nonce: Some(1u64),
                    value: crate::models::U256::from(0u64),
                    data: Some("0x".to_string()),
                    from: "0x1234567890123456789012345678901234567890".to_string(),
                    to: Some("0x9876543210987654321098765432109876543210".to_string()),
                    chain_id: 1u64,
                    hash: Some("0xabcdef".to_string()),
                    signature: None,
                    speed: None,
                    max_fee_per_gas: None,
                    max_priority_fee_per_gas: None,
                    raw: None,
                },
            ),
            priced_at: None,
            hashes: vec!["0xabcdef".to_string()],
            network_type: crate::models::NetworkType::Evm,
            noop_count: None,
            is_canceled: Some(false),
        };
        transaction_repo.create(test_transaction).await.unwrap();

        AppState {
            relayer_repository: relayer_repo,
            transaction_repository: transaction_repo,
            signer_repository: signer_repo,
            notification_repository: Arc::new(InMemoryNotificationRepository::new()),
            network_repository: network_repo,
            transaction_counter_store: Arc::new(InMemoryTransactionCounter::new()),
<<<<<<< HEAD
            sync_state_store: Arc::new(InMemorySyncState::new()),
            job_producer: Arc::new(JobProducer::new(Queue::setup().await.unwrap())),
=======
            job_producer: Arc::new(MockJobProducerTrait::new()),
            plugin_repository: Arc::new(InMemoryPluginRepository::new()),
>>>>>>> 784e89fa
        }
    }

    #[actix_web::test]
    async fn test_routes_are_registered() -> Result<(), color_eyre::eyre::Error> {
        // Create a test app with our routes
        let app = test::init_service(
            App::new()
                .app_data(web::Data::new(get_test_app_state().await))
                .configure(init),
        )
        .await;

        // Test that routes are registered by checking they return 500 (not 404)

        // Test GET /relayers
        let req = test::TestRequest::get().uri("/relayers").to_request();
        let resp = test::call_service(&app, req).await;
        assert_eq!(resp.status(), StatusCode::INTERNAL_SERVER_ERROR);

        // Test GET /relayers/{id}
        let req = test::TestRequest::get()
            .uri("/relayers/test-id")
            .to_request();
        let resp = test::call_service(&app, req).await;
        assert_eq!(resp.status(), StatusCode::INTERNAL_SERVER_ERROR);

        // Test PATCH /relayers/{id}
        let req = test::TestRequest::patch()
            .uri("/relayers/test-id")
            .set_json(serde_json::json!({"paused": false}))
            .to_request();
        let resp = test::call_service(&app, req).await;
        assert_eq!(resp.status(), StatusCode::INTERNAL_SERVER_ERROR);

        // Test GET /relayers/{id}/status
        let req = test::TestRequest::get()
            .uri("/relayers/test-id/status")
            .to_request();
        let resp = test::call_service(&app, req).await;
        assert_eq!(resp.status(), StatusCode::INTERNAL_SERVER_ERROR);

        // Test GET /relayers/{id}/balance
        let req = test::TestRequest::get()
            .uri("/relayers/test-id/balance")
            .to_request();
        let resp = test::call_service(&app, req).await;
        assert_eq!(resp.status(), StatusCode::INTERNAL_SERVER_ERROR);

        // Test POST /relayers/{id}/transactions
        let req = test::TestRequest::post()
            .uri("/relayers/test-id/transactions")
            .set_json(serde_json::json!({}))
            .to_request();
        let resp = test::call_service(&app, req).await;
        assert_eq!(resp.status(), StatusCode::INTERNAL_SERVER_ERROR);

        // Test GET /relayers/{id}/transactions/{tx_id}
        let req = test::TestRequest::get()
            .uri("/relayers/test-id/transactions/tx-123")
            .to_request();
        let resp = test::call_service(&app, req).await;
        assert_eq!(resp.status(), StatusCode::INTERNAL_SERVER_ERROR);

        // Test GET /relayers/{id}/transactions/by-nonce/{nonce}
        let req = test::TestRequest::get()
            .uri("/relayers/test-id/transactions/by-nonce/123")
            .to_request();
        let resp = test::call_service(&app, req).await;
        assert_eq!(resp.status(), StatusCode::INTERNAL_SERVER_ERROR);

        // Test GET /relayers/{id}/transactions
        let req = test::TestRequest::get()
            .uri("/relayers/test-id/transactions")
            .to_request();
        let resp = test::call_service(&app, req).await;
        assert_eq!(resp.status(), StatusCode::INTERNAL_SERVER_ERROR);

        // Test DELETE /relayers/{id}/transactions/pending
        let req = test::TestRequest::delete()
            .uri("/relayers/test-id/transactions/pending")
            .to_request();
        let resp = test::call_service(&app, req).await;
        assert_eq!(resp.status(), StatusCode::INTERNAL_SERVER_ERROR);

        // Test DELETE /relayers/{id}/transactions/{tx_id}
        let req = test::TestRequest::delete()
            .uri("/relayers/test-id/transactions/tx-123")
            .to_request();
        let resp = test::call_service(&app, req).await;
        assert_eq!(resp.status(), StatusCode::INTERNAL_SERVER_ERROR);

        // Test PUT /relayers/{id}/transactions/{tx_id}
        let req = test::TestRequest::put()
            .uri("/relayers/test-id/transactions/tx-123")
            .set_json(serde_json::json!({}))
            .to_request();
        let resp = test::call_service(&app, req).await;
        assert_eq!(resp.status(), StatusCode::INTERNAL_SERVER_ERROR);

        // Test POST /relayers/{id}/sign
        let req = test::TestRequest::post()
            .uri("/relayers/test-id/sign")
            .set_json(serde_json::json!({
                "message": "0x1234567890abcdef"
            }))
            .to_request();
        let resp = test::call_service(&app, req).await;
        assert_eq!(resp.status(), StatusCode::INTERNAL_SERVER_ERROR);

        // Test POST /relayers/{id}/sign-typed-data
        let req = test::TestRequest::post()
            .uri("/relayers/test-id/sign-typed-data")
            .set_json(serde_json::json!({
                "domain_separator": "0x1234567890abcdef",
                "hash_struct_message": "0x1234567890abcdef"
            }))
            .to_request();
        let resp = test::call_service(&app, req).await;
        assert_eq!(resp.status(), StatusCode::INTERNAL_SERVER_ERROR);

        // Test POST /relayers/{id}/rpc
        let req = test::TestRequest::post()
            .uri("/relayers/test-id/rpc")
            .set_json(serde_json::json!({
                "jsonrpc": "2.0",
                "method": "eth_getBlockByNumber",
                "params": ["0x1", true],
                "id": 1
            }))
            .to_request();
        let resp = test::call_service(&app, req).await;
        assert_eq!(resp.status(), StatusCode::INTERNAL_SERVER_ERROR);

        Ok(())
    }
}<|MERGE_RESOLUTION|>--- conflicted
+++ resolved
@@ -192,15 +192,10 @@
         config::{EvmNetworkConfig, NetworkConfigCommon},
         jobs::MockJobProducerTrait,
         repositories::{
-<<<<<<< HEAD
-            InMemoryNetworkRepository, InMemoryNotificationRepository, InMemoryRelayerRepository,
-            InMemorySignerRepository, InMemorySyncState, InMemoryTransactionCounter,
-            InMemoryTransactionRepository, RelayerRepositoryStorage,
-=======
             InMemoryNetworkRepository, InMemoryNotificationRepository, InMemoryPluginRepository,
-            InMemoryRelayerRepository, InMemorySignerRepository, InMemoryTransactionCounter,
-            InMemoryTransactionRepository, RelayerRepositoryStorage, Repository,
->>>>>>> 784e89fa
+            InMemoryRelayerRepository, InMemorySignerRepository, InMemorySyncState,
+            InMemoryTransactionCounter, InMemoryTransactionRepository, RelayerRepositoryStorage,
+            Repository,
         },
     };
     use actix_web::{http::StatusCode, test, App};
@@ -310,13 +305,9 @@
             notification_repository: Arc::new(InMemoryNotificationRepository::new()),
             network_repository: network_repo,
             transaction_counter_store: Arc::new(InMemoryTransactionCounter::new()),
-<<<<<<< HEAD
             sync_state_store: Arc::new(InMemorySyncState::new()),
-            job_producer: Arc::new(JobProducer::new(Queue::setup().await.unwrap())),
-=======
             job_producer: Arc::new(MockJobProducerTrait::new()),
             plugin_repository: Arc::new(InMemoryPluginRepository::new()),
->>>>>>> 784e89fa
         }
     }
 
