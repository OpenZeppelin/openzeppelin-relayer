//! This module defines the HTTP routes for relayer operations.
//! It includes handlers for listing, retrieving, updating, and managing relayer transactions.
//! The routes are integrated with the Actix-web framework and interact with the relayer controller.
use crate::{
    api::controllers::relayer,
    domain::{SignDataRequest, SignTransactionRequest, SignTypedDataRequest},
    models::{CreateRelayerRequest, DefaultAppState, PaginationQuery},
};
use actix_web::{delete, get, patch, post, put, web, Responder};
use serde::Deserialize;
use utoipa::ToSchema;

/// Lists all relayers with pagination support.
#[get("/relayers")]
async fn list_relayers(
    query: web::Query<PaginationQuery>,
    data: web::ThinData<DefaultAppState>,
) -> impl Responder {
    relayer::list_relayers(query.into_inner(), data).await
}

/// Retrieves details of a specific relayer by ID.
#[get("/relayers/{relayer_id}")]
async fn get_relayer(
    relayer_id: web::Path<String>,
    data: web::ThinData<DefaultAppState>,
) -> impl Responder {
    relayer::get_relayer(relayer_id.into_inner(), data).await
}

/// Creates a new relayer.
#[post("/relayers")]
async fn create_relayer(
    request: web::Json<CreateRelayerRequest>,
    data: web::ThinData<DefaultAppState>,
) -> impl Responder {
    relayer::create_relayer(request.into_inner(), data).await
}

/// Updates a relayer's information using JSON Merge Patch (RFC 7396).
#[patch("/relayers/{relayer_id}")]
async fn update_relayer(
    relayer_id: web::Path<String>,
    patch: web::Json<serde_json::Value>,
    data: web::ThinData<DefaultAppState>,
) -> impl Responder {
    relayer::update_relayer(relayer_id.into_inner(), patch.into_inner(), data).await
}

/// Deletes a relayer by ID.
#[delete("/relayers/{relayer_id}")]
async fn delete_relayer(
    relayer_id: web::Path<String>,
    data: web::ThinData<DefaultAppState>,
) -> impl Responder {
    relayer::delete_relayer(relayer_id.into_inner(), data).await
}

/// Fetches the current status of a specific relayer.
#[get("/relayers/{relayer_id}/status")]
async fn get_relayer_status(
    relayer_id: web::Path<String>,
    data: web::ThinData<DefaultAppState>,
) -> impl Responder {
    relayer::get_relayer_status(relayer_id.into_inner(), data).await
}

/// Retrieves the balance of a specific relayer.
#[get("/relayers/{relayer_id}/balance")]
async fn get_relayer_balance(
    relayer_id: web::Path<String>,
    data: web::ThinData<DefaultAppState>,
) -> impl Responder {
    relayer::get_relayer_balance(relayer_id.into_inner(), data).await
}

/// Sends a transaction through the specified relayer.
#[post("/relayers/{relayer_id}/transactions")]
async fn send_transaction(
    relayer_id: web::Path<String>,
    req: web::Json<serde_json::Value>,
    data: web::ThinData<DefaultAppState>,
) -> impl Responder {
    relayer::send_transaction(relayer_id.into_inner(), req.into_inner(), data).await
}

#[derive(Deserialize, ToSchema)]
pub struct TransactionPath {
    relayer_id: String,
    transaction_id: String,
}

/// Retrieves a specific transaction by its ID.
#[get("/relayers/{relayer_id}/transactions/{transaction_id}")]
async fn get_transaction_by_id(
    path: web::Path<TransactionPath>,
    data: web::ThinData<DefaultAppState>,
) -> impl Responder {
    let path = path.into_inner();
    relayer::get_transaction_by_id(path.relayer_id, path.transaction_id, data).await
}

/// Retrieves a transaction by its nonce value.
#[get("/relayers/{relayer_id}/transactions/by-nonce/{nonce}")]
async fn get_transaction_by_nonce(
    params: web::Path<(String, u64)>,
    data: web::ThinData<DefaultAppState>,
) -> impl Responder {
    let params = params.into_inner();
    relayer::get_transaction_by_nonce(params.0, params.1, data).await
}

/// Lists all transactions for a specific relayer with pagination.
#[get("/relayers/{relayer_id}/transactions")]
async fn list_transactions(
    relayer_id: web::Path<String>,
    query: web::Query<PaginationQuery>,
    data: web::ThinData<DefaultAppState>,
) -> impl Responder {
    relayer::list_transactions(relayer_id.into_inner(), query.into_inner(), data).await
}

/// Deletes all pending transactions for a specific relayer.
#[delete("/relayers/{relayer_id}/transactions/pending")]
async fn delete_pending_transactions(
    relayer_id: web::Path<String>,
    data: web::ThinData<DefaultAppState>,
) -> impl Responder {
    relayer::delete_pending_transactions(relayer_id.into_inner(), data).await
}

/// Cancels a specific transaction by its ID.
#[delete("/relayers/{relayer_id}/transactions/{transaction_id}")]
async fn cancel_transaction(
    path: web::Path<TransactionPath>,
    data: web::ThinData<DefaultAppState>,
) -> impl Responder {
    let path = path.into_inner();
    relayer::cancel_transaction(path.relayer_id, path.transaction_id, data).await
}

/// Replaces a specific transaction with a new one.
#[put("/relayers/{relayer_id}/transactions/{transaction_id}")]
async fn replace_transaction(
    path: web::Path<TransactionPath>,
    req: web::Json<serde_json::Value>,
    data: web::ThinData<DefaultAppState>,
) -> impl Responder {
    let path = path.into_inner();
    relayer::replace_transaction(path.relayer_id, path.transaction_id, req.into_inner(), data).await
}

/// Signs data using the specified relayer.
#[post("/relayers/{relayer_id}/sign")]
async fn sign(
    relayer_id: web::Path<String>,
    req: web::Json<SignDataRequest>,
    data: web::ThinData<DefaultAppState>,
) -> impl Responder {
    relayer::sign_data(relayer_id.into_inner(), req.into_inner(), data).await
}

/// Signs typed data using the specified relayer.
#[post("/relayers/{relayer_id}/sign-typed-data")]
async fn sign_typed_data(
    relayer_id: web::Path<String>,
    req: web::Json<SignTypedDataRequest>,
    data: web::ThinData<DefaultAppState>,
) -> impl Responder {
    relayer::sign_typed_data(relayer_id.into_inner(), req.into_inner(), data).await
}

/// Signs a transaction using the specified relayer (Stellar only).
#[post("/relayers/{relayer_id}/sign-transaction")]
async fn sign_transaction(
    relayer_id: web::Path<String>,
    req: web::Json<SignTransactionRequest>,
    data: web::ThinData<DefaultAppState>,
) -> impl Responder {
    relayer::sign_transaction(relayer_id.into_inner(), req.into_inner(), data).await
}

/// Performs a JSON-RPC call using the specified relayer.
#[post("/relayers/{relayer_id}/rpc")]
async fn rpc(
    relayer_id: web::Path<String>,
    req: web::Json<serde_json::Value>,
    data: web::ThinData<DefaultAppState>,
) -> impl Responder {
    relayer::relayer_rpc(relayer_id.into_inner(), req.into_inner(), data).await
}

/// Initializes the routes for the relayer module.
pub fn init(cfg: &mut web::ServiceConfig) {
    // Register routes with literal segments before routes with path parameters
    cfg.service(delete_pending_transactions); // /relayers/{id}/transactions/pending

    // Then register other routes
    cfg.service(cancel_transaction); // /relayers/{id}/transactions/{tx_id}
    cfg.service(replace_transaction); // /relayers/{id}/transactions/{tx_id}
    cfg.service(get_transaction_by_id); // /relayers/{id}/transactions/{tx_id}
    cfg.service(get_transaction_by_nonce); // /relayers/{id}/transactions/by-nonce/{nonce}
    cfg.service(send_transaction); // /relayers/{id}/transactions
    cfg.service(list_transactions); // /relayers/{id}/transactions
    cfg.service(get_relayer_status); // /relayers/{id}/status
    cfg.service(get_relayer_balance); // /relayers/{id}/balance
    cfg.service(sign); // /relayers/{id}/sign
    cfg.service(sign_typed_data); // /relayers/{id}/sign-typed-data
    cfg.service(sign_transaction); // /relayers/{id}/sign-transaction
    cfg.service(rpc); // /relayers/{id}/rpc
    cfg.service(get_relayer); // /relayers/{id}
    cfg.service(create_relayer); // /relayers
    cfg.service(update_relayer); // /relayers/{id}
    cfg.service(delete_relayer); // /relayers/{id}
    cfg.service(list_relayers); // /relayers
}

#[cfg(test)]
mod tests {
    use super::*;
    use crate::{
        config::{EvmNetworkConfig, NetworkConfigCommon},
        jobs::MockJobProducerTrait,
        models::{
            AppState, EvmTransactionData, LocalSignerConfigStorage, NetworkConfigData,
            NetworkRepoModel, NetworkTransactionData, NetworkType, RelayerEvmPolicy,
            RelayerNetworkPolicy, RelayerRepoModel, SignerConfigStorage, SignerRepoModel,
            TransactionRepoModel, TransactionStatus, U256,
        },
        repositories::{
<<<<<<< HEAD
            InMemoryNetworkRepository, InMemoryNotificationRepository, InMemoryPluginRepository,
            InMemoryRelayerRepository, InMemorySignerRepository, InMemorySyncState,
            InMemoryTransactionCounter, InMemoryTransactionRepository, RelayerRepositoryStorage,
            Repository,
=======
            NetworkRepositoryStorage, NotificationRepositoryStorage, PluginRepositoryStorage,
            RelayerRepositoryStorage, Repository, SignerRepositoryStorage,
            TransactionCounterRepositoryStorage, TransactionRepositoryStorage,
>>>>>>> 818258a7
        },
    };
    use actix_web::{http::StatusCode, test, App};
    use std::sync::Arc;

    // Simple mock for AppState
    async fn get_test_app_state() -> AppState<
        MockJobProducerTrait,
        RelayerRepositoryStorage,
        TransactionRepositoryStorage,
        NetworkRepositoryStorage,
        NotificationRepositoryStorage,
        SignerRepositoryStorage,
        TransactionCounterRepositoryStorage,
        PluginRepositoryStorage,
    > {
        let relayer_repo = Arc::new(RelayerRepositoryStorage::new_in_memory());
        let transaction_repo = Arc::new(TransactionRepositoryStorage::new_in_memory());
        let signer_repo = Arc::new(SignerRepositoryStorage::new_in_memory());
        let network_repo = Arc::new(NetworkRepositoryStorage::new_in_memory());

        // Create test entities so routes don't return 404

        // Create test network configuration first
        let test_network = NetworkRepoModel {
            id: "evm:ethereum".to_string(),
            name: "ethereum".to_string(),
            network_type: NetworkType::Evm,
            config: NetworkConfigData::Evm(EvmNetworkConfig {
                common: NetworkConfigCommon {
                    network: "ethereum".to_string(),
                    from: None,
                    rpc_urls: Some(vec!["https://rpc.example.com".to_string()]),
                    explorer_urls: None,
                    average_blocktime_ms: Some(12000),
                    is_testnet: Some(false),
                    tags: None,
                },
                chain_id: Some(1),
                required_confirmations: Some(12),
                features: None,
                symbol: Some("ETH".to_string()),
            }),
        };
        network_repo.create(test_network).await.unwrap();

        // Create local signer first
        let test_signer = SignerRepoModel {
            id: "test-signer".to_string(),
            config: SignerConfigStorage::Local(LocalSignerConfigStorage {
                raw_key: secrets::SecretVec::new(32, |v| v.copy_from_slice(&[0u8; 32])),
            }),
        };
        signer_repo.create(test_signer).await.unwrap();

        // Create test relayer
        let test_relayer = RelayerRepoModel {
            id: "test-id".to_string(),
            name: "Test Relayer".to_string(),
            network: "ethereum".to_string(),
            network_type: NetworkType::Evm,
            signer_id: "test-signer".to_string(),
            address: "0x1234567890123456789012345678901234567890".to_string(),
            paused: false,
            system_disabled: false,
            policies: RelayerNetworkPolicy::Evm(RelayerEvmPolicy::default()),
            notification_id: None,
            custom_rpc_urls: None,
        };
        relayer_repo.create(test_relayer).await.unwrap();

        // Create test transaction
        let test_transaction = TransactionRepoModel {
            id: "tx-123".to_string(),
            relayer_id: "test-id".to_string(),
            status: TransactionStatus::Pending,
            status_reason: None,
            created_at: chrono::Utc::now().to_rfc3339(),
            sent_at: None,
            confirmed_at: None,
            valid_until: None,
            network_data: NetworkTransactionData::Evm(EvmTransactionData {
                gas_price: Some(20000000000u128),
                gas_limit: Some(21000u64),
                nonce: Some(1u64),
                value: U256::from(0u64),
                data: Some("0x".to_string()),
                from: "0x1234567890123456789012345678901234567890".to_string(),
                to: Some("0x9876543210987654321098765432109876543210".to_string()),
                chain_id: 1u64,
                hash: Some("0xabcdef".to_string()),
                signature: None,
                speed: None,
                max_fee_per_gas: None,
                max_priority_fee_per_gas: None,
                raw: None,
            }),
            priced_at: None,
            hashes: vec!["0xabcdef".to_string()],
            network_type: NetworkType::Evm,
            noop_count: None,
            is_canceled: Some(false),
            delete_at: None,
        };
        transaction_repo.create(test_transaction).await.unwrap();

        AppState {
            relayer_repository: relayer_repo,
            transaction_repository: transaction_repo,
            signer_repository: signer_repo,
            notification_repository: Arc::new(NotificationRepositoryStorage::new_in_memory()),
            network_repository: network_repo,
<<<<<<< HEAD
            transaction_counter_store: Arc::new(InMemoryTransactionCounter::new()),
            sync_state_store: Arc::new(InMemorySyncState::new()),
=======
            transaction_counter_store: Arc::new(
                TransactionCounterRepositoryStorage::new_in_memory(),
            ),
>>>>>>> 818258a7
            job_producer: Arc::new(MockJobProducerTrait::new()),
            plugin_repository: Arc::new(PluginRepositoryStorage::new_in_memory()),
        }
    }

    #[actix_web::test]
    async fn test_routes_are_registered() -> Result<(), color_eyre::eyre::Error> {
        // Create a test app with our routes
        let app = test::init_service(
            App::new()
                .app_data(web::Data::new(get_test_app_state().await))
                .configure(init),
        )
        .await;

        // Test that routes are registered by checking they return 500 (not 404)

        // Test GET /relayers
        let req = test::TestRequest::get().uri("/relayers").to_request();
        let resp = test::call_service(&app, req).await;
        assert_eq!(resp.status(), StatusCode::INTERNAL_SERVER_ERROR);

        // Test GET /relayers/{id}
        let req = test::TestRequest::get()
            .uri("/relayers/test-id")
            .to_request();
        let resp = test::call_service(&app, req).await;
        assert_eq!(resp.status(), StatusCode::INTERNAL_SERVER_ERROR);

        // Test PATCH /relayers/{id}
        let req = test::TestRequest::patch()
            .uri("/relayers/test-id")
            .set_json(serde_json::json!({"paused": false}))
            .to_request();
        let resp = test::call_service(&app, req).await;
        assert_eq!(resp.status(), StatusCode::INTERNAL_SERVER_ERROR);

        // Test GET /relayers/{id}/status
        let req = test::TestRequest::get()
            .uri("/relayers/test-id/status")
            .to_request();
        let resp = test::call_service(&app, req).await;
        assert_eq!(resp.status(), StatusCode::INTERNAL_SERVER_ERROR);

        // Test GET /relayers/{id}/balance
        let req = test::TestRequest::get()
            .uri("/relayers/test-id/balance")
            .to_request();
        let resp = test::call_service(&app, req).await;
        assert_eq!(resp.status(), StatusCode::INTERNAL_SERVER_ERROR);

        // Test POST /relayers/{id}/transactions
        let req = test::TestRequest::post()
            .uri("/relayers/test-id/transactions")
            .set_json(serde_json::json!({}))
            .to_request();
        let resp = test::call_service(&app, req).await;
        assert_eq!(resp.status(), StatusCode::INTERNAL_SERVER_ERROR);

        // Test GET /relayers/{id}/transactions/{tx_id}
        let req = test::TestRequest::get()
            .uri("/relayers/test-id/transactions/tx-123")
            .to_request();
        let resp = test::call_service(&app, req).await;
        assert_eq!(resp.status(), StatusCode::INTERNAL_SERVER_ERROR);

        // Test GET /relayers/{id}/transactions/by-nonce/{nonce}
        let req = test::TestRequest::get()
            .uri("/relayers/test-id/transactions/by-nonce/123")
            .to_request();
        let resp = test::call_service(&app, req).await;
        assert_eq!(resp.status(), StatusCode::INTERNAL_SERVER_ERROR);

        // Test GET /relayers/{id}/transactions
        let req = test::TestRequest::get()
            .uri("/relayers/test-id/transactions")
            .to_request();
        let resp = test::call_service(&app, req).await;
        assert_eq!(resp.status(), StatusCode::INTERNAL_SERVER_ERROR);

        // Test DELETE /relayers/{id}/transactions/pending
        let req = test::TestRequest::delete()
            .uri("/relayers/test-id/transactions/pending")
            .to_request();
        let resp = test::call_service(&app, req).await;
        assert_eq!(resp.status(), StatusCode::INTERNAL_SERVER_ERROR);

        // Test DELETE /relayers/{id}/transactions/{tx_id}
        let req = test::TestRequest::delete()
            .uri("/relayers/test-id/transactions/tx-123")
            .to_request();
        let resp = test::call_service(&app, req).await;
        assert_eq!(resp.status(), StatusCode::INTERNAL_SERVER_ERROR);

        // Test PUT /relayers/{id}/transactions/{tx_id}
        let req = test::TestRequest::put()
            .uri("/relayers/test-id/transactions/tx-123")
            .set_json(serde_json::json!({}))
            .to_request();
        let resp = test::call_service(&app, req).await;
        assert_eq!(resp.status(), StatusCode::INTERNAL_SERVER_ERROR);

        // Test POST /relayers/{id}/sign
        let req = test::TestRequest::post()
            .uri("/relayers/test-id/sign")
            .set_json(serde_json::json!({
                "message": "0x1234567890abcdef"
            }))
            .to_request();
        let resp = test::call_service(&app, req).await;
        assert_eq!(resp.status(), StatusCode::INTERNAL_SERVER_ERROR);

        // Test POST /relayers/{id}/sign-typed-data
        let req = test::TestRequest::post()
            .uri("/relayers/test-id/sign-typed-data")
            .set_json(serde_json::json!({
                "domain_separator": "0x1234567890abcdef",
                "hash_struct_message": "0x1234567890abcdef"
            }))
            .to_request();
        let resp = test::call_service(&app, req).await;
        assert_eq!(resp.status(), StatusCode::INTERNAL_SERVER_ERROR);

        // Test POST /relayers/{id}/rpc
        let req = test::TestRequest::post()
            .uri("/relayers/test-id/rpc")
            .set_json(serde_json::json!({
                "jsonrpc": "2.0",
                "method": "eth_getBlockByNumber",
                "params": ["0x1", true],
                "id": 1
            }))
            .to_request();
        let resp = test::call_service(&app, req).await;
        assert_eq!(resp.status(), StatusCode::INTERNAL_SERVER_ERROR);

        Ok(())
    }
}<|MERGE_RESOLUTION|>--- conflicted
+++ resolved
@@ -228,16 +228,10 @@
             TransactionRepoModel, TransactionStatus, U256,
         },
         repositories::{
-<<<<<<< HEAD
-            InMemoryNetworkRepository, InMemoryNotificationRepository, InMemoryPluginRepository,
-            InMemoryRelayerRepository, InMemorySignerRepository, InMemorySyncState,
-            InMemoryTransactionCounter, InMemoryTransactionRepository, RelayerRepositoryStorage,
-            Repository,
-=======
             NetworkRepositoryStorage, NotificationRepositoryStorage, PluginRepositoryStorage,
-            RelayerRepositoryStorage, Repository, SignerRepositoryStorage,
-            TransactionCounterRepositoryStorage, TransactionRepositoryStorage,
->>>>>>> 818258a7
+            RelayerRepositoryStorage, RelayerStateRepositoryStorage, Repository,
+            SignerRepositoryStorage, TransactionCounterRepositoryStorage,
+            TransactionRepositoryStorage,
         },
     };
     use actix_web::{http::StatusCode, test, App};
@@ -252,6 +246,7 @@
         NotificationRepositoryStorage,
         SignerRepositoryStorage,
         TransactionCounterRepositoryStorage,
+        RelayerStateRepositoryStorage,
         PluginRepositoryStorage,
     > {
         let relayer_repo = Arc::new(RelayerRepositoryStorage::new_in_memory());
@@ -350,14 +345,10 @@
             signer_repository: signer_repo,
             notification_repository: Arc::new(NotificationRepositoryStorage::new_in_memory()),
             network_repository: network_repo,
-<<<<<<< HEAD
-            transaction_counter_store: Arc::new(InMemoryTransactionCounter::new()),
-            sync_state_store: Arc::new(InMemorySyncState::new()),
-=======
             transaction_counter_store: Arc::new(
                 TransactionCounterRepositoryStorage::new_in_memory(),
             ),
->>>>>>> 818258a7
+            sync_state_store: Arc::new(RelayerStateRepositoryStorage::new_in_memory()),
             job_producer: Arc::new(MockJobProducerTrait::new()),
             plugin_repository: Arc::new(PluginRepositoryStorage::new_in_memory()),
         }
