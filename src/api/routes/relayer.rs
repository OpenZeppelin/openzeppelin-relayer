//! This module defines the HTTP routes for relayer operations.
//! It includes handlers for listing, retrieving, updating, and managing relayer transactions.
//! The routes are integrated with the Actix-web framework and interact with the relayer controller.
use crate::{
    api::controllers::relayer,
<<<<<<< HEAD
    domain::{RelayerUpdateRequest, SignDataRequest, SignTransactionRequest, SignTypedDataRequest},
    models::{DefaultAppState, PaginationQuery},
=======
    domain::{SignDataRequest, SignTypedDataRequest},
    models::{CreateRelayerRequest, DefaultAppState, PaginationQuery},
>>>>>>> f3c34266
};
use actix_web::{delete, get, patch, post, put, web, Responder};
use serde::Deserialize;
use utoipa::ToSchema;

/// Lists all relayers with pagination support.
#[get("/relayers")]
async fn list_relayers(
    query: web::Query<PaginationQuery>,
    data: web::ThinData<DefaultAppState>,
) -> impl Responder {
    relayer::list_relayers(query.into_inner(), data).await
}

/// Retrieves details of a specific relayer by ID.
#[get("/relayers/{relayer_id}")]
async fn get_relayer(
    relayer_id: web::Path<String>,
    data: web::ThinData<DefaultAppState>,
) -> impl Responder {
    relayer::get_relayer(relayer_id.into_inner(), data).await
}

/// Creates a new relayer.
#[post("/relayers")]
async fn create_relayer(
    request: web::Json<CreateRelayerRequest>,
    data: web::ThinData<DefaultAppState>,
) -> impl Responder {
    relayer::create_relayer(request.into_inner(), data).await
}

/// Updates a relayer's information using JSON Merge Patch (RFC 7396).
#[patch("/relayers/{relayer_id}")]
async fn update_relayer(
    relayer_id: web::Path<String>,
    patch: web::Json<serde_json::Value>,
    data: web::ThinData<DefaultAppState>,
) -> impl Responder {
    relayer::update_relayer(relayer_id.into_inner(), patch.into_inner(), data).await
}

/// Deletes a relayer by ID.
#[delete("/relayers/{relayer_id}")]
async fn delete_relayer(
    relayer_id: web::Path<String>,
    data: web::ThinData<DefaultAppState>,
) -> impl Responder {
    relayer::delete_relayer(relayer_id.into_inner(), data).await
}

/// Fetches the current status of a specific relayer.
#[get("/relayers/{relayer_id}/status")]
async fn get_relayer_status(
    relayer_id: web::Path<String>,
    data: web::ThinData<DefaultAppState>,
) -> impl Responder {
    relayer::get_relayer_status(relayer_id.into_inner(), data).await
}

/// Retrieves the balance of a specific relayer.
#[get("/relayers/{relayer_id}/balance")]
async fn get_relayer_balance(
    relayer_id: web::Path<String>,
    data: web::ThinData<DefaultAppState>,
) -> impl Responder {
    relayer::get_relayer_balance(relayer_id.into_inner(), data).await
}

/// Sends a transaction through the specified relayer.
#[post("/relayers/{relayer_id}/transactions")]
async fn send_transaction(
    relayer_id: web::Path<String>,
    req: web::Json<serde_json::Value>,
    data: web::ThinData<DefaultAppState>,
) -> impl Responder {
    relayer::send_transaction(relayer_id.into_inner(), req.into_inner(), data).await
}

#[derive(Deserialize, ToSchema)]
pub struct TransactionPath {
    relayer_id: String,
    transaction_id: String,
}

/// Retrieves a specific transaction by its ID.
#[get("/relayers/{relayer_id}/transactions/{transaction_id}")]
async fn get_transaction_by_id(
    path: web::Path<TransactionPath>,
    data: web::ThinData<DefaultAppState>,
) -> impl Responder {
    let path = path.into_inner();
    relayer::get_transaction_by_id(path.relayer_id, path.transaction_id, data).await
}

/// Retrieves a transaction by its nonce value.
#[get("/relayers/{relayer_id}/transactions/by-nonce/{nonce}")]
async fn get_transaction_by_nonce(
    params: web::Path<(String, u64)>,
    data: web::ThinData<DefaultAppState>,
) -> impl Responder {
    let params = params.into_inner();
    relayer::get_transaction_by_nonce(params.0, params.1, data).await
}

/// Lists all transactions for a specific relayer with pagination.
#[get("/relayers/{relayer_id}/transactions")]
async fn list_transactions(
    relayer_id: web::Path<String>,
    query: web::Query<PaginationQuery>,
    data: web::ThinData<DefaultAppState>,
) -> impl Responder {
    relayer::list_transactions(relayer_id.into_inner(), query.into_inner(), data).await
}

/// Deletes all pending transactions for a specific relayer.
#[delete("/relayers/{relayer_id}/transactions/pending")]
async fn delete_pending_transactions(
    relayer_id: web::Path<String>,
    data: web::ThinData<DefaultAppState>,
) -> impl Responder {
    relayer::delete_pending_transactions(relayer_id.into_inner(), data).await
}

/// Cancels a specific transaction by its ID.
#[delete("/relayers/{relayer_id}/transactions/{transaction_id}")]
async fn cancel_transaction(
    path: web::Path<TransactionPath>,
    data: web::ThinData<DefaultAppState>,
) -> impl Responder {
    let path = path.into_inner();
    relayer::cancel_transaction(path.relayer_id, path.transaction_id, data).await
}

/// Replaces a specific transaction with a new one.
#[put("/relayers/{relayer_id}/transactions/{transaction_id}")]
async fn replace_transaction(
    path: web::Path<TransactionPath>,
    req: web::Json<serde_json::Value>,
    data: web::ThinData<DefaultAppState>,
) -> impl Responder {
    let path = path.into_inner();
    relayer::replace_transaction(path.relayer_id, path.transaction_id, req.into_inner(), data).await
}

/// Signs data using the specified relayer.
#[post("/relayers/{relayer_id}/sign")]
async fn sign(
    relayer_id: web::Path<String>,
    req: web::Json<SignDataRequest>,
    data: web::ThinData<DefaultAppState>,
) -> impl Responder {
    relayer::sign_data(relayer_id.into_inner(), req.into_inner(), data).await
}

/// Signs typed data using the specified relayer.
#[post("/relayers/{relayer_id}/sign-typed-data")]
async fn sign_typed_data(
    relayer_id: web::Path<String>,
    req: web::Json<SignTypedDataRequest>,
    data: web::ThinData<DefaultAppState>,
) -> impl Responder {
    relayer::sign_typed_data(relayer_id.into_inner(), req.into_inner(), data).await
}

/// Signs a transaction using the specified relayer (Stellar only).
#[post("/relayers/{relayer_id}/sign-transaction")]
async fn sign_transaction(
    relayer_id: web::Path<String>,
    req: web::Json<SignTransactionRequest>,
    data: web::ThinData<DefaultAppState>,
) -> impl Responder {
    relayer::sign_transaction(relayer_id.into_inner(), req.into_inner(), data).await
}

/// Performs a JSON-RPC call using the specified relayer.
#[post("/relayers/{relayer_id}/rpc")]
async fn rpc(
    relayer_id: web::Path<String>,
    req: web::Json<serde_json::Value>,
    data: web::ThinData<DefaultAppState>,
) -> impl Responder {
    relayer::relayer_rpc(relayer_id.into_inner(), req.into_inner(), data).await
}

/// Initializes the routes for the relayer module.
pub fn init(cfg: &mut web::ServiceConfig) {
    // Register routes with literal segments before routes with path parameters
    cfg.service(delete_pending_transactions); // /relayers/{id}/transactions/pending

    // Then register other routes
    cfg.service(cancel_transaction); // /relayers/{id}/transactions/{tx_id}
    cfg.service(replace_transaction); // /relayers/{id}/transactions/{tx_id}
    cfg.service(get_transaction_by_id); // /relayers/{id}/transactions/{tx_id}
    cfg.service(get_transaction_by_nonce); // /relayers/{id}/transactions/by-nonce/{nonce}
    cfg.service(send_transaction); // /relayers/{id}/transactions
    cfg.service(list_transactions); // /relayers/{id}/transactions
    cfg.service(get_relayer_status); // /relayers/{id}/status
    cfg.service(get_relayer_balance); // /relayers/{id}/balance
    cfg.service(sign); // /relayers/{id}/sign
    cfg.service(sign_typed_data); // /relayers/{id}/sign-typed-data
    cfg.service(sign_transaction); // /relayers/{id}/sign-transaction
    cfg.service(rpc); // /relayers/{id}/rpc
    cfg.service(get_relayer); // /relayers/{id}
    cfg.service(create_relayer); // /relayers
    cfg.service(update_relayer); // /relayers/{id}
    cfg.service(delete_relayer); // /relayers/{id}
    cfg.service(list_relayers); // /relayers
}

#[cfg(test)]
mod tests {
    use super::*;
    use crate::{
        config::{EvmNetworkConfig, NetworkConfigCommon},
        jobs::MockJobProducerTrait,
        models::{
            AppState, EvmTransactionData, LocalSignerConfigStorage, NetworkConfigData,
            NetworkRepoModel, NetworkTransactionData, NetworkType, RelayerEvmPolicy,
            RelayerNetworkPolicy, RelayerRepoModel, SignerConfigStorage, SignerRepoModel,
            TransactionRepoModel, TransactionStatus, U256,
        },
        repositories::{
            NetworkRepositoryStorage, NotificationRepositoryStorage, PluginRepositoryStorage,
            RelayerRepositoryStorage, Repository, SignerRepositoryStorage,
            TransactionCounterRepositoryStorage, TransactionRepositoryStorage,
        },
    };
    use actix_web::{http::StatusCode, test, App};
    use std::sync::Arc;

    // Simple mock for AppState
    async fn get_test_app_state() -> AppState<
        MockJobProducerTrait,
        RelayerRepositoryStorage,
        TransactionRepositoryStorage,
        NetworkRepositoryStorage,
        NotificationRepositoryStorage,
        SignerRepositoryStorage,
        TransactionCounterRepositoryStorage,
        PluginRepositoryStorage,
    > {
        let relayer_repo = Arc::new(RelayerRepositoryStorage::new_in_memory());
        let transaction_repo = Arc::new(TransactionRepositoryStorage::new_in_memory());
        let signer_repo = Arc::new(SignerRepositoryStorage::new_in_memory());
        let network_repo = Arc::new(NetworkRepositoryStorage::new_in_memory());

        // Create test entities so routes don't return 404

        // Create test network configuration first
        let test_network = NetworkRepoModel {
            id: "evm:ethereum".to_string(),
            name: "ethereum".to_string(),
            network_type: NetworkType::Evm,
            config: NetworkConfigData::Evm(EvmNetworkConfig {
                common: NetworkConfigCommon {
                    network: "ethereum".to_string(),
                    from: None,
                    rpc_urls: Some(vec!["https://rpc.example.com".to_string()]),
                    explorer_urls: None,
                    average_blocktime_ms: Some(12000),
                    is_testnet: Some(false),
                    tags: None,
                },
                chain_id: Some(1),
                required_confirmations: Some(12),
                features: None,
                symbol: Some("ETH".to_string()),
            }),
        };
        network_repo.create(test_network).await.unwrap();

        // Create local signer first
        let test_signer = SignerRepoModel {
            id: "test-signer".to_string(),
            config: SignerConfigStorage::Local(LocalSignerConfigStorage {
                raw_key: secrets::SecretVec::new(32, |v| v.copy_from_slice(&[0u8; 32])),
            }),
        };
        signer_repo.create(test_signer).await.unwrap();

        // Create test relayer
        let test_relayer = RelayerRepoModel {
            id: "test-id".to_string(),
            name: "Test Relayer".to_string(),
            network: "ethereum".to_string(),
            network_type: NetworkType::Evm,
            signer_id: "test-signer".to_string(),
            address: "0x1234567890123456789012345678901234567890".to_string(),
            paused: false,
            system_disabled: false,
            policies: RelayerNetworkPolicy::Evm(RelayerEvmPolicy::default()),
            notification_id: None,
            custom_rpc_urls: None,
        };
        relayer_repo.create(test_relayer).await.unwrap();

        // Create test transaction
        let test_transaction = TransactionRepoModel {
            id: "tx-123".to_string(),
            relayer_id: "test-id".to_string(),
            status: TransactionStatus::Pending,
            status_reason: None,
            created_at: chrono::Utc::now().to_rfc3339(),
            sent_at: None,
            confirmed_at: None,
            valid_until: None,
            network_data: NetworkTransactionData::Evm(EvmTransactionData {
                gas_price: Some(20000000000u128),
                gas_limit: Some(21000u64),
                nonce: Some(1u64),
                value: U256::from(0u64),
                data: Some("0x".to_string()),
                from: "0x1234567890123456789012345678901234567890".to_string(),
                to: Some("0x9876543210987654321098765432109876543210".to_string()),
                chain_id: 1u64,
                hash: Some("0xabcdef".to_string()),
                signature: None,
                speed: None,
                max_fee_per_gas: None,
                max_priority_fee_per_gas: None,
                raw: None,
            }),
            priced_at: None,
            hashes: vec!["0xabcdef".to_string()],
            network_type: NetworkType::Evm,
            noop_count: None,
            is_canceled: Some(false),
        };
        transaction_repo.create(test_transaction).await.unwrap();

        AppState {
            relayer_repository: relayer_repo,
            transaction_repository: transaction_repo,
            signer_repository: signer_repo,
            notification_repository: Arc::new(NotificationRepositoryStorage::new_in_memory()),
            network_repository: network_repo,
            transaction_counter_store: Arc::new(
                TransactionCounterRepositoryStorage::new_in_memory(),
            ),
            job_producer: Arc::new(MockJobProducerTrait::new()),
            plugin_repository: Arc::new(PluginRepositoryStorage::new_in_memory()),
        }
    }

    #[actix_web::test]
    async fn test_routes_are_registered() -> Result<(), color_eyre::eyre::Error> {
        // Create a test app with our routes
        let app = test::init_service(
            App::new()
                .app_data(web::Data::new(get_test_app_state().await))
                .configure(init),
        )
        .await;

        // Test that routes are registered by checking they return 500 (not 404)

        // Test GET /relayers
        let req = test::TestRequest::get().uri("/relayers").to_request();
        let resp = test::call_service(&app, req).await;
        assert_eq!(resp.status(), StatusCode::INTERNAL_SERVER_ERROR);

        // Test GET /relayers/{id}
        let req = test::TestRequest::get()
            .uri("/relayers/test-id")
            .to_request();
        let resp = test::call_service(&app, req).await;
        assert_eq!(resp.status(), StatusCode::INTERNAL_SERVER_ERROR);

        // Test PATCH /relayers/{id}
        let req = test::TestRequest::patch()
            .uri("/relayers/test-id")
            .set_json(serde_json::json!({"paused": false}))
            .to_request();
        let resp = test::call_service(&app, req).await;
        assert_eq!(resp.status(), StatusCode::INTERNAL_SERVER_ERROR);

        // Test GET /relayers/{id}/status
        let req = test::TestRequest::get()
            .uri("/relayers/test-id/status")
            .to_request();
        let resp = test::call_service(&app, req).await;
        assert_eq!(resp.status(), StatusCode::INTERNAL_SERVER_ERROR);

        // Test GET /relayers/{id}/balance
        let req = test::TestRequest::get()
            .uri("/relayers/test-id/balance")
            .to_request();
        let resp = test::call_service(&app, req).await;
        assert_eq!(resp.status(), StatusCode::INTERNAL_SERVER_ERROR);

        // Test POST /relayers/{id}/transactions
        let req = test::TestRequest::post()
            .uri("/relayers/test-id/transactions")
            .set_json(serde_json::json!({}))
            .to_request();
        let resp = test::call_service(&app, req).await;
        assert_eq!(resp.status(), StatusCode::INTERNAL_SERVER_ERROR);

        // Test GET /relayers/{id}/transactions/{tx_id}
        let req = test::TestRequest::get()
            .uri("/relayers/test-id/transactions/tx-123")
            .to_request();
        let resp = test::call_service(&app, req).await;
        assert_eq!(resp.status(), StatusCode::INTERNAL_SERVER_ERROR);

        // Test GET /relayers/{id}/transactions/by-nonce/{nonce}
        let req = test::TestRequest::get()
            .uri("/relayers/test-id/transactions/by-nonce/123")
            .to_request();
        let resp = test::call_service(&app, req).await;
        assert_eq!(resp.status(), StatusCode::INTERNAL_SERVER_ERROR);

        // Test GET /relayers/{id}/transactions
        let req = test::TestRequest::get()
            .uri("/relayers/test-id/transactions")
            .to_request();
        let resp = test::call_service(&app, req).await;
        assert_eq!(resp.status(), StatusCode::INTERNAL_SERVER_ERROR);

        // Test DELETE /relayers/{id}/transactions/pending
        let req = test::TestRequest::delete()
            .uri("/relayers/test-id/transactions/pending")
            .to_request();
        let resp = test::call_service(&app, req).await;
        assert_eq!(resp.status(), StatusCode::INTERNAL_SERVER_ERROR);

        // Test DELETE /relayers/{id}/transactions/{tx_id}
        let req = test::TestRequest::delete()
            .uri("/relayers/test-id/transactions/tx-123")
            .to_request();
        let resp = test::call_service(&app, req).await;
        assert_eq!(resp.status(), StatusCode::INTERNAL_SERVER_ERROR);

        // Test PUT /relayers/{id}/transactions/{tx_id}
        let req = test::TestRequest::put()
            .uri("/relayers/test-id/transactions/tx-123")
            .set_json(serde_json::json!({}))
            .to_request();
        let resp = test::call_service(&app, req).await;
        assert_eq!(resp.status(), StatusCode::INTERNAL_SERVER_ERROR);

        // Test POST /relayers/{id}/sign
        let req = test::TestRequest::post()
            .uri("/relayers/test-id/sign")
            .set_json(serde_json::json!({
                "message": "0x1234567890abcdef"
            }))
            .to_request();
        let resp = test::call_service(&app, req).await;
        assert_eq!(resp.status(), StatusCode::INTERNAL_SERVER_ERROR);

        // Test POST /relayers/{id}/sign-typed-data
        let req = test::TestRequest::post()
            .uri("/relayers/test-id/sign-typed-data")
            .set_json(serde_json::json!({
                "domain_separator": "0x1234567890abcdef",
                "hash_struct_message": "0x1234567890abcdef"
            }))
            .to_request();
        let resp = test::call_service(&app, req).await;
        assert_eq!(resp.status(), StatusCode::INTERNAL_SERVER_ERROR);

        // Test POST /relayers/{id}/rpc
        let req = test::TestRequest::post()
            .uri("/relayers/test-id/rpc")
            .set_json(serde_json::json!({
                "jsonrpc": "2.0",
                "method": "eth_getBlockByNumber",
                "params": ["0x1", true],
                "id": 1
            }))
            .to_request();
        let resp = test::call_service(&app, req).await;
        assert_eq!(resp.status(), StatusCode::INTERNAL_SERVER_ERROR);

        Ok(())
    }
}<|MERGE_RESOLUTION|>--- conflicted
+++ resolved
@@ -3,13 +3,8 @@
 //! The routes are integrated with the Actix-web framework and interact with the relayer controller.
 use crate::{
     api::controllers::relayer,
-<<<<<<< HEAD
-    domain::{RelayerUpdateRequest, SignDataRequest, SignTransactionRequest, SignTypedDataRequest},
-    models::{DefaultAppState, PaginationQuery},
-=======
-    domain::{SignDataRequest, SignTypedDataRequest},
+    domain::{SignDataRequest, SignTransactionRequest, SignTypedDataRequest},
     models::{CreateRelayerRequest, DefaultAppState, PaginationQuery},
->>>>>>> f3c34266
 };
 use actix_web::{delete, get, patch, post, put, web, Responder};
 use serde::Deserialize;
