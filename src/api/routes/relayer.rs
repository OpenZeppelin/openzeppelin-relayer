--- conflicted
+++ resolved
@@ -270,14 +270,8 @@
     )
 )]
 #[delete("/relayers/{relayer_id}/transactions/{transaction_id}")]
-<<<<<<< HEAD
 async fn cancel_transaction(
-    relayer_id: web::Path<String>,
-    transaction_id: web::Path<String>,
-=======
-async fn cancel_relayer_transaction(
     path: web::Path<TransactionPath>,
->>>>>>> 6c258b62
     data: web::ThinData<AppState>,
 ) -> impl Responder {
     let path = path.into_inner();
@@ -298,14 +292,8 @@
     )
 )]
 #[put("/relayers/{relayer_id}/transactions/{transaction_id}")]
-<<<<<<< HEAD
 async fn replace_transaction(
-    relayer_id: web::Path<String>,
-    transaction_id: web::Path<String>,
-=======
-async fn replace_relayer_transaction(
     path: web::Path<TransactionPath>,
->>>>>>> 6c258b62
     data: web::ThinData<AppState>,
 ) -> impl Responder {
     let path = path.into_inner();
@@ -390,37 +378,21 @@
 
 /// Initializes the routes for the relayer module.
 pub fn init(cfg: &mut web::ServiceConfig) {
-<<<<<<< HEAD
-    cfg.service(list_relayers);
-    cfg.service(get_relayer);
-    cfg.service(get_relayer_balance);
-    cfg.service(update_relayer);
-    cfg.service(get_transaction_by_nonce);
-    cfg.service(get_transaction_by_id);
-    cfg.service(send_transaction);
-    cfg.service(list_transactions);
-    cfg.service(get_relayer_status);
-    cfg.service(sign_typed_data);
-    cfg.service(sign);
-    cfg.service(cancel_transaction);
-    cfg.service(delete_pending_transactions);
-    cfg.service(rpc);
-=======
     // Register routes with literal segments before routes with path parameters
     cfg.service(delete_pending_transactions); // /relayers/{id}/transactions/pending
 
     // Then register other routes
-    cfg.service(cancel_relayer_transaction); // /relayers/{id}/transactions/{tx_id}
-    cfg.service(replace_relayer_transaction); // /relayers/{id}/transactions/{tx_id}
-    cfg.service(get_relayer_transaction_by_id); // /relayers/{id}/transactions/{tx_id}
-    cfg.service(get_relayer_transaction_by_nonce); // /relayers/{id}/transactions/by-nonce/{nonce}
-    cfg.service(send_relayer_transaction); // /relayers/{id}/transactions
-    cfg.service(list_relayer_transactions); // /relayers/{id}/transactions
+    cfg.service(cancel_transaction); // /relayers/{id}/transactions/{tx_id}
+    cfg.service(replace_transaction); // /relayers/{id}/transactions/{tx_id}
+    cfg.service(get_transaction_by_id); // /relayers/{id}/transactions/{tx_id}
+    cfg.service(get_transaction_by_nonce); // /relayers/{id}/transactions/by-nonce/{nonce}
+    cfg.service(send_transaction); // /relayers/{id}/transactions
+    cfg.service(list_transactions); // /relayers/{id}/transactions
     cfg.service(get_relayer_status); // /relayers/{id}/status
     cfg.service(get_relayer_balance); // /relayers/{id}/balance
-    cfg.service(relayer_sign); // /relayers/{id}/sign
-    cfg.service(relayer_sign_typed_data); // /relayers/{id}/sign-typed-data
-    cfg.service(relayer_rpc); // /relayers/{id}/rpc
+    cfg.service(sign); // /relayers/{id}/sign
+    cfg.service(sign_typed_data); // /relayers/{id}/sign-typed-data
+    cfg.service(rpc); // /relayers/{id}/rpc
     cfg.service(get_relayer); // /relayers/{id}
     cfg.service(update_relayer); // /relayers/{id}
     cfg.service(list_relayers); // /relayers
@@ -583,5 +555,4 @@
         let resp = test::call_service(&app, req).await;
         assert_eq!(resp.status(), StatusCode::INTERNAL_SERVER_ERROR);
     }
->>>>>>> 6c258b62
 }