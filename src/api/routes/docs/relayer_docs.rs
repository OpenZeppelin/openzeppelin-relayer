--- conflicted
+++ resolved
@@ -4,12 +4,9 @@
         SignTypedDataRequest,
     },
     models::{
-<<<<<<< HEAD
-        ApiResponse, DeletePendingTransactionsResponse, NetworkRpcRequest, NetworkRpcResult,
-=======
-        ApiResponse, JsonRpcRequest, JsonRpcResponse, NetworkRpcRequest, NetworkRpcResult,
->>>>>>> 53f4b482
-        NetworkTransactionRequest, RelayerResponse, RelayerStatus, TransactionResponse,
+        ApiResponse, DeletePendingTransactionsResponse, JsonRpcRequest, JsonRpcResponse,
+        NetworkRpcRequest, NetworkRpcResult, NetworkTransactionRequest, RelayerResponse,
+        RelayerStatus, TransactionResponse,
     },
 };
 /// Relayer routes implementation
