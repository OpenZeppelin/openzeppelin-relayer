//! # API Controllers Module
//!
//! Handles HTTP request processing and business logic coordination.
//!
//! ## Controllers
//!
//! * `relayer` - Transaction and relayer management endpoints
//! * `plugin` - Plugin endpoints
//! * `notifications` - Notification management endpoints
//! * `signers` - Signer management endpoints

<<<<<<< HEAD
pub mod api_key;
=======
pub mod notification;
>>>>>>> 467c25ba
pub mod plugin;
pub mod relayer;
pub mod signer;<|MERGE_RESOLUTION|>--- conflicted
+++ resolved
@@ -4,16 +4,14 @@
 //!
 //! ## Controllers
 //!
+//! * `api_key` - API key management endpoints
 //! * `relayer` - Transaction and relayer management endpoints
 //! * `plugin` - Plugin endpoints
 //! * `notifications` - Notification management endpoints
 //! * `signers` - Signer management endpoints
 
-<<<<<<< HEAD
 pub mod api_key;
-=======
 pub mod notification;
->>>>>>> 467c25ba
 pub mod plugin;
 pub mod relayer;
 pub mod signer;