--- conflicted
+++ resolved
@@ -338,16 +338,9 @@
         .cancel_transaction(transaction_to_cancel)
         .await?;
 
-<<<<<<< HEAD
-    // Transform the TransactionRepoModel into a TransactionResponse
-    let response = TransactionResponse::from(canceled_transaction);
-
-    Ok(HttpResponse::Ok().json(ApiResponse::success(response)))
-=======
     let transaction_response: TransactionResponse = canceled_transaction.into();
 
     Ok(HttpResponse::Ok().json(ApiResponse::success(transaction_response)))
->>>>>>> 1b4b681a
 }
 
 /// Replaces a specific transaction for a relayer.
