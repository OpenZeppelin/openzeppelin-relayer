//! # Relayer Controller
//!
//! Handles HTTP endpoints for relayer operations including:
//! - Listing relayers
//! - Getting relayer details
//! - Creating relayers
//! - Updating relayers
//! - Deleting relayers
//! - Submitting transactions
//! - Signing messages
//! - JSON-RPC proxy
use crate::{
    domain::{
        get_network_relayer, get_network_relayer_by_model, get_relayer_by_id,
        get_relayer_transaction_by_model, get_transaction_by_id as get_tx_by_id, Relayer,
        RelayerFactory, RelayerFactoryTrait, SignDataRequest, SignDataResponse,
        SignTransactionRequest, SignTypedDataRequest, Transaction,
    },
    jobs::JobProducerTrait,
    models::{
        convert_to_internal_rpc_request, deserialize_policy_for_network_type, ApiError,
        ApiResponse, CreateRelayerRequest, DefaultAppState, NetworkRepoModel,
        NetworkTransactionRequest, NetworkType, NotificationRepoModel, PaginationMeta,
        PaginationQuery, Relayer as RelayerDomainModel, RelayerRepoModel, RelayerRepoUpdater,
        RelayerResponse, Signer as SignerDomainModel, SignerRepoModel, ThinDataAppState,
        TransactionRepoModel, TransactionResponse, TransactionStatus, UpdateRelayerRequestRaw,
    },
    repositories::{
<<<<<<< HEAD
        NetworkRepository, PluginRepositoryTrait, RelayerRepository, Repository, SyncStateTrait,
        TransactionCounterTrait, TransactionRepository,
=======
        ApiKeyRepositoryTrait, NetworkRepository, PluginRepositoryTrait, RelayerRepository,
        Repository, TransactionCounterTrait, TransactionRepository,
>>>>>>> 093203b8
    },
    services::signer::{Signer, SignerFactory},
};
use actix_web::{web, HttpResponse};
use eyre::Result;

/// Lists all relayers with pagination support.
///
/// # Arguments
///
/// * `query` - The pagination query parameters.
/// * `state` - The application state containing the relayer repository.
///
/// # Returns
///
/// A paginated list of relayers.
<<<<<<< HEAD
pub async fn list_relayers<J, RR, TR, NR, NFR, SR, TCR, RSR, PR>(
    query: PaginationQuery,
    state: ThinDataAppState<J, RR, TR, NR, NFR, SR, TCR, RSR, PR>,
=======
pub async fn list_relayers<J, RR, TR, NR, NFR, SR, TCR, PR, AKR>(
    query: PaginationQuery,
    state: ThinDataAppState<J, RR, TR, NR, NFR, SR, TCR, PR, AKR>,
>>>>>>> 093203b8
) -> Result<HttpResponse, ApiError>
where
    J: JobProducerTrait + Send + Sync + 'static,
    RR: RelayerRepository + Repository<RelayerRepoModel, String> + Send + Sync + 'static,
    TR: TransactionRepository + Repository<TransactionRepoModel, String> + Send + Sync + 'static,
    NR: NetworkRepository + Repository<NetworkRepoModel, String> + Send + Sync + 'static,
    NFR: Repository<NotificationRepoModel, String> + Send + Sync + 'static,
    SR: Repository<SignerRepoModel, String> + Send + Sync + 'static,
    TCR: TransactionCounterTrait + Send + Sync + 'static,
    RSR: SyncStateTrait + Send + Sync + 'static,
    PR: PluginRepositoryTrait + Send + Sync + 'static,
    AKR: ApiKeyRepositoryTrait + Send + Sync + 'static,
{
    let relayers = state.relayer_repository.list_paginated(query).await?;

    let mapped_relayers: Vec<RelayerResponse> =
        relayers.items.into_iter().map(|r| r.into()).collect();

    Ok(HttpResponse::Ok().json(ApiResponse::paginated(
        mapped_relayers,
        PaginationMeta {
            total_items: relayers.total,
            current_page: relayers.page,
            per_page: relayers.per_page,
        },
    )))
}

/// Retrieves details of a specific relayer by its ID.
///
/// # Arguments
///
/// * `relayer_id` - The ID of the relayer to retrieve.
/// * `state` - The application state containing the relayer repository.
///
/// # Returns
///
/// The details of the specified relayer.
<<<<<<< HEAD
pub async fn get_relayer<J, RR, TR, NR, NFR, SR, TCR, RSR, PR>(
    relayer_id: String,
    state: ThinDataAppState<J, RR, TR, NR, NFR, SR, TCR, RSR, PR>,
=======
pub async fn get_relayer<J, RR, TR, NR, NFR, SR, TCR, PR, AKR>(
    relayer_id: String,
    state: ThinDataAppState<J, RR, TR, NR, NFR, SR, TCR, PR, AKR>,
>>>>>>> 093203b8
) -> Result<HttpResponse, ApiError>
where
    J: JobProducerTrait + Send + Sync + 'static,
    RR: RelayerRepository + Repository<RelayerRepoModel, String> + Send + Sync + 'static,
    TR: TransactionRepository + Repository<TransactionRepoModel, String> + Send + Sync + 'static,
    NR: NetworkRepository + Repository<NetworkRepoModel, String> + Send + Sync + 'static,
    NFR: Repository<NotificationRepoModel, String> + Send + Sync + 'static,
    SR: Repository<SignerRepoModel, String> + Send + Sync + 'static,
    TCR: TransactionCounterTrait + Send + Sync + 'static,
    RSR: SyncStateTrait + Send + Sync + 'static,
    PR: PluginRepositoryTrait + Send + Sync + 'static,
    AKR: ApiKeyRepositoryTrait + Send + Sync + 'static,
{
    let relayer = get_relayer_by_id(relayer_id, &state).await?;

    let relayer_response: RelayerResponse = relayer.into();

    Ok(HttpResponse::Ok().json(ApiResponse::success(relayer_response)))
}

/// Creates a new relayer.
///
/// # Arguments
///
/// * `request` - The relayer creation request.
/// * `state` - The application state containing the relayer repository.
///
/// # Returns
///
/// The created relayer or an error if creation fails.
///
/// # Validation
///
/// This endpoint performs comprehensive dependency validation before creating the relayer:
/// - **Signer Validation**: Ensures the specified signer exists in the system
/// - **Signer Uniqueness**: Validates that the signer is not already in use by another relayer on the same network
/// - **Notification Validation**: If a notification ID is provided, validates it exists
/// - **Network Validation**: Confirms the specified network exists for the given network type
///
/// All validations must pass before the relayer is created, ensuring referential integrity and security constraints.
<<<<<<< HEAD
pub async fn create_relayer<J, RR, TR, NR, NFR, SR, TCR, RSR, PR>(
    request: CreateRelayerRequest,
    state: ThinDataAppState<J, RR, TR, NR, NFR, SR, TCR, RSR, PR>,
=======
pub async fn create_relayer<J, RR, TR, NR, NFR, SR, TCR, PR, AKR>(
    request: CreateRelayerRequest,
    state: ThinDataAppState<J, RR, TR, NR, NFR, SR, TCR, PR, AKR>,
>>>>>>> 093203b8
) -> Result<HttpResponse, ApiError>
where
    J: JobProducerTrait + Send + Sync + 'static,
    RR: RelayerRepository + Repository<RelayerRepoModel, String> + Send + Sync + 'static,
    TR: TransactionRepository + Repository<TransactionRepoModel, String> + Send + Sync + 'static,
    NR: NetworkRepository + Repository<NetworkRepoModel, String> + Send + Sync + 'static,
    NFR: Repository<NotificationRepoModel, String> + Send + Sync + 'static,
    SR: Repository<SignerRepoModel, String> + Send + Sync + 'static,
    TCR: TransactionCounterTrait + Send + Sync + 'static,
    RSR: SyncStateTrait + Send + Sync + 'static,
    PR: PluginRepositoryTrait + Send + Sync + 'static,
    AKR: ApiKeyRepositoryTrait + Send + Sync + 'static,
{
    // Convert request to domain relayer (validates automatically)
    let relayer = RelayerDomainModel::try_from(request)?;

    // Check if signer exists
    let signer_model = state
        .signer_repository
        .get_by_id(relayer.signer_id.clone())
        .await?;

    // Check if network exists for the given network type
    let network = state
        .network_repository
        .get_by_name(relayer.network_type, &relayer.network)
        .await?;

    if network.is_none() {
        return Err(ApiError::BadRequest(format!(
            "Network '{}' not found for network type '{}'. Please ensure the network configuration exists.",
            relayer.network,
            relayer.network_type
        )));
    }

    // Check if signer is already in use by another relayer on the same network
    let relayers = state
        .relayer_repository
        .list_by_signer_id(&relayer.signer_id)
        .await?;
    if let Some(existing_relayer) = relayers.iter().find(|r| r.network == relayer.network) {
        return Err(ApiError::BadRequest(format!(
            "Cannot create relayer: signer '{}' is already in use by relayer '{}' on network '{}'. Each signer can only be connected to one relayer per network for security reasons. Please use a different signer or create the relayer on a different network.",
            relayer.signer_id, existing_relayer.id, relayer.network
        )));
    }

    // Check if notification exists (if provided)
    if let Some(notification_id) = &relayer.notification_id {
        let _notification = state
            .notification_repository
            .get_by_id(notification_id.clone())
            .await?;
    }

    // Convert domain model to repository model
    let mut relayer_model = RelayerRepoModel::from(relayer);

    // get address from signer and set it to relayer model
    let signer_service = SignerFactory::create_signer(
        &relayer_model.network_type,
        &SignerDomainModel::from(signer_model.clone()),
        &relayer_model.network,
    )
    .await
    .map_err(|e| ApiError::InternalError(e.to_string()))?;
    let address = signer_service
        .address()
        .await
        .map_err(|e| ApiError::InternalError(e.to_string()))?;
    relayer_model.address = address.to_string();

    let created_relayer = state.relayer_repository.create(relayer_model).await?;

    let relayer =
        RelayerFactory::create_relayer(created_relayer.clone(), signer_model, &state).await?;

    relayer.initialize_relayer().await?;

    let response = RelayerResponse::from(created_relayer);
    Ok(HttpResponse::Created().json(ApiResponse::success(response)))
}

/// Updates a relayer's information.
///
/// # Arguments
///
/// * `relayer_id` - The ID of the relayer to update.
/// * `update_req` - The update request containing new relayer data.
/// * `state` - The application state containing the relayer repository.
///
/// # Returns
///
/// The updated relayer information.
<<<<<<< HEAD
pub async fn update_relayer<J, RR, TR, NR, NFR, SR, TCR, RSR, PR>(
    relayer_id: String,
    patch: serde_json::Value,
    state: ThinDataAppState<J, RR, TR, NR, NFR, SR, TCR, RSR, PR>,
=======
pub async fn update_relayer<J, RR, TR, NR, NFR, SR, TCR, PR, AKR>(
    relayer_id: String,
    patch: serde_json::Value,
    state: ThinDataAppState<J, RR, TR, NR, NFR, SR, TCR, PR, AKR>,
>>>>>>> 093203b8
) -> Result<HttpResponse, ApiError>
where
    J: JobProducerTrait + Send + Sync + 'static,
    RR: RelayerRepository + Repository<RelayerRepoModel, String> + Send + Sync + 'static,
    TR: TransactionRepository + Repository<TransactionRepoModel, String> + Send + Sync + 'static,
    NR: NetworkRepository + Repository<NetworkRepoModel, String> + Send + Sync + 'static,
    NFR: Repository<NotificationRepoModel, String> + Send + Sync + 'static,
    SR: Repository<SignerRepoModel, String> + Send + Sync + 'static,
    TCR: TransactionCounterTrait + Send + Sync + 'static,
    RSR: SyncStateTrait + Send + Sync + 'static,
    PR: PluginRepositoryTrait + Send + Sync + 'static,
    AKR: ApiKeyRepositoryTrait + Send + Sync + 'static,
{
    let relayer = get_relayer_by_id(relayer_id.clone(), &state).await?;

    // convert patch to UpdateRelayerRequest to validate
    let update_request: UpdateRelayerRequestRaw = serde_json::from_value(patch.clone())
        .map_err(|e| ApiError::BadRequest(format!("Invalid update request: {}", e)))?;

    if let Some(policies) = update_request.policies {
        deserialize_policy_for_network_type(&policies, relayer.network_type)
            .map_err(|e| ApiError::BadRequest(format!("Invalid policy: {}", e)))?;
    }

    if relayer.system_disabled {
        return Err(ApiError::BadRequest("Relayer is disabled".to_string()));
    }

    // Check if notification exists (if setting one) by extracting from JSON patch
    if let Some(notification_id) = update_request.notification_id {
        state
            .notification_repository
            .get_by_id(notification_id.to_string())
            .await?;
    }

    // Apply JSON merge patch directly to domain object
    let updated_domain = RelayerDomainModel::from(relayer.clone())
        .apply_json_patch(&patch)
        .map_err(ApiError::from)?;

    // Use existing RelayerRepoUpdater to preserve runtime fields
    let updated_repo_model =
        RelayerRepoUpdater::from_existing(relayer).apply_domain_update(updated_domain);

    let saved_relayer = state
        .relayer_repository
        .update(relayer_id.clone(), updated_repo_model)
        .await?;

    let relayer_response: RelayerResponse = saved_relayer.into();
    Ok(HttpResponse::Ok().json(ApiResponse::success(relayer_response)))
}

/// Deletes a relayer by ID.
///
/// # Arguments
///
/// * `relayer_id` - The ID of the relayer to delete.
/// * `state` - The application state containing the relayer repository.
///
/// # Returns
///
/// A success response or an error if deletion fails.
///
/// # Security
///
/// This endpoint ensures that relayers cannot be deleted if they have any pending
/// or active transactions. This prevents data loss and maintains system integrity.
<<<<<<< HEAD
pub async fn delete_relayer<J, RR, TR, NR, NFR, SR, TCR, RSR, PR>(
    relayer_id: String,
    state: ThinDataAppState<J, RR, TR, NR, NFR, SR, TCR, RSR, PR>,
=======
pub async fn delete_relayer<J, RR, TR, NR, NFR, SR, TCR, PR, AKR>(
    relayer_id: String,
    state: ThinDataAppState<J, RR, TR, NR, NFR, SR, TCR, PR, AKR>,
>>>>>>> 093203b8
) -> Result<HttpResponse, ApiError>
where
    J: JobProducerTrait + Send + Sync + 'static,
    RR: RelayerRepository + Repository<RelayerRepoModel, String> + Send + Sync + 'static,
    TR: TransactionRepository + Repository<TransactionRepoModel, String> + Send + Sync + 'static,
    NR: NetworkRepository + Repository<NetworkRepoModel, String> + Send + Sync + 'static,
    NFR: Repository<NotificationRepoModel, String> + Send + Sync + 'static,
    SR: Repository<SignerRepoModel, String> + Send + Sync + 'static,
    TCR: TransactionCounterTrait + Send + Sync + 'static,
    RSR: SyncStateTrait + Send + Sync + 'static,
    PR: PluginRepositoryTrait + Send + Sync + 'static,
    AKR: ApiKeyRepositoryTrait + Send + Sync + 'static,
{
    // Check if the relayer exists
    let _relayer = get_relayer_by_id(relayer_id.clone(), &state).await?;

    // Check if the relayer has any transactions (pending or otherwise)
    let transactions = state
        .transaction_repository
        .find_by_status(
            &relayer_id,
            &[
                TransactionStatus::Pending,
                TransactionStatus::Sent,
                TransactionStatus::Submitted,
            ],
        )
        .await?;

    if !transactions.is_empty() {
        return Err(ApiError::BadRequest(format!(
            "Cannot delete relayer '{}' because it has {} transaction(s). Please wait for all transactions to complete or cancel them before deleting the relayer.",
            relayer_id,
            transactions.len()
        )));
    }

    // Safe to delete - no transactions associated with this relayer
    state.relayer_repository.delete_by_id(relayer_id).await?;

    Ok(HttpResponse::Ok().json(ApiResponse::success("Relayer deleted successfully")))
}

/// Retrieves the status of a specific relayer.
///
/// # Arguments
///
/// * `relayer_id` - The ID of the relayer to check status for.
/// * `state` - The application state containing the relayer repository.
///
/// # Returns
///
/// The status of the specified relayer.
<<<<<<< HEAD
pub async fn get_relayer_status<J, RR, TR, NR, NFR, SR, TCR, RSR, PR>(
    relayer_id: String,
    state: ThinDataAppState<J, RR, TR, NR, NFR, SR, TCR, RSR, PR>,
=======
pub async fn get_relayer_status<J, RR, TR, NR, NFR, SR, TCR, PR, AKR>(
    relayer_id: String,
    state: ThinDataAppState<J, RR, TR, NR, NFR, SR, TCR, PR, AKR>,
>>>>>>> 093203b8
) -> Result<HttpResponse, ApiError>
where
    J: JobProducerTrait + Send + Sync + 'static,
    RR: RelayerRepository + Repository<RelayerRepoModel, String> + Send + Sync + 'static,
    TR: TransactionRepository + Repository<TransactionRepoModel, String> + Send + Sync + 'static,
    NR: NetworkRepository + Repository<NetworkRepoModel, String> + Send + Sync + 'static,
    NFR: Repository<NotificationRepoModel, String> + Send + Sync + 'static,
    SR: Repository<SignerRepoModel, String> + Send + Sync + 'static,
    TCR: TransactionCounterTrait + Send + Sync + 'static,
    RSR: SyncStateTrait + Send + Sync + 'static,
    PR: PluginRepositoryTrait + Send + Sync + 'static,
    AKR: ApiKeyRepositoryTrait + Send + Sync + 'static,
{
    let relayer = get_network_relayer(relayer_id, &state).await?;

    let status = relayer.get_status().await?;

    Ok(HttpResponse::Ok().json(ApiResponse::success(status)))
}

/// Retrieves the balance of a specific relayer.
///
/// # Arguments
///
/// * `relayer_id` - The ID of the relayer to check balance for.
/// * `state` - The application state containing the relayer repository.
///
/// # Returns
///
/// The balance of the specified relayer.
<<<<<<< HEAD
pub async fn get_relayer_balance<J, RR, TR, NR, NFR, SR, TCR, RSR, PR>(
    relayer_id: String,
    state: ThinDataAppState<J, RR, TR, NR, NFR, SR, TCR, RSR, PR>,
=======
pub async fn get_relayer_balance<J, RR, TR, NR, NFR, SR, TCR, PR, AKR>(
    relayer_id: String,
    state: ThinDataAppState<J, RR, TR, NR, NFR, SR, TCR, PR, AKR>,
>>>>>>> 093203b8
) -> Result<HttpResponse, ApiError>
where
    J: JobProducerTrait + Send + Sync + 'static,
    RR: RelayerRepository + Repository<RelayerRepoModel, String> + Send + Sync + 'static,
    TR: TransactionRepository + Repository<TransactionRepoModel, String> + Send + Sync + 'static,
    NR: NetworkRepository + Repository<NetworkRepoModel, String> + Send + Sync + 'static,
    NFR: Repository<NotificationRepoModel, String> + Send + Sync + 'static,
    SR: Repository<SignerRepoModel, String> + Send + Sync + 'static,
    TCR: TransactionCounterTrait + Send + Sync + 'static,
    RSR: SyncStateTrait + Send + Sync + 'static,
    PR: PluginRepositoryTrait + Send + Sync + 'static,
    AKR: ApiKeyRepositoryTrait + Send + Sync + 'static,
{
    let relayer = get_network_relayer(relayer_id, &state).await?;

    let result = relayer.get_balance().await?;

    Ok(HttpResponse::Ok().json(ApiResponse::success(result)))
}

/// Sends a transaction through a specified relayer.
///
/// # Arguments
///
/// * `relayer_id` - The ID of the relayer to send the transaction through.
/// * `request` - The transaction request data.
/// * `state` - The application state containing the relayer repository.
///
/// # Returns
///
/// The response of the transaction processing.
pub async fn send_transaction(
    relayer_id: String,
    request: serde_json::Value,
    state: web::ThinData<DefaultAppState>,
) -> Result<HttpResponse, ApiError> {
    let relayer_repo_model = get_relayer_by_id(relayer_id, &state).await?;
    relayer_repo_model.validate_active_state()?;

    let relayer = get_network_relayer(relayer_repo_model.id.clone(), &state).await?;

    let tx_request: NetworkTransactionRequest =
        NetworkTransactionRequest::from_json(&relayer_repo_model.network_type, request.clone())?;

    tx_request.validate(&relayer_repo_model)?;

    let transaction = relayer.process_transaction_request(tx_request).await?;

    let transaction_response: TransactionResponse = transaction.into();

    Ok(HttpResponse::Ok().json(ApiResponse::success(transaction_response)))
}

/// Retrieves a transaction by its ID for a specific relayer.
///
/// # Arguments
///
/// * `relayer_id` - The ID of the relayer.
/// * `transaction_id` - The ID of the transaction to retrieve.
/// * `state` - The application state containing the transaction repository.
///
/// # Returns
///
/// The details of the specified transaction.
<<<<<<< HEAD
pub async fn get_transaction_by_id<J, RR, TR, NR, NFR, SR, TCR, RSR, PR>(
    relayer_id: String,
    transaction_id: String,
    state: ThinDataAppState<J, RR, TR, NR, NFR, SR, TCR, RSR, PR>,
=======
pub async fn get_transaction_by_id<J, RR, TR, NR, NFR, SR, TCR, PR, AKR>(
    relayer_id: String,
    transaction_id: String,
    state: ThinDataAppState<J, RR, TR, NR, NFR, SR, TCR, PR, AKR>,
>>>>>>> 093203b8
) -> Result<HttpResponse, ApiError>
where
    J: JobProducerTrait + Send + Sync + 'static,
    RR: RelayerRepository + Repository<RelayerRepoModel, String> + Send + Sync + 'static,
    TR: TransactionRepository + Repository<TransactionRepoModel, String> + Send + Sync + 'static,
    NR: NetworkRepository + Repository<NetworkRepoModel, String> + Send + Sync + 'static,
    NFR: Repository<NotificationRepoModel, String> + Send + Sync + 'static,
    SR: Repository<SignerRepoModel, String> + Send + Sync + 'static,
    TCR: TransactionCounterTrait + Send + Sync + 'static,
    RSR: SyncStateTrait + Send + Sync + 'static,
    PR: PluginRepositoryTrait + Send + Sync + 'static,
    AKR: ApiKeyRepositoryTrait + Send + Sync + 'static,
{
    if relayer_id.is_empty() || transaction_id.is_empty() {
        return Ok(HttpResponse::Ok().json(ApiResponse::<()>::error(
            "Invalid relayer or transaction ID".to_string(),
        )));
    }
    // validation purpose only, checks if relayer exists
    get_relayer_by_id(relayer_id, &state).await?;

    let transaction = get_tx_by_id(transaction_id, &state).await?;

    let transaction_response: TransactionResponse = transaction.into();

    Ok(HttpResponse::Ok().json(ApiResponse::success(transaction_response)))
}

/// Retrieves a transaction by its nonce for a specific relayer.
///
/// # Arguments
///
/// * `relayer_id` - The ID of the relayer.
/// * `nonce` - The nonce of the transaction to retrieve.
/// * `state` - The application state containing the transaction repository.
///
/// # Returns
///
/// The details of the specified transaction.
<<<<<<< HEAD
pub async fn get_transaction_by_nonce<J, RR, TR, NR, NFR, SR, TCR, RSR, PR>(
    relayer_id: String,
    nonce: u64,
    state: ThinDataAppState<J, RR, TR, NR, NFR, SR, TCR, RSR, PR>,
=======
pub async fn get_transaction_by_nonce<J, RR, TR, NR, NFR, SR, TCR, PR, AKR>(
    relayer_id: String,
    nonce: u64,
    state: ThinDataAppState<J, RR, TR, NR, NFR, SR, TCR, PR, AKR>,
>>>>>>> 093203b8
) -> Result<HttpResponse, ApiError>
where
    J: JobProducerTrait + Send + Sync + 'static,
    RR: RelayerRepository + Repository<RelayerRepoModel, String> + Send + Sync + 'static,
    TR: TransactionRepository + Repository<TransactionRepoModel, String> + Send + Sync + 'static,
    NR: NetworkRepository + Repository<NetworkRepoModel, String> + Send + Sync + 'static,
    NFR: Repository<NotificationRepoModel, String> + Send + Sync + 'static,
    SR: Repository<SignerRepoModel, String> + Send + Sync + 'static,
    TCR: TransactionCounterTrait + Send + Sync + 'static,
    RSR: SyncStateTrait + Send + Sync + 'static,
    PR: PluginRepositoryTrait + Send + Sync + 'static,
    AKR: ApiKeyRepositoryTrait + Send + Sync + 'static,
{
    let relayer = get_relayer_by_id(relayer_id.clone(), &state).await?;

    // get by nonce is only supported for EVM network
    if relayer.network_type != NetworkType::Evm {
        return Err(ApiError::NotSupported(
            "Nonce lookup only supported for EVM networks".into(),
        ));
    }

    let transaction = state
        .transaction_repository
        .find_by_nonce(&relayer_id, nonce)
        .await?
        .ok_or_else(|| ApiError::NotFound(format!("Transaction with nonce {} not found", nonce)))?;

    let transaction_response: TransactionResponse = transaction.into();

    Ok(HttpResponse::Ok().json(ApiResponse::success(transaction_response)))
}

/// Lists all transactions for a specific relayer with pagination support.
///
/// # Arguments
///
/// * `relayer_id` - The ID of the relayer.
/// * `query` - The pagination query parameters.
/// * `state` - The application state containing the transaction repository.
///
/// # Returns
///
/// A paginated list of transactions
<<<<<<< HEAD
pub async fn list_transactions<J, RR, TR, NR, NFR, SR, TCR, RSR, PR>(
    relayer_id: String,
    query: PaginationQuery,
    state: ThinDataAppState<J, RR, TR, NR, NFR, SR, TCR, RSR, PR>,
=======
pub async fn list_transactions<J, RR, TR, NR, NFR, SR, TCR, PR, AKR>(
    relayer_id: String,
    query: PaginationQuery,
    state: ThinDataAppState<J, RR, TR, NR, NFR, SR, TCR, PR, AKR>,
>>>>>>> 093203b8
) -> Result<HttpResponse, ApiError>
where
    J: JobProducerTrait + Send + Sync + 'static,
    RR: RelayerRepository + Repository<RelayerRepoModel, String> + Send + Sync + 'static,
    TR: TransactionRepository + Repository<TransactionRepoModel, String> + Send + Sync + 'static,
    NR: NetworkRepository + Repository<NetworkRepoModel, String> + Send + Sync + 'static,
    NFR: Repository<NotificationRepoModel, String> + Send + Sync + 'static,
    SR: Repository<SignerRepoModel, String> + Send + Sync + 'static,
    TCR: TransactionCounterTrait + Send + Sync + 'static,
    RSR: SyncStateTrait + Send + Sync + 'static,
    PR: PluginRepositoryTrait + Send + Sync + 'static,
    AKR: ApiKeyRepositoryTrait + Send + Sync + 'static,
{
    get_relayer_by_id(relayer_id.clone(), &state).await?;

    let transactions = state
        .transaction_repository
        .find_by_relayer_id(&relayer_id, query)
        .await?;

    let transaction_response_list: Vec<TransactionResponse> =
        transactions.items.into_iter().map(|t| t.into()).collect();

    Ok(HttpResponse::Ok().json(ApiResponse::paginated(
        transaction_response_list,
        PaginationMeta {
            total_items: transactions.total,
            current_page: transactions.page,
            per_page: transactions.per_page,
        },
    )))
}

/// Deletes all pending transactions for a specific relayer.
///
/// # Arguments
///
/// * `relayer_id` - The ID of the relayer.
/// * `state` - The application state containing the relayer repository.
///
/// # Returns
///
/// A success response with details about cancelled and failed transactions.
<<<<<<< HEAD
pub async fn delete_pending_transactions<J, RR, TR, NR, NFR, SR, TCR, RSR, PR>(
    relayer_id: String,
    state: ThinDataAppState<J, RR, TR, NR, NFR, SR, TCR, RSR, PR>,
=======
pub async fn delete_pending_transactions<J, RR, TR, NR, NFR, SR, TCR, PR, AKR>(
    relayer_id: String,
    state: ThinDataAppState<J, RR, TR, NR, NFR, SR, TCR, PR, AKR>,
>>>>>>> 093203b8
) -> Result<HttpResponse, ApiError>
where
    J: JobProducerTrait + Send + Sync + 'static,
    RR: RelayerRepository + Repository<RelayerRepoModel, String> + Send + Sync + 'static,
    TR: TransactionRepository + Repository<TransactionRepoModel, String> + Send + Sync + 'static,
    NR: NetworkRepository + Repository<NetworkRepoModel, String> + Send + Sync + 'static,
    NFR: Repository<NotificationRepoModel, String> + Send + Sync + 'static,
    SR: Repository<SignerRepoModel, String> + Send + Sync + 'static,
    TCR: TransactionCounterTrait + Send + Sync + 'static,
    RSR: SyncStateTrait + Send + Sync + 'static,
    PR: PluginRepositoryTrait + Send + Sync + 'static,
    AKR: ApiKeyRepositoryTrait + Send + Sync + 'static,
{
    let relayer = get_relayer_by_id(relayer_id, &state).await?;
    relayer.validate_active_state()?;
    let network_relayer = get_network_relayer_by_model(relayer.clone(), &state).await?;

    let result = network_relayer.delete_pending_transactions().await?;

    Ok(HttpResponse::Ok().json(ApiResponse::success(result)))
}

/// Cancels a specific transaction for a relayer.
///
/// # Arguments
///
/// * `relayer_id` - The ID of the relayer.
/// * `transaction_id` - The ID of the transaction to cancel.
/// * `state` - The application state containing the transaction repository.
///
/// # Returns
///
/// The details of the canceled transaction.
pub async fn cancel_transaction(
    relayer_id: String,
    transaction_id: String,
    state: web::ThinData<DefaultAppState>,
) -> Result<HttpResponse, ApiError> {
    let relayer = get_relayer_by_id(relayer_id.clone(), &state).await?;
    relayer.validate_active_state()?;

    let relayer_transaction = get_relayer_transaction_by_model(relayer.clone(), &state).await?;

    let transaction_to_cancel = get_tx_by_id(transaction_id, &state).await?;

    let canceled_transaction = relayer_transaction
        .cancel_transaction(transaction_to_cancel)
        .await?;

    let transaction_response: TransactionResponse = canceled_transaction.into();

    Ok(HttpResponse::Ok().json(ApiResponse::success(transaction_response)))
}

/// Replaces a specific transaction for a relayer.
///
/// # Arguments
///
/// * `relayer_id` - The ID of the relayer.
/// * `transaction_id` - The ID of the transaction to replace.
/// * `request` - The new transaction request data.
/// * `state` - The application state containing the transaction repository.
///
/// # Returns
///
/// The details of the replaced transaction.
pub async fn replace_transaction(
    relayer_id: String,
    transaction_id: String,
    request: serde_json::Value,
    state: web::ThinData<DefaultAppState>,
) -> Result<HttpResponse, ApiError> {
    let relayer = get_relayer_by_id(relayer_id.clone(), &state).await?;
    relayer.validate_active_state()?;

    let new_tx_request: NetworkTransactionRequest =
        NetworkTransactionRequest::from_json(&relayer.network_type, request.clone())?;
    new_tx_request.validate(&relayer)?;

    let transaction_to_replace = state
        .transaction_repository
        .get_by_id(transaction_id)
        .await?;

    let relayer_transaction = get_relayer_transaction_by_model(relayer.clone(), &state).await?;
    let replaced_transaction = relayer_transaction
        .replace_transaction(transaction_to_replace, new_tx_request)
        .await?;

    let transaction_response: TransactionResponse = replaced_transaction.into();

    Ok(HttpResponse::Ok().json(ApiResponse::success(transaction_response)))
}

/// Signs data using a specific relayer.
///
/// # Arguments
///
/// * `relayer_id` - The ID of the relayer.
/// * `request` - The sign data request.
/// * `state` - The application state containing the relayer repository.
///
/// # Returns
///
/// The signed data response.
<<<<<<< HEAD
pub async fn sign_data<J, RR, TR, NR, NFR, SR, TCR, RSR, PR>(
    relayer_id: String,
    request: SignDataRequest,
    state: ThinDataAppState<J, RR, TR, NR, NFR, SR, TCR, RSR, PR>,
=======
pub async fn sign_data<J, RR, TR, NR, NFR, SR, TCR, PR, AKR>(
    relayer_id: String,
    request: SignDataRequest,
    state: ThinDataAppState<J, RR, TR, NR, NFR, SR, TCR, PR, AKR>,
>>>>>>> 093203b8
) -> Result<HttpResponse, ApiError>
where
    J: JobProducerTrait + Send + Sync + 'static,
    RR: RelayerRepository + Repository<RelayerRepoModel, String> + Send + Sync + 'static,
    TR: TransactionRepository + Repository<TransactionRepoModel, String> + Send + Sync + 'static,
    NR: NetworkRepository + Repository<NetworkRepoModel, String> + Send + Sync + 'static,
    NFR: Repository<NotificationRepoModel, String> + Send + Sync + 'static,
    SR: Repository<SignerRepoModel, String> + Send + Sync + 'static,
    TCR: TransactionCounterTrait + Send + Sync + 'static,
    RSR: SyncStateTrait + Send + Sync + 'static,
    PR: PluginRepositoryTrait + Send + Sync + 'static,
    AKR: ApiKeyRepositoryTrait + Send + Sync + 'static,
{
    let relayer = get_relayer_by_id(relayer_id.clone(), &state).await?;
    relayer.validate_active_state()?;
    let network_relayer = get_network_relayer_by_model(relayer, &state).await?;

    let result = network_relayer.sign_data(request).await?;

    if let SignDataResponse::Evm(sign) = result {
        Ok(HttpResponse::Ok().json(ApiResponse::success(sign)))
    } else {
        Err(ApiError::NotSupported("Sign data not supported".into()))
    }
}

/// Signs typed data using a specific relayer.
///
/// # Arguments
///
/// * `relayer_id` - The ID of the relayer.
/// * `request` - The sign typed data request.
/// * `state` - The application state containing the relayer repository.
///
/// # Returns
///
/// The signed typed data response.
<<<<<<< HEAD
pub async fn sign_typed_data<J, RR, TR, NR, NFR, SR, TCR, RSR, PR>(
    relayer_id: String,
    request: SignTypedDataRequest,
    state: ThinDataAppState<J, RR, TR, NR, NFR, SR, TCR, RSR, PR>,
=======
pub async fn sign_typed_data<J, RR, TR, NR, NFR, SR, TCR, PR, AKR>(
    relayer_id: String,
    request: SignTypedDataRequest,
    state: ThinDataAppState<J, RR, TR, NR, NFR, SR, TCR, PR, AKR>,
>>>>>>> 093203b8
) -> Result<HttpResponse, ApiError>
where
    J: JobProducerTrait + Send + Sync + 'static,
    RR: RelayerRepository + Repository<RelayerRepoModel, String> + Send + Sync + 'static,
    TR: TransactionRepository + Repository<TransactionRepoModel, String> + Send + Sync + 'static,
    NR: NetworkRepository + Repository<NetworkRepoModel, String> + Send + Sync + 'static,
    NFR: Repository<NotificationRepoModel, String> + Send + Sync + 'static,
    SR: Repository<SignerRepoModel, String> + Send + Sync + 'static,
    TCR: TransactionCounterTrait + Send + Sync + 'static,
    RSR: SyncStateTrait + Send + Sync + 'static,
    PR: PluginRepositoryTrait + Send + Sync + 'static,
    AKR: ApiKeyRepositoryTrait + Send + Sync + 'static,
{
    let relayer = get_relayer_by_id(relayer_id.clone(), &state).await?;
    relayer.validate_active_state()?;
    let network_relayer = get_network_relayer_by_model(relayer, &state).await?;

    let result = network_relayer.sign_typed_data(request).await?;

    Ok(HttpResponse::Ok().json(ApiResponse::success(result)))
}

/// Performs a JSON-RPC call through a specific relayer.
///
/// # Arguments
///
/// * `relayer_id` - The ID of the relayer.
/// * `request` - The raw JSON-RPC request value.
/// * `state` - The application state containing the relayer repository.
///
/// # Returns
///
/// The result of the JSON-RPC call.
<<<<<<< HEAD
pub async fn relayer_rpc<J, RR, TR, NR, NFR, SR, TCR, RSR, PR>(
    relayer_id: String,
    request: serde_json::Value,
    state: ThinDataAppState<J, RR, TR, NR, NFR, SR, TCR, RSR, PR>,
=======
pub async fn relayer_rpc<J, RR, TR, NR, NFR, SR, TCR, PR, AKR>(
    relayer_id: String,
    request: serde_json::Value,
    state: ThinDataAppState<J, RR, TR, NR, NFR, SR, TCR, PR, AKR>,
>>>>>>> 093203b8
) -> Result<HttpResponse, ApiError>
where
    J: JobProducerTrait + Send + Sync + 'static,
    RR: RelayerRepository + Repository<RelayerRepoModel, String> + Send + Sync + 'static,
    TR: TransactionRepository + Repository<TransactionRepoModel, String> + Send + Sync + 'static,
    NR: NetworkRepository + Repository<NetworkRepoModel, String> + Send + Sync + 'static,
    NFR: Repository<NotificationRepoModel, String> + Send + Sync + 'static,
    SR: Repository<SignerRepoModel, String> + Send + Sync + 'static,
    TCR: TransactionCounterTrait + Send + Sync + 'static,
    RSR: SyncStateTrait + Send + Sync + 'static,
    PR: PluginRepositoryTrait + Send + Sync + 'static,
    AKR: ApiKeyRepositoryTrait + Send + Sync + 'static,
{
    let relayer = get_relayer_by_id(relayer_id.clone(), &state).await?;
    relayer.validate_active_state()?;
    let network_relayer = get_network_relayer_by_model(relayer.clone(), &state).await?;

    let internal_request = convert_to_internal_rpc_request(request, &relayer.network_type)?;
    let result = network_relayer.rpc(internal_request).await?;

    Ok(HttpResponse::Ok().json(result))
}

/// Signs a transaction using a specific relayer
///
/// # Arguments
///
/// * `relayer_id` - The ID of the relayer.
/// * `request` - The sign transaction request containing unsigned XDR.
/// * `state` - The application state containing the relayer repository.
///
/// # Returns
///
/// The signed transaction response.
<<<<<<< HEAD
pub async fn sign_transaction<J, RR, TR, NR, NFR, SR, TCR, RSR, PR>(
    relayer_id: String,
    request: SignTransactionRequest,
    state: ThinDataAppState<J, RR, TR, NR, NFR, SR, TCR, RSR, PR>,
=======
pub async fn sign_transaction<J, RR, TR, NR, NFR, SR, TCR, PR, AKR>(
    relayer_id: String,
    request: SignTransactionRequest,
    state: ThinDataAppState<J, RR, TR, NR, NFR, SR, TCR, PR, AKR>,
>>>>>>> 093203b8
) -> Result<HttpResponse, ApiError>
where
    J: JobProducerTrait + Send + Sync + 'static,
    RR: RelayerRepository + Repository<RelayerRepoModel, String> + Send + Sync + 'static,
    TR: TransactionRepository + Repository<TransactionRepoModel, String> + Send + Sync + 'static,
    NR: NetworkRepository + Repository<NetworkRepoModel, String> + Send + Sync + 'static,
    NFR: Repository<NotificationRepoModel, String> + Send + Sync + 'static,
    SR: Repository<SignerRepoModel, String> + Send + Sync + 'static,
    TCR: TransactionCounterTrait + Send + Sync + 'static,
    RSR: SyncStateTrait + Send + Sync + 'static,
    PR: PluginRepositoryTrait + Send + Sync + 'static,
    AKR: ApiKeyRepositoryTrait + Send + Sync + 'static,
{
    let relayer = get_relayer_by_id(relayer_id.clone(), &state).await?;
    relayer.validate_active_state()?;

    // Get the network relayer and use its sign_transaction method
    let network_relayer = get_network_relayer_by_model(relayer, &state).await?;
    let result = network_relayer.sign_transaction(&request).await?;

    Ok(HttpResponse::Ok().json(ApiResponse::success(result)))
}

#[cfg(test)]
mod tests {
    use super::*;
    use crate::{
        domain::SignTransactionRequestStellar,
        models::{
            ApiResponse, CreateRelayerPolicyRequest, CreateRelayerRequest, RelayerEvmPolicy,
            RelayerNetworkPolicyResponse, RelayerNetworkType, RelayerResponse, RelayerSolanaPolicy,
            RelayerStellarPolicy, SolanaFeePaymentStrategy,
        },
        utils::mocks::mockutils::{
            create_mock_app_state, create_mock_network, create_mock_notification,
            create_mock_relayer, create_mock_signer, create_mock_transaction,
        },
    };
    use actix_web::body::to_bytes;
    use lazy_static::lazy_static;
    use std::env;
    use tokio::sync::Mutex;

    lazy_static! {
        static ref ENV_MUTEX: Mutex<()> = Mutex::new(());
    }

    fn setup_test_env() {
        env::set_var("API_KEY", "7EF1CB7C-5003-4696-B384-C72AF8C3E15D"); // noboost nosemgrep
        env::set_var("REDIS_URL", "redis://localhost:6379");
    }

    fn cleanup_test_env() {
        env::remove_var("API_KEY");
        env::remove_var("REDIS_URL");
    }

    /// Helper function to create a test relayer create request
    fn create_test_relayer_create_request(
        id: Option<String>,
        name: &str,
        network: &str,
        signer_id: &str,
        notification_id: Option<String>,
    ) -> CreateRelayerRequest {
        CreateRelayerRequest {
            id,
            name: name.to_string(),
            network: network.to_string(),
            network_type: RelayerNetworkType::Evm,
            paused: false,
            policies: None,
            signer_id: signer_id.to_string(),
            notification_id,
            custom_rpc_urls: None,
        }
    }

    /// Helper function to create a mock Solana network
    fn create_mock_solana_network() -> crate::models::NetworkRepoModel {
        use crate::config::{NetworkConfigCommon, SolanaNetworkConfig};
        use crate::models::{NetworkConfigData, NetworkRepoModel, NetworkType};

        NetworkRepoModel {
            id: "test".to_string(),
            name: "test".to_string(),
            network_type: NetworkType::Solana,
            config: NetworkConfigData::Solana(SolanaNetworkConfig {
                common: NetworkConfigCommon {
                    network: "test".to_string(),
                    from: None,
                    rpc_urls: Some(vec!["http://localhost:8899".to_string()]),
                    explorer_urls: None,
                    average_blocktime_ms: Some(400),
                    is_testnet: Some(true),
                    tags: None,
                },
            }),
        }
    }

    /// Helper function to create a mock Stellar network
    fn create_mock_stellar_network() -> crate::models::NetworkRepoModel {
        use crate::config::{NetworkConfigCommon, StellarNetworkConfig};
        use crate::models::{NetworkConfigData, NetworkRepoModel, NetworkType};

        NetworkRepoModel {
            id: "test".to_string(),
            name: "test".to_string(),
            network_type: NetworkType::Stellar,
            config: NetworkConfigData::Stellar(StellarNetworkConfig {
                common: NetworkConfigCommon {
                    network: "test".to_string(),
                    from: None,
                    rpc_urls: Some(vec!["https://horizon-testnet.stellar.org".to_string()]),
                    explorer_urls: None,
                    average_blocktime_ms: Some(5000),
                    is_testnet: Some(true),
                    tags: None,
                },
                passphrase: Some("Test Network ; September 2015".to_string()),
            }),
        }
    }

    // CREATE RELAYER TESTS

    #[actix_web::test]
    async fn test_create_relayer_success() {
        let _lock = ENV_MUTEX.lock().await;
        setup_test_env();
        let network = create_mock_network();
        let signer = create_mock_signer();
        let app_state = create_mock_app_state(
            None,
            None,
            Some(vec![signer]),
            Some(vec![network]),
            None,
            None,
        )
        .await;

        let request = create_test_relayer_create_request(
            Some("test-relayer".to_string()),
            "Test Relayer",
            "test", // Using "test" to match the mock network name
            "test", // Using "test" to match the mock signer id
            None,
        );

        let result = create_relayer(request, actix_web::web::ThinData(app_state)).await;

        assert!(result.is_ok());
        let response = result.unwrap();
        assert_eq!(response.status(), 201);

        let body = to_bytes(response.into_body()).await.unwrap();
        let api_response: ApiResponse<RelayerResponse> = serde_json::from_slice(&body).unwrap();

        assert!(api_response.success);
        let data = api_response.data.unwrap();
        assert_eq!(data.id, "test-relayer");
        assert_eq!(data.name, "Test Relayer"); // This one keeps custom name from the request
        assert_eq!(data.network, "test");
        cleanup_test_env();
    }

    #[actix_web::test]
    async fn test_create_relayer_with_evm_policies() {
        let _lock = ENV_MUTEX.lock().await;
        setup_test_env();
        let network = create_mock_network();
        let signer = create_mock_signer();
        let app_state = create_mock_app_state(
            None,
            None,
            Some(vec![signer]),
            Some(vec![network]),
            None,
            None,
        )
        .await;

        let mut request = create_test_relayer_create_request(
            Some("test-relayer-policies".to_string()),
            "Test Relayer with Policies",
            "test", // Using "test" to match the mock network name
            "test", // Using "test" to match the mock signer id
            None,
        );

        // Add EVM policies
        request.policies = Some(CreateRelayerPolicyRequest::Evm(RelayerEvmPolicy {
            gas_price_cap: Some(50000000000),
            min_balance: Some(1000000000000000000),
            eip1559_pricing: Some(true),
            private_transactions: Some(false),
            gas_limit_estimation: Some(true),
            whitelist_receivers: Some(vec![
                "0x1234567890123456789012345678901234567890".to_string()
            ]),
        }));

        let result = create_relayer(request, actix_web::web::ThinData(app_state)).await;

        assert!(result.is_ok());
        let response = result.unwrap();
        assert_eq!(response.status(), 201);

        let body = to_bytes(response.into_body()).await.unwrap();
        let api_response: ApiResponse<RelayerResponse> = serde_json::from_slice(&body).unwrap();

        assert!(api_response.success);
        let data = api_response.data.unwrap();
        assert_eq!(data.id, "test-relayer-policies");
        assert_eq!(data.name, "Test Relayer with Policies");
        assert_eq!(data.network, "test");

        // Verify policies are present in response
        assert!(data.policies.is_some());
        cleanup_test_env();
    }

    #[actix_web::test]
    async fn test_create_relayer_with_partial_evm_policies() {
        let _lock = ENV_MUTEX.lock().await;
        setup_test_env();
        let network = create_mock_network();
        let signer = create_mock_signer();
        let app_state = create_mock_app_state(
            None,
            None,
            Some(vec![signer]),
            Some(vec![network]),
            None,
            None,
        )
        .await;

        let mut request = create_test_relayer_create_request(
            Some("test-relayer-partial".to_string()),
            "Test Relayer with Partial Policies",
            "test",
            "test",
            None,
        );

        // Add partial EVM policies
        request.policies = Some(CreateRelayerPolicyRequest::Evm(RelayerEvmPolicy {
            gas_price_cap: Some(30000000000),
            eip1559_pricing: Some(false),
            min_balance: None,
            private_transactions: None,
            gas_limit_estimation: None,
            whitelist_receivers: None,
        }));

        let result = create_relayer(request, actix_web::web::ThinData(app_state)).await;

        assert!(result.is_ok());
        let response = result.unwrap();
        assert_eq!(response.status(), 201);

        let body = to_bytes(response.into_body()).await.unwrap();
        let api_response: ApiResponse<RelayerResponse> = serde_json::from_slice(&body).unwrap();

        assert!(api_response.success);
        let data = api_response.data.unwrap();
        assert_eq!(data.id, "test-relayer-partial");

        // Verify partial policies are present in response
        assert!(data.policies.is_some());
        cleanup_test_env();
    }

    #[actix_web::test]
    async fn test_create_relayer_with_solana_policies() {
        let _lock = ENV_MUTEX.lock().await;
        setup_test_env();
        let network = create_mock_solana_network();
        let signer = create_mock_signer();
        let app_state = create_mock_app_state(
            None,
            None,
            Some(vec![signer]),
            Some(vec![network]),
            None,
            None,
        )
        .await;

        let mut request = create_test_relayer_create_request(
            Some("test-solana-relayer".to_string()),
            "Test Solana Relayer",
            "test",
            "test",
            None,
        );

        // Change network type to Solana and add Solana policies
        request.network_type = RelayerNetworkType::Solana;
        request.policies = Some(CreateRelayerPolicyRequest::Solana(RelayerSolanaPolicy {
            fee_payment_strategy: Some(SolanaFeePaymentStrategy::Relayer),
            min_balance: Some(5000000),
            max_signatures: Some(10),
            max_tx_data_size: Some(1232),
            max_allowed_fee_lamports: Some(50000),
            allowed_programs: None, // Simplified to avoid validation issues
            allowed_tokens: None,
            fee_margin_percentage: Some(10.0),
            allowed_accounts: None,
            disallowed_accounts: None,
            swap_config: None,
        }));

        let result = create_relayer(request, actix_web::web::ThinData(app_state)).await;

        assert!(result.is_ok());
        let response = result.unwrap();
        assert_eq!(response.status(), 201);

        let body = to_bytes(response.into_body()).await.unwrap();
        let api_response: ApiResponse<RelayerResponse> = serde_json::from_slice(&body).unwrap();

        assert!(api_response.success);
        let data = api_response.data.unwrap();
        assert_eq!(data.id, "test-solana-relayer");
        assert_eq!(data.network_type, RelayerNetworkType::Solana);
        assert_eq!(data.name, "Test Solana Relayer");

        // Verify Solana policies are present in response
        assert!(data.policies.is_some());
        // verify policies are correct
        let policies = data.policies.unwrap();
        if let RelayerNetworkPolicyResponse::Solana(solana_policy) = policies {
            assert_eq!(
                solana_policy.fee_payment_strategy,
                Some(SolanaFeePaymentStrategy::Relayer)
            );
            assert_eq!(solana_policy.min_balance, 5000000);
            assert_eq!(solana_policy.max_signatures, Some(10));
            assert_eq!(solana_policy.max_tx_data_size, 1232);
            assert_eq!(solana_policy.max_allowed_fee_lamports, Some(50000));
        } else {
            panic!("Expected Solana policies");
        }
        cleanup_test_env();
    }

    #[actix_web::test]
    async fn test_create_relayer_with_stellar_policies() {
        let _lock = ENV_MUTEX.lock().await;
        setup_test_env();
        let network = create_mock_stellar_network();
        let signer = create_mock_signer();
        let app_state = create_mock_app_state(
            None,
            None,
            Some(vec![signer]),
            Some(vec![network]),
            None,
            None,
        )
        .await;

        let mut request = create_test_relayer_create_request(
            Some("test-stellar-relayer".to_string()),
            "Test Stellar Relayer",
            "test",
            "test",
            None,
        );

        // Change network type to Stellar and add Stellar policies
        request.network_type = RelayerNetworkType::Stellar;
        request.policies = Some(CreateRelayerPolicyRequest::Stellar(RelayerStellarPolicy {
            min_balance: Some(10000000),
            max_fee: Some(100),
            timeout_seconds: Some(30),
            concurrent_transactions: None,
        }));

        let result = create_relayer(request, actix_web::web::ThinData(app_state)).await;

        assert!(result.is_ok());
        let response = result.unwrap();
        assert_eq!(response.status(), 201);

        let body = to_bytes(response.into_body()).await.unwrap();
        let api_response: ApiResponse<RelayerResponse> = serde_json::from_slice(&body).unwrap();

        assert!(api_response.success);
        let data = api_response.data.unwrap();
        assert_eq!(data.id, "test-stellar-relayer");
        assert_eq!(data.network_type, RelayerNetworkType::Stellar);

        // Verify Stellar policies are present in response
        assert!(data.policies.is_some());
        cleanup_test_env();
    }

    #[actix_web::test]
    async fn test_create_relayer_with_policy_type_mismatch() {
        let _lock = ENV_MUTEX.lock().await;
        setup_test_env();
        let network = create_mock_network();
        let signer = create_mock_signer();
        let app_state = create_mock_app_state(
            None,
            None,
            Some(vec![signer]),
            Some(vec![network]),
            None,
            None,
        )
        .await;

        let mut request = create_test_relayer_create_request(
            Some("test-mismatch-relayer".to_string()),
            "Test Mismatch Relayer",
            "test",
            "test",
            None,
        );

        // Set network type to EVM but provide Solana policies (should fail)
        request.network_type = RelayerNetworkType::Evm;
        request.policies = Some(CreateRelayerPolicyRequest::Solana(
            RelayerSolanaPolicy::default(),
        ));

        let result = create_relayer(request, actix_web::web::ThinData(app_state)).await;

        assert!(result.is_err());
        if let Err(ApiError::BadRequest(msg)) = result {
            assert!(msg.contains("Policy type does not match relayer network type"));
        } else {
            panic!("Expected BadRequest error for policy type mismatch");
        }
        cleanup_test_env();
    }

    #[actix_web::test]
    async fn test_create_relayer_with_notification() {
        let _lock = ENV_MUTEX.lock().await;
        setup_test_env();
        let network = create_mock_network();
        let signer = create_mock_signer();
        let notification = create_mock_notification("test-notification".to_string());
        let app_state = create_mock_app_state(
            None,
            None,
            Some(vec![signer]),
            Some(vec![network]),
            None,
            None,
        )
        .await;

        // Add notification manually since create_mock_app_state doesn't handle notifications
        app_state
            .notification_repository
            .create(notification)
            .await
            .unwrap();

        let request = create_test_relayer_create_request(
            Some("test-relayer".to_string()),
            "Test Relayer",
            "test", // Using "test" to match the mock network name
            "test", // Using "test" to match the mock signer id
            Some("test-notification".to_string()),
        );

        let result = create_relayer(request, actix_web::web::ThinData(app_state)).await;

        assert!(result.is_ok());
        let response = result.unwrap();
        assert_eq!(response.status(), 201);
        let body = to_bytes(response.into_body()).await.unwrap();
        let api_response: ApiResponse<RelayerResponse> = serde_json::from_slice(&body).unwrap();

        assert!(api_response.success);
        let data = api_response.data.unwrap();
        assert_eq!(data.notification_id, Some("test-notification".to_string()));
        cleanup_test_env();
    }

    #[actix_web::test]
    async fn test_create_relayer_nonexistent_signer() {
        let network = create_mock_network();
        let app_state =
            create_mock_app_state(None, None, None, Some(vec![network]), None, None).await;

        let request = create_test_relayer_create_request(
            Some("test-relayer".to_string()),
            "Test Relayer",
            "test", // Using "test" to match the mock network name
            "nonexistent-signer",
            None,
        );

        let result = create_relayer(request, actix_web::web::ThinData(app_state)).await;

        assert!(result.is_err());
        if let Err(ApiError::NotFound(msg)) = result {
            assert!(msg.contains("Signer with ID nonexistent-signer not found"));
        } else {
            panic!("Expected NotFound error for nonexistent signer");
        }
    }

    #[actix_web::test]
    async fn test_create_relayer_nonexistent_network() {
        let signer = create_mock_signer();
        let app_state =
            create_mock_app_state(None, None, Some(vec![signer]), None, None, None).await;

        let request = create_test_relayer_create_request(
            Some("test-relayer".to_string()),
            "Test Relayer",
            "nonexistent-network",
            "test", // Using "test" to match the mock signer id
            None,
        );

        let result = create_relayer(request, actix_web::web::ThinData(app_state)).await;

        assert!(result.is_err());
        if let Err(ApiError::BadRequest(msg)) = result {
            assert!(msg.contains("Network 'nonexistent-network' not found"));
            assert!(msg.contains("network configuration exists"));
        } else {
            panic!("Expected BadRequest error for nonexistent network");
        }
    }

    #[actix_web::test]
    async fn test_create_relayer_signer_already_in_use() {
        let network = create_mock_network();
        let signer = create_mock_signer();
        let mut existing_relayer = create_mock_relayer("existing-relayer".to_string(), false);
        existing_relayer.signer_id = "test".to_string(); // Match the mock signer id
        existing_relayer.network = "test".to_string(); // Match the mock network name
        let app_state = create_mock_app_state(
            None,
            Some(vec![existing_relayer]),
            Some(vec![signer]),
            Some(vec![network]),
            None,
            None,
        )
        .await;

        let request = create_test_relayer_create_request(
            Some("test-relayer".to_string()),
            "Test Relayer",
            "test", // Using "test" to match the mock network name
            "test", // Using "test" to match the mock signer id
            None,
        );

        let result = create_relayer(request, actix_web::web::ThinData(app_state)).await;

        assert!(result.is_err());
        if let Err(ApiError::BadRequest(msg)) = result {
            assert!(msg.contains("signer 'test' is already in use"));
            assert!(msg.contains("relayer 'existing-relayer'"));
            assert!(msg.contains("network 'test'"));
            assert!(msg.contains("security reasons"));
        } else {
            panic!("Expected BadRequest error for signer already in use");
        }
    }

    #[actix_web::test]
    async fn test_create_relayer_nonexistent_notification() {
        let network = create_mock_network();
        let signer = create_mock_signer();
        let app_state = create_mock_app_state(
            None,
            None,
            Some(vec![signer]),
            Some(vec![network]),
            None,
            None,
        )
        .await;

        let request = create_test_relayer_create_request(
            Some("test-relayer".to_string()),
            "Test Relayer",
            "test", // Using "test" to match the mock network name
            "test", // Using "test" to match the mock signer id
            Some("nonexistent-notification".to_string()),
        );

        let result = create_relayer(request, actix_web::web::ThinData(app_state)).await;

        assert!(result.is_err());
        if let Err(ApiError::NotFound(msg)) = result {
            assert!(msg.contains("Notification with ID 'nonexistent-notification' not found"));
        } else {
            panic!("Expected NotFound error for nonexistent notification");
        }
    }

    // LIST RELAYERS TESTS

    #[actix_web::test]
    async fn test_list_relayers_success() {
        let relayer1 = create_mock_relayer("relayer-1".to_string(), false);
        let relayer2 = create_mock_relayer("relayer-2".to_string(), false);
        let app_state =
            create_mock_app_state(None, Some(vec![relayer1, relayer2]), None, None, None, None)
                .await;

        let query = PaginationQuery {
            page: 1,
            per_page: 10,
        };

        let result = list_relayers(query, actix_web::web::ThinData(app_state)).await;

        assert!(result.is_ok());
        let response = result.unwrap();
        assert_eq!(response.status(), 200);

        let body = to_bytes(response.into_body()).await.unwrap();
        let api_response: ApiResponse<Vec<RelayerResponse>> =
            serde_json::from_slice(&body).unwrap();

        assert!(api_response.success);
        let data = api_response.data.unwrap();
        assert_eq!(data.len(), 2);
    }

    #[actix_web::test]
    async fn test_list_relayers_empty() {
        let app_state = create_mock_app_state(None, None, None, None, None, None).await;

        let query = PaginationQuery {
            page: 1,
            per_page: 10,
        };

        let result = list_relayers(query, actix_web::web::ThinData(app_state)).await;

        assert!(result.is_ok());
        let response = result.unwrap();
        assert_eq!(response.status(), 200);

        let body = to_bytes(response.into_body()).await.unwrap();
        let api_response: ApiResponse<Vec<RelayerResponse>> =
            serde_json::from_slice(&body).unwrap();

        assert!(api_response.success);
        let data = api_response.data.unwrap();
        assert_eq!(data.len(), 0);
    }

    // GET RELAYER TESTS

    #[actix_web::test]
    async fn test_get_relayer_success() {
        let relayer = create_mock_relayer("test-relayer".to_string(), false);
        let app_state =
            create_mock_app_state(None, Some(vec![relayer]), None, None, None, None).await;

        let result = get_relayer(
            "test-relayer".to_string(),
            actix_web::web::ThinData(app_state),
        )
        .await;

        assert!(result.is_ok());
        let response = result.unwrap();
        assert_eq!(response.status(), 200);

        let body = to_bytes(response.into_body()).await.unwrap();
        let api_response: ApiResponse<RelayerResponse> = serde_json::from_slice(&body).unwrap();

        assert!(api_response.success);
        let data = api_response.data.unwrap();
        assert_eq!(data.id, "test-relayer");
        assert_eq!(data.name, "Relayer test-relayer"); // Mock utility creates name as "Relayer {id}"
    }

    #[actix_web::test]
    async fn test_get_relayer_not_found() {
        let app_state = create_mock_app_state(None, None, None, None, None, None).await;

        let result = get_relayer(
            "nonexistent".to_string(),
            actix_web::web::ThinData(app_state),
        )
        .await;

        assert!(result.is_err());
        if let Err(ApiError::NotFound(msg)) = result {
            assert!(msg.contains("Relayer with ID nonexistent not found"));
        } else {
            panic!("Expected NotFound error");
        }
    }

    // UPDATE RELAYER TESTS

    #[actix_web::test]
    async fn test_update_relayer_success() {
        let relayer = create_mock_relayer("test-relayer".to_string(), false);
        let app_state =
            create_mock_app_state(None, Some(vec![relayer]), None, None, None, None).await;

        let patch = serde_json::json!({
            "name": "Updated Relayer Name",
            "paused": true
        });

        let result = update_relayer(
            "test-relayer".to_string(),
            patch,
            actix_web::web::ThinData(app_state),
        )
        .await;

        assert!(result.is_ok());
        let response = result.unwrap();
        assert_eq!(response.status(), 200);

        let body = to_bytes(response.into_body()).await.unwrap();
        let api_response: ApiResponse<RelayerResponse> = serde_json::from_slice(&body).unwrap();

        assert!(api_response.success);
        let data = api_response.data.unwrap();
        assert_eq!(data.name, "Updated Relayer Name");
        assert!(data.paused);
    }

    #[actix_web::test]
    async fn test_update_relayer_system_disabled() {
        let mut relayer = create_mock_relayer("disabled-relayer".to_string(), false);
        relayer.system_disabled = true;
        let app_state =
            create_mock_app_state(None, Some(vec![relayer]), None, None, None, None).await;

        let patch = serde_json::json!({
            "name": "Updated Name"
        });

        let result = update_relayer(
            "disabled-relayer".to_string(),
            patch,
            actix_web::web::ThinData(app_state),
        )
        .await;

        assert!(result.is_err());
        if let Err(ApiError::BadRequest(msg)) = result {
            assert!(msg.contains("Relayer is disabled"));
        } else {
            panic!("Expected BadRequest error for disabled relayer");
        }
    }

    #[actix_web::test]
    async fn test_update_relayer_invalid_patch() {
        let relayer = create_mock_relayer("test-relayer".to_string(), false);
        let app_state =
            create_mock_app_state(None, Some(vec![relayer]), None, None, None, None).await;

        let patch = serde_json::json!({
            "invalid_field": "value"
        });

        let result = update_relayer(
            "test-relayer".to_string(),
            patch,
            actix_web::web::ThinData(app_state),
        )
        .await;

        assert!(result.is_err());
        if let Err(ApiError::BadRequest(msg)) = result {
            assert!(msg.contains("Invalid update request"));
        } else {
            panic!("Expected BadRequest error for invalid patch");
        }
    }

    #[actix_web::test]
    async fn test_update_relayer_nonexistent() {
        let app_state = create_mock_app_state(None, None, None, None, None, None).await;

        let patch = serde_json::json!({
            "name": "Updated Name"
        });

        let result = update_relayer(
            "nonexistent-relayer".to_string(),
            patch,
            actix_web::web::ThinData(app_state),
        )
        .await;

        assert!(result.is_err());
        if let Err(ApiError::NotFound(msg)) = result {
            assert!(msg.contains("Relayer with ID nonexistent-relayer not found"));
        } else {
            panic!("Expected NotFound error for nonexistent relayer");
        }
    }

    #[actix_web::test]
    async fn test_update_relayer_set_evm_policies() {
        let relayer = create_mock_relayer("test-relayer".to_string(), false);
        let app_state =
            create_mock_app_state(None, Some(vec![relayer]), None, None, None, None).await;

        let patch = serde_json::json!({
            "policies": {
                "gas_price_cap": 50000000000u64,
                "min_balance": 1000000000000000000u64,
                "eip1559_pricing": true,
                "private_transactions": false,
                "gas_limit_estimation": true,
                "whitelist_receivers": ["0x1234567890123456789012345678901234567890"]
            }
        });

        let result = update_relayer(
            "test-relayer".to_string(),
            patch,
            actix_web::web::ThinData(app_state),
        )
        .await;

        assert!(result.is_ok());
        let response = result.unwrap();
        assert_eq!(response.status(), 200);

        let body = to_bytes(response.into_body()).await.unwrap();
        let api_response: ApiResponse<RelayerResponse> = serde_json::from_slice(&body).unwrap();

        assert!(api_response.success);
        let data = api_response.data.unwrap();

        // For now, just verify that the policies field exists
        // The policy validation can be added once we understand the correct structure
        assert!(data.policies.is_some());
    }

    #[actix_web::test]
    async fn test_update_relayer_partial_policy_update() {
        let relayer = create_mock_relayer("test-relayer".to_string(), false);
        let app_state =
            create_mock_app_state(None, Some(vec![relayer]), None, None, None, None).await;

        // First update with some policies
        let patch1 = serde_json::json!({
            "policies": {
                "gas_price_cap": 30000000000u64,
                "min_balance": 500000000000000000u64,
                "eip1559_pricing": false
            }
        });

        let result1 = update_relayer(
            "test-relayer".to_string(),
            patch1,
            actix_web::web::ThinData(app_state),
        )
        .await;

        assert!(result1.is_ok());

        // Create fresh app state for second update test
        let relayer2 = create_mock_relayer("test-relayer".to_string(), false);
        let app_state2 =
            create_mock_app_state(None, Some(vec![relayer2]), None, None, None, None).await;

        // Second update with only gas_price_cap change
        let patch2 = serde_json::json!({
            "policies": {
                "gas_price_cap": 60000000000u64
            }
        });

        let result2 = update_relayer(
            "test-relayer".to_string(),
            patch2,
            actix_web::web::ThinData(app_state2),
        )
        .await;

        assert!(result2.is_ok());
        let response = result2.unwrap();
        assert_eq!(response.status(), 200);

        let body = to_bytes(response.into_body()).await.unwrap();
        let api_response: ApiResponse<RelayerResponse> = serde_json::from_slice(&body).unwrap();

        assert!(api_response.success);
        let data = api_response.data.unwrap();

        // Just verify policies exist for now
        assert!(data.policies.is_some());
    }

    #[actix_web::test]
    async fn test_update_relayer_unset_notification() {
        let mut relayer = create_mock_relayer("test-relayer".to_string(), false);
        relayer.notification_id = Some("test-notification".to_string());
        let app_state =
            create_mock_app_state(None, Some(vec![relayer]), None, None, None, None).await;

        let patch = serde_json::json!({
            "notification_id": null
        });

        let result = update_relayer(
            "test-relayer".to_string(),
            patch,
            actix_web::web::ThinData(app_state),
        )
        .await;

        assert!(result.is_ok());
        let response = result.unwrap();
        assert_eq!(response.status(), 200);

        let body = to_bytes(response.into_body()).await.unwrap();
        let api_response: ApiResponse<RelayerResponse> = serde_json::from_slice(&body).unwrap();

        assert!(api_response.success);
        let data = api_response.data.unwrap();
        assert_eq!(data.notification_id, None);
    }

    #[actix_web::test]
    async fn test_update_relayer_unset_custom_rpc_urls() {
        let mut relayer = create_mock_relayer("test-relayer".to_string(), false);
        relayer.custom_rpc_urls = Some(vec![crate::models::RpcConfig {
            url: "https://custom-rpc.example.com".to_string(),
            weight: 50,
        }]);
        let app_state =
            create_mock_app_state(None, Some(vec![relayer]), None, None, None, None).await;

        let patch = serde_json::json!({
            "custom_rpc_urls": null
        });

        let result = update_relayer(
            "test-relayer".to_string(),
            patch,
            actix_web::web::ThinData(app_state),
        )
        .await;

        assert!(result.is_ok());
        let response = result.unwrap();
        assert_eq!(response.status(), 200);

        let body = to_bytes(response.into_body()).await.unwrap();
        let api_response: ApiResponse<RelayerResponse> = serde_json::from_slice(&body).unwrap();

        assert!(api_response.success);
        let data = api_response.data.unwrap();
        assert_eq!(data.custom_rpc_urls, None);
    }

    #[actix_web::test]
    async fn test_update_relayer_set_custom_rpc_urls() {
        let relayer = create_mock_relayer("test-relayer".to_string(), false);
        let app_state =
            create_mock_app_state(None, Some(vec![relayer]), None, None, None, None).await;

        let patch = serde_json::json!({
            "custom_rpc_urls": [
                {
                    "url": "https://rpc1.example.com",
                    "weight": 80
                },
                {
                    "url": "https://rpc2.example.com",
                    "weight": 60
                }
            ]
        });

        let result = update_relayer(
            "test-relayer".to_string(),
            patch,
            actix_web::web::ThinData(app_state),
        )
        .await;

        assert!(result.is_ok());
        let response = result.unwrap();
        assert_eq!(response.status(), 200);

        let body = to_bytes(response.into_body()).await.unwrap();
        let api_response: ApiResponse<RelayerResponse> = serde_json::from_slice(&body).unwrap();

        assert!(api_response.success);
        let data = api_response.data.unwrap();

        assert!(data.custom_rpc_urls.is_some());
        let rpc_urls = data.custom_rpc_urls.unwrap();
        assert_eq!(rpc_urls.len(), 2);
        assert_eq!(rpc_urls[0].url, "https://rpc1.example.com");
        assert_eq!(rpc_urls[0].weight, 80);
        assert_eq!(rpc_urls[1].url, "https://rpc2.example.com");
        assert_eq!(rpc_urls[1].weight, 60);
    }

    #[actix_web::test]
    async fn test_update_relayer_clear_policies() {
        let relayer = create_mock_relayer("test-relayer".to_string(), false);
        let app_state =
            create_mock_app_state(None, Some(vec![relayer]), None, None, None, None).await;

        let patch = serde_json::json!({
            "policies": null
        });

        let result = update_relayer(
            "test-relayer".to_string(),
            patch,
            actix_web::web::ThinData(app_state),
        )
        .await;

        assert!(result.is_ok());
        let response = result.unwrap();
        assert_eq!(response.status(), 200);

        let body = to_bytes(response.into_body()).await.unwrap();
        let api_response: ApiResponse<RelayerResponse> = serde_json::from_slice(&body).unwrap();

        assert!(api_response.success);
        let data = api_response.data.unwrap();
        assert_eq!(data.policies, None);
    }

    #[actix_web::test]
    async fn test_update_relayer_invalid_policy_structure() {
        let relayer = create_mock_relayer("test-relayer".to_string(), false);
        let app_state =
            create_mock_app_state(None, Some(vec![relayer]), None, None, None, None).await;

        let patch = serde_json::json!({
            "policies": {
                "invalid_field_name": "some_value"
            }
        });

        let result = update_relayer(
            "test-relayer".to_string(),
            patch,
            actix_web::web::ThinData(app_state),
        )
        .await;

        assert!(result.is_err());
        if let Err(ApiError::BadRequest(msg)) = result {
            assert!(msg.contains("Invalid policy"));
        } else {
            panic!("Expected BadRequest error for invalid policy structure");
        }
    }

    #[actix_web::test]
    async fn test_update_relayer_invalid_evm_policy_values() {
        let relayer = create_mock_relayer("test-relayer".to_string(), false);
        let app_state =
            create_mock_app_state(None, Some(vec![relayer]), None, None, None, None).await;

        let patch = serde_json::json!({
            "policies": {
                "gas_price_cap": "invalid_number",
                "min_balance": -1
            }
        });

        let result = update_relayer(
            "test-relayer".to_string(),
            patch,
            actix_web::web::ThinData(app_state),
        )
        .await;

        assert!(result.is_err());
        if let Err(ApiError::BadRequest(msg)) = result {
            assert!(msg.contains("Invalid policy") || msg.contains("Invalid update request"));
        } else {
            panic!("Expected BadRequest error for invalid policy values");
        }
    }

    #[actix_web::test]
    async fn test_update_relayer_multiple_fields_at_once() {
        let mut relayer = create_mock_relayer("test-relayer".to_string(), false);
        relayer.notification_id = Some("old-notification".to_string());
        let app_state =
            create_mock_app_state(None, Some(vec![relayer]), None, None, None, None).await;

        let patch = serde_json::json!({
            "name": "Multi-Update Relayer",
            "paused": true,
            "notification_id": null,
            "policies": {
                "gas_price_cap": 40000000000u64,
                "eip1559_pricing": true
            },
            "custom_rpc_urls": [
                {
                    "url": "https://new-rpc.example.com",
                    "weight": 90
                }
            ]
        });

        let result = update_relayer(
            "test-relayer".to_string(),
            patch,
            actix_web::web::ThinData(app_state),
        )
        .await;

        assert!(result.is_ok());
        let response = result.unwrap();
        assert_eq!(response.status(), 200);

        let body = to_bytes(response.into_body()).await.unwrap();
        let api_response: ApiResponse<RelayerResponse> = serde_json::from_slice(&body).unwrap();

        assert!(api_response.success);
        let data = api_response.data.unwrap();

        // Verify all fields were updated correctly
        assert_eq!(data.name, "Multi-Update Relayer");
        assert!(data.paused);
        assert_eq!(data.notification_id, None);

        // Verify policies and RPC URLs were set
        assert!(data.policies.is_some());
        assert!(data.custom_rpc_urls.is_some());
        let rpc_urls = data.custom_rpc_urls.unwrap();
        assert_eq!(rpc_urls.len(), 1);
        assert_eq!(rpc_urls[0].url, "https://new-rpc.example.com");
        assert_eq!(rpc_urls[0].weight, 90);
    }

    #[actix_web::test]
    async fn test_update_relayer_solana_policies() {
        use crate::models::{
            NetworkType, RelayerNetworkPolicy, RelayerSolanaPolicy, SolanaFeePaymentStrategy,
        };

        // Create a Solana relayer (not the default EVM one)
        let mut solana_relayer = create_mock_relayer("test-solana-relayer".to_string(), false);
        solana_relayer.network_type = NetworkType::Solana;
        solana_relayer.policies = RelayerNetworkPolicy::Solana(RelayerSolanaPolicy::default());

        let app_state =
            create_mock_app_state(None, Some(vec![solana_relayer]), None, None, None, None).await;

        let patch = serde_json::json!({
            "policies": {
                "fee_payment_strategy": "user",
                "min_balance": 2000000,
                "max_signatures": 5,
                "max_tx_data_size": 800,
                "max_allowed_fee_lamports": 25000,
                "fee_margin_percentage": 15.0
            }
        });

        let result = update_relayer(
            "test-solana-relayer".to_string(),
            patch,
            actix_web::web::ThinData(app_state),
        )
        .await;

        assert!(result.is_ok());
        let response = result.unwrap();
        assert_eq!(response.status(), 200);

        let body = to_bytes(response.into_body()).await.unwrap();
        let api_response: ApiResponse<RelayerResponse> = serde_json::from_slice(&body).unwrap();

        assert!(api_response.success);
        let data = api_response.data.unwrap();

        // Verify Solana policies are present and correctly updated
        assert!(data.policies.is_some());
        let policies = data.policies.unwrap();
        if let RelayerNetworkPolicyResponse::Solana(solana_policy) = policies {
            assert_eq!(
                solana_policy.fee_payment_strategy,
                Some(SolanaFeePaymentStrategy::User)
            );
            assert_eq!(solana_policy.min_balance, 2000000);
            assert_eq!(solana_policy.max_signatures, Some(5));
            assert_eq!(solana_policy.max_tx_data_size, 800);
            assert_eq!(solana_policy.max_allowed_fee_lamports, Some(25000));
            assert_eq!(solana_policy.fee_margin_percentage, Some(15.0));
        } else {
            panic!("Expected Solana policies in response");
        }
    }

    // DELETE RELAYER TESTS

    #[actix_web::test]
    async fn test_delete_relayer_success() {
        let relayer = create_mock_relayer("test-relayer".to_string(), false);
        let app_state =
            create_mock_app_state(None, Some(vec![relayer]), None, None, None, None).await;

        let result = delete_relayer(
            "test-relayer".to_string(),
            actix_web::web::ThinData(app_state),
        )
        .await;

        assert!(result.is_ok());
        let response = result.unwrap();
        assert_eq!(response.status(), 200);

        let body = to_bytes(response.into_body()).await.unwrap();
        let api_response: ApiResponse<String> = serde_json::from_slice(&body).unwrap();

        assert!(api_response.success);
        let data = api_response.data.unwrap();
        assert!(data.contains("Relayer deleted successfully"));
    }

    #[actix_web::test]
    async fn test_delete_relayer_with_transactions() {
        let relayer = create_mock_relayer("relayer-with-tx".to_string(), false);
        let mut transaction = create_mock_transaction();
        transaction.id = "test-tx".to_string();
        transaction.relayer_id = "relayer-with-tx".to_string();
        let app_state = create_mock_app_state(
            None,
            Some(vec![relayer]),
            None,
            None,
            None,
            Some(vec![transaction]),
        )
        .await;

        let result = delete_relayer(
            "relayer-with-tx".to_string(),
            actix_web::web::ThinData(app_state),
        )
        .await;

        assert!(result.is_err());
        if let Err(ApiError::BadRequest(msg)) = result {
            assert!(msg.contains("Cannot delete relayer 'relayer-with-tx'"));
            assert!(msg.contains("has 1 transaction(s)"));
            assert!(msg.contains("wait for all transactions to complete"));
        } else {
            panic!("Expected BadRequest error for relayer with transactions");
        }
    }

    #[actix_web::test]
    async fn test_delete_relayer_nonexistent() {
        let app_state = create_mock_app_state(None, None, None, None, None, None).await;

        let result = delete_relayer(
            "nonexistent-relayer".to_string(),
            actix_web::web::ThinData(app_state),
        )
        .await;

        assert!(result.is_err());
        if let Err(ApiError::NotFound(msg)) = result {
            assert!(msg.contains("Relayer with ID nonexistent-relayer not found"));
        } else {
            panic!("Expected NotFound error for nonexistent relayer");
        }
    }

    #[actix_web::test]
    async fn test_sign_transaction_success() {
        let _lock = ENV_MUTEX.lock().await;
        setup_test_env();
        let network = create_mock_stellar_network();
        let signer = create_mock_signer();
        let mut relayer = create_mock_relayer("test-relayer".to_string(), false);
        relayer.network_type = NetworkType::Stellar;
        let app_state = create_mock_app_state(
            None,
            Some(vec![relayer]),
            Some(vec![signer]),
            Some(vec![network]),
            None,
            None,
        )
        .await;

        let request = SignTransactionRequest::Stellar(SignTransactionRequestStellar {
            unsigned_xdr: "test-unsigned-xdr".to_string(),
        });

        let result = sign_transaction(
            "test-relayer".to_string(),
            request,
            actix_web::web::ThinData(app_state),
        )
        .await;

        // The actual signing will fail in the mock environment, but we can test that
        // the function is callable with generics and processes the request
        assert!(result.is_err());
        cleanup_test_env();
    }

    #[actix_web::test]
    async fn test_sign_transaction_relayer_not_found() {
        let app_state = create_mock_app_state(None, None, None, None, None, None).await;

        let request = SignTransactionRequest::Stellar(SignTransactionRequestStellar {
            unsigned_xdr: "test-unsigned-xdr".to_string(),
        });

        let result = sign_transaction(
            "nonexistent-relayer".to_string(),
            request,
            actix_web::web::ThinData(app_state),
        )
        .await;

        assert!(result.is_err());
        if let Err(ApiError::NotFound(msg)) = result {
            assert!(msg.contains("Relayer with ID nonexistent-relayer not found"));
        } else {
            panic!("Expected NotFound error for nonexistent relayer");
        }
    }

    #[actix_web::test]
    async fn test_sign_transaction_relayer_disabled() {
        let mut relayer = create_mock_relayer("disabled-relayer".to_string(), false);
        relayer.paused = true;
        let app_state =
            create_mock_app_state(None, Some(vec![relayer]), None, None, None, None).await;

        let request = SignTransactionRequest::Stellar(SignTransactionRequestStellar {
            unsigned_xdr: "test-unsigned-xdr".to_string(),
        });

        let result = sign_transaction(
            "disabled-relayer".to_string(),
            request,
            actix_web::web::ThinData(app_state),
        )
        .await;

        assert!(result.is_err());
        if let Err(ApiError::ForbiddenError(msg)) = result {
            assert!(msg.contains("Relayer paused"));
        } else {
            panic!("Expected ForbiddenError for paused relayer");
        }
    }

    #[actix_web::test]
    async fn test_sign_transaction_system_disabled() {
        let mut relayer = create_mock_relayer("system-disabled-relayer".to_string(), false);
        relayer.system_disabled = true;
        let app_state =
            create_mock_app_state(None, Some(vec![relayer]), None, None, None, None).await;

        let request = SignTransactionRequest::Stellar(SignTransactionRequestStellar {
            unsigned_xdr: "test-unsigned-xdr".to_string(),
        });

        let result = sign_transaction(
            "system-disabled-relayer".to_string(),
            request,
            actix_web::web::ThinData(app_state),
        )
        .await;

        assert!(result.is_err());
        if let Err(ApiError::ForbiddenError(msg)) = result {
            assert!(msg.contains("Relayer disabled"));
        } else {
            panic!("Expected ForbiddenError for system disabled relayer");
        }
    }
}<|MERGE_RESOLUTION|>--- conflicted
+++ resolved
@@ -26,13 +26,8 @@
         TransactionRepoModel, TransactionResponse, TransactionStatus, UpdateRelayerRequestRaw,
     },
     repositories::{
-<<<<<<< HEAD
-        NetworkRepository, PluginRepositoryTrait, RelayerRepository, Repository, SyncStateTrait,
-        TransactionCounterTrait, TransactionRepository,
-=======
         ApiKeyRepositoryTrait, NetworkRepository, PluginRepositoryTrait, RelayerRepository,
-        Repository, TransactionCounterTrait, TransactionRepository,
->>>>>>> 093203b8
+        Repository, SyncStateTrait, TransactionCounterTrait, TransactionRepository,
     },
     services::signer::{Signer, SignerFactory},
 };
@@ -49,15 +44,9 @@
 /// # Returns
 ///
 /// A paginated list of relayers.
-<<<<<<< HEAD
-pub async fn list_relayers<J, RR, TR, NR, NFR, SR, TCR, RSR, PR>(
+pub async fn list_relayers<J, RR, TR, NR, NFR, SR, TCR, RSR, PR, AKR>(
     query: PaginationQuery,
-    state: ThinDataAppState<J, RR, TR, NR, NFR, SR, TCR, RSR, PR>,
-=======
-pub async fn list_relayers<J, RR, TR, NR, NFR, SR, TCR, PR, AKR>(
-    query: PaginationQuery,
-    state: ThinDataAppState<J, RR, TR, NR, NFR, SR, TCR, PR, AKR>,
->>>>>>> 093203b8
+    state: ThinDataAppState<J, RR, TR, NR, NFR, SR, TCR, RSR, PR, AKR>,
 ) -> Result<HttpResponse, ApiError>
 where
     J: JobProducerTrait + Send + Sync + 'static,
@@ -96,15 +85,9 @@
 /// # Returns
 ///
 /// The details of the specified relayer.
-<<<<<<< HEAD
-pub async fn get_relayer<J, RR, TR, NR, NFR, SR, TCR, RSR, PR>(
+pub async fn get_relayer<J, RR, TR, NR, NFR, SR, TCR, RSR, PR, AKR>(
     relayer_id: String,
-    state: ThinDataAppState<J, RR, TR, NR, NFR, SR, TCR, RSR, PR>,
-=======
-pub async fn get_relayer<J, RR, TR, NR, NFR, SR, TCR, PR, AKR>(
-    relayer_id: String,
-    state: ThinDataAppState<J, RR, TR, NR, NFR, SR, TCR, PR, AKR>,
->>>>>>> 093203b8
+    state: ThinDataAppState<J, RR, TR, NR, NFR, SR, TCR, RSR, PR, AKR>,
 ) -> Result<HttpResponse, ApiError>
 where
     J: JobProducerTrait + Send + Sync + 'static,
@@ -145,15 +128,9 @@
 /// - **Network Validation**: Confirms the specified network exists for the given network type
 ///
 /// All validations must pass before the relayer is created, ensuring referential integrity and security constraints.
-<<<<<<< HEAD
-pub async fn create_relayer<J, RR, TR, NR, NFR, SR, TCR, RSR, PR>(
+pub async fn create_relayer<J, RR, TR, NR, NFR, SR, TCR, RSR, PR, AKR>(
     request: CreateRelayerRequest,
-    state: ThinDataAppState<J, RR, TR, NR, NFR, SR, TCR, RSR, PR>,
-=======
-pub async fn create_relayer<J, RR, TR, NR, NFR, SR, TCR, PR, AKR>(
-    request: CreateRelayerRequest,
-    state: ThinDataAppState<J, RR, TR, NR, NFR, SR, TCR, PR, AKR>,
->>>>>>> 093203b8
+    state: ThinDataAppState<J, RR, TR, NR, NFR, SR, TCR, RSR, PR, AKR>,
 ) -> Result<HttpResponse, ApiError>
 where
     J: JobProducerTrait + Send + Sync + 'static,
@@ -249,17 +226,10 @@
 /// # Returns
 ///
 /// The updated relayer information.
-<<<<<<< HEAD
-pub async fn update_relayer<J, RR, TR, NR, NFR, SR, TCR, RSR, PR>(
+pub async fn update_relayer<J, RR, TR, NR, NFR, SR, TCR, RSR, PR, AKR>(
     relayer_id: String,
     patch: serde_json::Value,
-    state: ThinDataAppState<J, RR, TR, NR, NFR, SR, TCR, RSR, PR>,
-=======
-pub async fn update_relayer<J, RR, TR, NR, NFR, SR, TCR, PR, AKR>(
-    relayer_id: String,
-    patch: serde_json::Value,
-    state: ThinDataAppState<J, RR, TR, NR, NFR, SR, TCR, PR, AKR>,
->>>>>>> 093203b8
+    state: ThinDataAppState<J, RR, TR, NR, NFR, SR, TCR, RSR, PR, AKR>,
 ) -> Result<HttpResponse, ApiError>
 where
     J: JobProducerTrait + Send + Sync + 'static,
@@ -329,15 +299,9 @@
 ///
 /// This endpoint ensures that relayers cannot be deleted if they have any pending
 /// or active transactions. This prevents data loss and maintains system integrity.
-<<<<<<< HEAD
-pub async fn delete_relayer<J, RR, TR, NR, NFR, SR, TCR, RSR, PR>(
+pub async fn delete_relayer<J, RR, TR, NR, NFR, SR, TCR, RSR, PR, AKR>(
     relayer_id: String,
-    state: ThinDataAppState<J, RR, TR, NR, NFR, SR, TCR, RSR, PR>,
-=======
-pub async fn delete_relayer<J, RR, TR, NR, NFR, SR, TCR, PR, AKR>(
-    relayer_id: String,
-    state: ThinDataAppState<J, RR, TR, NR, NFR, SR, TCR, PR, AKR>,
->>>>>>> 093203b8
+    state: ThinDataAppState<J, RR, TR, NR, NFR, SR, TCR, RSR, PR, AKR>,
 ) -> Result<HttpResponse, ApiError>
 where
     J: JobProducerTrait + Send + Sync + 'static,
@@ -391,15 +355,9 @@
 /// # Returns
 ///
 /// The status of the specified relayer.
-<<<<<<< HEAD
-pub async fn get_relayer_status<J, RR, TR, NR, NFR, SR, TCR, RSR, PR>(
+pub async fn get_relayer_status<J, RR, TR, NR, NFR, SR, TCR, RSR, PR, AKR>(
     relayer_id: String,
-    state: ThinDataAppState<J, RR, TR, NR, NFR, SR, TCR, RSR, PR>,
-=======
-pub async fn get_relayer_status<J, RR, TR, NR, NFR, SR, TCR, PR, AKR>(
-    relayer_id: String,
-    state: ThinDataAppState<J, RR, TR, NR, NFR, SR, TCR, PR, AKR>,
->>>>>>> 093203b8
+    state: ThinDataAppState<J, RR, TR, NR, NFR, SR, TCR, RSR, PR, AKR>,
 ) -> Result<HttpResponse, ApiError>
 where
     J: JobProducerTrait + Send + Sync + 'static,
@@ -430,15 +388,9 @@
 /// # Returns
 ///
 /// The balance of the specified relayer.
-<<<<<<< HEAD
-pub async fn get_relayer_balance<J, RR, TR, NR, NFR, SR, TCR, RSR, PR>(
+pub async fn get_relayer_balance<J, RR, TR, NR, NFR, SR, TCR, RSR, PR, AKR>(
     relayer_id: String,
-    state: ThinDataAppState<J, RR, TR, NR, NFR, SR, TCR, RSR, PR>,
-=======
-pub async fn get_relayer_balance<J, RR, TR, NR, NFR, SR, TCR, PR, AKR>(
-    relayer_id: String,
-    state: ThinDataAppState<J, RR, TR, NR, NFR, SR, TCR, PR, AKR>,
->>>>>>> 093203b8
+    state: ThinDataAppState<J, RR, TR, NR, NFR, SR, TCR, RSR, PR, AKR>,
 ) -> Result<HttpResponse, ApiError>
 where
     J: JobProducerTrait + Send + Sync + 'static,
@@ -503,17 +455,10 @@
 /// # Returns
 ///
 /// The details of the specified transaction.
-<<<<<<< HEAD
-pub async fn get_transaction_by_id<J, RR, TR, NR, NFR, SR, TCR, RSR, PR>(
+pub async fn get_transaction_by_id<J, RR, TR, NR, NFR, SR, TCR, RSR, PR, AKR>(
     relayer_id: String,
     transaction_id: String,
-    state: ThinDataAppState<J, RR, TR, NR, NFR, SR, TCR, RSR, PR>,
-=======
-pub async fn get_transaction_by_id<J, RR, TR, NR, NFR, SR, TCR, PR, AKR>(
-    relayer_id: String,
-    transaction_id: String,
-    state: ThinDataAppState<J, RR, TR, NR, NFR, SR, TCR, PR, AKR>,
->>>>>>> 093203b8
+    state: ThinDataAppState<J, RR, TR, NR, NFR, SR, TCR, RSR, PR, AKR>,
 ) -> Result<HttpResponse, ApiError>
 where
     J: JobProducerTrait + Send + Sync + 'static,
@@ -553,17 +498,10 @@
 /// # Returns
 ///
 /// The details of the specified transaction.
-<<<<<<< HEAD
-pub async fn get_transaction_by_nonce<J, RR, TR, NR, NFR, SR, TCR, RSR, PR>(
+pub async fn get_transaction_by_nonce<J, RR, TR, NR, NFR, SR, TCR, RSR, PR, AKR>(
     relayer_id: String,
     nonce: u64,
-    state: ThinDataAppState<J, RR, TR, NR, NFR, SR, TCR, RSR, PR>,
-=======
-pub async fn get_transaction_by_nonce<J, RR, TR, NR, NFR, SR, TCR, PR, AKR>(
-    relayer_id: String,
-    nonce: u64,
-    state: ThinDataAppState<J, RR, TR, NR, NFR, SR, TCR, PR, AKR>,
->>>>>>> 093203b8
+    state: ThinDataAppState<J, RR, TR, NR, NFR, SR, TCR, RSR, PR, AKR>,
 ) -> Result<HttpResponse, ApiError>
 where
     J: JobProducerTrait + Send + Sync + 'static,
@@ -608,17 +546,10 @@
 /// # Returns
 ///
 /// A paginated list of transactions
-<<<<<<< HEAD
-pub async fn list_transactions<J, RR, TR, NR, NFR, SR, TCR, RSR, PR>(
+pub async fn list_transactions<J, RR, TR, NR, NFR, SR, TCR, RSR, PR, AKR>(
     relayer_id: String,
     query: PaginationQuery,
-    state: ThinDataAppState<J, RR, TR, NR, NFR, SR, TCR, RSR, PR>,
-=======
-pub async fn list_transactions<J, RR, TR, NR, NFR, SR, TCR, PR, AKR>(
-    relayer_id: String,
-    query: PaginationQuery,
-    state: ThinDataAppState<J, RR, TR, NR, NFR, SR, TCR, PR, AKR>,
->>>>>>> 093203b8
+    state: ThinDataAppState<J, RR, TR, NR, NFR, SR, TCR, RSR, PR, AKR>,
 ) -> Result<HttpResponse, ApiError>
 where
     J: JobProducerTrait + Send + Sync + 'static,
@@ -662,15 +593,9 @@
 /// # Returns
 ///
 /// A success response with details about cancelled and failed transactions.
-<<<<<<< HEAD
-pub async fn delete_pending_transactions<J, RR, TR, NR, NFR, SR, TCR, RSR, PR>(
+pub async fn delete_pending_transactions<J, RR, TR, NR, NFR, SR, TCR, RSR, PR, AKR>(
     relayer_id: String,
-    state: ThinDataAppState<J, RR, TR, NR, NFR, SR, TCR, RSR, PR>,
-=======
-pub async fn delete_pending_transactions<J, RR, TR, NR, NFR, SR, TCR, PR, AKR>(
-    relayer_id: String,
-    state: ThinDataAppState<J, RR, TR, NR, NFR, SR, TCR, PR, AKR>,
->>>>>>> 093203b8
+    state: ThinDataAppState<J, RR, TR, NR, NFR, SR, TCR, RSR, PR, AKR>,
 ) -> Result<HttpResponse, ApiError>
 where
     J: JobProducerTrait + Send + Sync + 'static,
@@ -776,17 +701,10 @@
 /// # Returns
 ///
 /// The signed data response.
-<<<<<<< HEAD
-pub async fn sign_data<J, RR, TR, NR, NFR, SR, TCR, RSR, PR>(
+pub async fn sign_data<J, RR, TR, NR, NFR, SR, TCR, RSR, PR, AKR>(
     relayer_id: String,
     request: SignDataRequest,
-    state: ThinDataAppState<J, RR, TR, NR, NFR, SR, TCR, RSR, PR>,
-=======
-pub async fn sign_data<J, RR, TR, NR, NFR, SR, TCR, PR, AKR>(
-    relayer_id: String,
-    request: SignDataRequest,
-    state: ThinDataAppState<J, RR, TR, NR, NFR, SR, TCR, PR, AKR>,
->>>>>>> 093203b8
+    state: ThinDataAppState<J, RR, TR, NR, NFR, SR, TCR, RSR, PR, AKR>,
 ) -> Result<HttpResponse, ApiError>
 where
     J: JobProducerTrait + Send + Sync + 'static,
@@ -824,17 +742,10 @@
 /// # Returns
 ///
 /// The signed typed data response.
-<<<<<<< HEAD
-pub async fn sign_typed_data<J, RR, TR, NR, NFR, SR, TCR, RSR, PR>(
+pub async fn sign_typed_data<J, RR, TR, NR, NFR, SR, TCR, RSR, PR, AKR>(
     relayer_id: String,
     request: SignTypedDataRequest,
-    state: ThinDataAppState<J, RR, TR, NR, NFR, SR, TCR, RSR, PR>,
-=======
-pub async fn sign_typed_data<J, RR, TR, NR, NFR, SR, TCR, PR, AKR>(
-    relayer_id: String,
-    request: SignTypedDataRequest,
-    state: ThinDataAppState<J, RR, TR, NR, NFR, SR, TCR, PR, AKR>,
->>>>>>> 093203b8
+    state: ThinDataAppState<J, RR, TR, NR, NFR, SR, TCR, RSR, PR, AKR>,
 ) -> Result<HttpResponse, ApiError>
 where
     J: JobProducerTrait + Send + Sync + 'static,
@@ -868,17 +779,10 @@
 /// # Returns
 ///
 /// The result of the JSON-RPC call.
-<<<<<<< HEAD
-pub async fn relayer_rpc<J, RR, TR, NR, NFR, SR, TCR, RSR, PR>(
+pub async fn relayer_rpc<J, RR, TR, NR, NFR, SR, TCR, RSR, PR, AKR>(
     relayer_id: String,
     request: serde_json::Value,
-    state: ThinDataAppState<J, RR, TR, NR, NFR, SR, TCR, RSR, PR>,
-=======
-pub async fn relayer_rpc<J, RR, TR, NR, NFR, SR, TCR, PR, AKR>(
-    relayer_id: String,
-    request: serde_json::Value,
-    state: ThinDataAppState<J, RR, TR, NR, NFR, SR, TCR, PR, AKR>,
->>>>>>> 093203b8
+    state: ThinDataAppState<J, RR, TR, NR, NFR, SR, TCR, RSR, PR, AKR>,
 ) -> Result<HttpResponse, ApiError>
 where
     J: JobProducerTrait + Send + Sync + 'static,
@@ -913,17 +817,10 @@
 /// # Returns
 ///
 /// The signed transaction response.
-<<<<<<< HEAD
-pub async fn sign_transaction<J, RR, TR, NR, NFR, SR, TCR, RSR, PR>(
+pub async fn sign_transaction<J, RR, TR, NR, NFR, SR, TCR, RSR, PR, AKR>(
     relayer_id: String,
     request: SignTransactionRequest,
-    state: ThinDataAppState<J, RR, TR, NR, NFR, SR, TCR, RSR, PR>,
-=======
-pub async fn sign_transaction<J, RR, TR, NR, NFR, SR, TCR, PR, AKR>(
-    relayer_id: String,
-    request: SignTransactionRequest,
-    state: ThinDataAppState<J, RR, TR, NR, NFR, SR, TCR, PR, AKR>,
->>>>>>> 093203b8
+    state: ThinDataAppState<J, RR, TR, NR, NFR, SR, TCR, RSR, PR, AKR>,
 ) -> Result<HttpResponse, ApiError>
 where
     J: JobProducerTrait + Send + Sync + 'static,
