--- conflicted
+++ resolved
@@ -13,12 +13,8 @@
     domain::{
         get_network_relayer, get_network_relayer_by_model, get_relayer_by_id,
         get_relayer_transaction_by_model, get_transaction_by_id as get_tx_by_id, Relayer,
-<<<<<<< HEAD
-        RelayerUpdateRequest, SignDataRequest, SignDataResponse, SignTransactionRequest,
-=======
         RelayerFactory, RelayerFactoryTrait, SignDataRequest, SignDataResponse,
->>>>>>> f3c34266
-        SignTypedDataRequest, Transaction,
+        SignTransactionRequest, SignTypedDataRequest, Transaction,
     },
     jobs::JobProducerTrait,
     models::{
@@ -781,7 +777,6 @@
     Ok(HttpResponse::Ok().json(result))
 }
 
-<<<<<<< HEAD
 /// Signs a transaction using a specific relayer
 ///
 /// # Arguments
@@ -808,7 +803,8 @@
         .await?;
 
     Ok(HttpResponse::Ok().json(ApiResponse::success(result)))
-=======
+}
+
 #[cfg(test)]
 mod tests {
     use super::*;
@@ -1999,5 +1995,4 @@
             panic!("Expected NotFound error for nonexistent relayer");
         }
     }
->>>>>>> f3c34266
 }