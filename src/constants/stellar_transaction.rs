--- conflicted
+++ resolved
@@ -14,12 +14,6 @@
 /// Set to 2s for faster detection of transaction state changes
 pub const STELLAR_STATUS_CHECK_INITIAL_DELAY_SECONDS: i64 = 2;
 
-<<<<<<< HEAD
-/// Default delay (in seconds) for transaction status check job after submission
-pub const STELLAR_STATUS_CHECK_JOB_DELAY_SECONDS: i64 = 2;
-
-=======
->>>>>>> 471128d5
 // Other delays
 /// Default delay (in seconds) for retrying transaction after bad sequence error
 pub const STELLAR_BAD_SEQUENCE_RETRY_DELAY_SECONDS: i64 = 2;
