//! Default minimum balance constants for different blockchain networks
//! These values are used to ensure relayers maintain sufficient funds for operation.
pub const DEFAULT_EVM_MIN_BALANCE: u128 = 1; // 0.001 ETH in wei
pub const DEFAULT_STELLAR_MIN_BALANCE: u64 = 1_000_000; // 1 XLM
pub const DEFAULT_SOLANA_MIN_BALANCE: u64 = 10_000_000; // 0.01 Lamport
pub const MAX_SOLANA_TX_DATA_SIZE: u16 = 1232;
<<<<<<< HEAD

=======
pub const ZERO_ADDRESS: &str = "0x0000000000000000000000000000000000000000";
>>>>>>> ad7a1ffe
pub const EVM_SMALLEST_UNIT_NAME: &str = "wei";
#[allow(dead_code)]
pub const STELLAR_SMALLEST_UNIT_NAME: &str = "stroop";
pub const SOLANA_SMALLEST_UNIT_NAME: &str = "lamport";<|MERGE_RESOLUTION|>--- conflicted
+++ resolved
@@ -4,12 +4,8 @@
 pub const DEFAULT_STELLAR_MIN_BALANCE: u64 = 1_000_000; // 1 XLM
 pub const DEFAULT_SOLANA_MIN_BALANCE: u64 = 10_000_000; // 0.01 Lamport
 pub const MAX_SOLANA_TX_DATA_SIZE: u16 = 1232;
-<<<<<<< HEAD
-
-=======
+pub const EVM_SMALLEST_UNIT_NAME: &str = "wei";
 pub const ZERO_ADDRESS: &str = "0x0000000000000000000000000000000000000000";
->>>>>>> ad7a1ffe
-pub const EVM_SMALLEST_UNIT_NAME: &str = "wei";
 #[allow(dead_code)]
 pub const STELLAR_SMALLEST_UNIT_NAME: &str = "stroop";
 pub const SOLANA_SMALLEST_UNIT_NAME: &str = "lamport";