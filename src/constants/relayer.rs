//! Default minimum balance constants for different blockchain networks
//! These values are used to ensure relayers maintain sufficient funds for operation.
pub const DEFAULT_EVM_MIN_BALANCE: u128 = 1; // 0.001 ETH in wei
pub const DEFAULT_STELLAR_MIN_BALANCE: u64 = 1_000_000; // 1 XLM
pub const DEFAULT_SOLANA_MIN_BALANCE: u64 = 10_000_000; // 0.01 Lamport
<<<<<<< HEAD
pub const MAX_SOLANA_TX_DATA_SIZE: u16 = 1232;
=======
pub const ZERO_ADDRESS: &str = "0x0000000000000000000000000000000000000000";
>>>>>>> 3adb45e1

pub const EVM_SMALLEST_UNIT_NAME: &str = "wei";
#[allow(dead_code)]
pub const STELLAR_SMALLEST_UNIT_NAME: &str = "stroop";
pub const SOLANA_SMALLEST_UNIT_NAME: &str = "lamport";<|MERGE_RESOLUTION|>--- conflicted
+++ resolved
@@ -3,12 +3,8 @@
 pub const DEFAULT_EVM_MIN_BALANCE: u128 = 1; // 0.001 ETH in wei
 pub const DEFAULT_STELLAR_MIN_BALANCE: u64 = 1_000_000; // 1 XLM
 pub const DEFAULT_SOLANA_MIN_BALANCE: u64 = 10_000_000; // 0.01 Lamport
-<<<<<<< HEAD
 pub const MAX_SOLANA_TX_DATA_SIZE: u16 = 1232;
-=======
 pub const ZERO_ADDRESS: &str = "0x0000000000000000000000000000000000000000";
->>>>>>> 3adb45e1
-
 pub const EVM_SMALLEST_UNIT_NAME: &str = "wei";
 #[allow(dead_code)]
 pub const STELLAR_SMALLEST_UNIT_NAME: &str = "stroop";
