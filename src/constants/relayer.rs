//! Default minimum balance constants for different blockchain networks
//! These values are used to ensure relayers maintain sufficient funds for operation.
pub const DEFAULT_EVM_MIN_BALANCE: u128 = 1; // 0.001 ETH in wei
pub const DEFAULT_STELLAR_MIN_BALANCE: u64 = 1_000_000; // 1 XLM
pub const DEFAULT_SOLANA_MIN_BALANCE: u64 = 10_000_000; // 0.01 Lamport
<<<<<<< HEAD
pub const ZERO_ADDRESS: &str = "0x0000000000000000000000000000000000000000";
=======

pub const EVM_SMALLEST_UNIT_NAME: &str = "wei";
#[allow(dead_code)]
pub const STELLAR_SMALLEST_UNIT_NAME: &str = "stroop";
pub const SOLANA_SMALLEST_UNIT_NAME: &str = "lamport";
>>>>>>> 4f4602b7
<|MERGE_RESOLUTION|>--- conflicted
+++ resolved
@@ -3,12 +3,9 @@
 pub const DEFAULT_EVM_MIN_BALANCE: u128 = 1; // 0.001 ETH in wei
 pub const DEFAULT_STELLAR_MIN_BALANCE: u64 = 1_000_000; // 1 XLM
 pub const DEFAULT_SOLANA_MIN_BALANCE: u64 = 10_000_000; // 0.01 Lamport
-<<<<<<< HEAD
 pub const ZERO_ADDRESS: &str = "0x0000000000000000000000000000000000000000";
-=======
 
 pub const EVM_SMALLEST_UNIT_NAME: &str = "wei";
 #[allow(dead_code)]
 pub const STELLAR_SMALLEST_UNIT_NAME: &str = "stroop";
-pub const SOLANA_SMALLEST_UNIT_NAME: &str = "lamport";
->>>>>>> 4f4602b7
+pub const SOLANA_SMALLEST_UNIT_NAME: &str = "lamport";