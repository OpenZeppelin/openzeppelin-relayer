--- conflicted
+++ resolved
@@ -102,13 +102,8 @@
                 shared.clone(),
             )
             .await?,
-<<<<<<< HEAD
             token_swap_request_queue: Self::storage(
-                &format!("{}token_swap_request_queue", redis_key_prefix),
-=======
-            solana_token_swap_request_queue: Self::storage(
-                &format!("{redis_key_prefix}solana_token_swap_request_queue"),
->>>>>>> b44812db
+                &format!("{redis_key_prefix}token_swap_request_queue"),
                 shared.clone(),
             )
             .await?,
