--- conflicted
+++ resolved
@@ -22,7 +22,6 @@
 mod transaction_cleanup_handler;
 pub use transaction_cleanup_handler::*;
 
-<<<<<<< HEAD
 /// Handles job results for simple handlers (no transaction state management).
 ///
 /// Used by: notification_handler, solana_swap_request_handler, transaction_cleanup_handler
@@ -31,11 +30,9 @@
 /// - On success: Job completes
 /// - On error: Retry until max_attempts reached
 /// - At max_attempts: Abort job
-=======
 mod relayer_health_check_handler;
 pub use relayer_health_check_handler::*;
 
->>>>>>> de01f67e
 pub fn handle_result(
     result: Result<(), Report>,
     attempt: Attempt,
