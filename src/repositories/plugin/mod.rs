--- conflicted
+++ resolved
@@ -53,11 +53,8 @@
         query: PaginationQuery,
     ) -> Result<PaginatedResult<PluginModel>, RepositoryError>;
     async fn count(&self) -> Result<usize, RepositoryError>;
-<<<<<<< HEAD
-=======
     async fn has_entries(&self) -> Result<bool, RepositoryError>;
     async fn drop_all_entries(&self) -> Result<(), RepositoryError>;
->>>>>>> 8c14df12
 }
 
 /// Enum wrapper for different plugin repository implementations
@@ -113,8 +110,6 @@
             PluginRepositoryStorage::Redis(repo) => repo.count().await,
         }
     }
-<<<<<<< HEAD
-=======
 
     async fn has_entries(&self) -> Result<bool, RepositoryError> {
         match self {
@@ -129,7 +124,6 @@
             PluginRepositoryStorage::Redis(repo) => repo.drop_all_entries().await,
         }
     }
->>>>>>> 8c14df12
 }
 
 impl TryFrom<PluginFileConfig> for PluginModel {
