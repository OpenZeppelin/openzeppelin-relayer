//! This module defines an in-memory transaction repository for managing
//! transaction data. It provides asynchronous methods for creating, retrieving,
//! updating, and deleting transactions, as well as querying transactions by
//! various criteria such as relayer ID, status, and nonce. The repository
//! is implemented using a `Mutex`-protected `HashMap` to store transaction
//! data, ensuring thread-safe access in an asynchronous context.
use crate::{
    models::{NetworkTransactionData, TransactionRepoModel, TransactionStatus},
    repositories::*,
};
use async_trait::async_trait;
use eyre::Result;
use itertools::Itertools;
use std::collections::HashMap;
use tokio::sync::{Mutex, MutexGuard};

#[derive(Debug)]
pub struct InMemoryTransactionRepository {
    store: Mutex<HashMap<String, TransactionRepoModel>>,
}

impl InMemoryTransactionRepository {
    pub fn new() -> Self {
        Self {
            store: Mutex::new(HashMap::new()),
        }
    }

    async fn acquire_lock<T>(lock: &Mutex<T>) -> Result<MutexGuard<T>, RepositoryError> {
        Ok(lock.lock().await)
    }

    pub async fn find_by_relayer_id(
        &self,
        relayer_id: &str,
        query: PaginationQuery,
    ) -> Result<PaginatedResult<TransactionRepoModel>, RepositoryError> {
        let store = Self::acquire_lock(&self.store).await?;
        let filtered: Vec<TransactionRepoModel> = store
            .values()
            .filter(|tx| tx.relayer_id == relayer_id)
            .cloned()
            .collect();

        let total = filtered.len() as u64;

        if total == 0 {
            return Ok(PaginatedResult::<TransactionRepoModel> {
                items: vec![],
                total: 0,
                page: query.page,
                per_page: query.per_page,
            });
        }

        let start = ((query.page - 1) * query.per_page) as usize;

        // Sort and paginate
        let items = filtered
            .into_iter()
            .sorted_by(|a, b| a.created_at.cmp(&b.created_at)) // Sort by created_at
            .skip(start)
            .take(query.per_page as usize)
            .collect();

        Ok(PaginatedResult {
            items,
            total,
            page: query.page,
            per_page: query.per_page,
        })
    }

    pub async fn find_by_status(
        &self,
        status: TransactionStatus,
    ) -> Result<Vec<TransactionRepoModel>, RepositoryError> {
        let store = Self::acquire_lock(&self.store).await?;
        Ok(store
            .values()
            .filter(|tx| tx.status == status)
            .cloned()
            .collect())
    }

    pub async fn find_by_nonce(
        &self,
        relayer_id: &str,
        nonce: u64,
    ) -> Result<Option<TransactionRepoModel>, RepositoryError> {
        let store = Self::acquire_lock(&self.store).await?;
        Ok(store
            .values()
            .find(|tx| {
                tx.relayer_id == relayer_id
                    && matches!(&tx.network_data,
                        NetworkTransactionData::Evm(data) if data.nonce == Some(nonce)
                    )
            })
            .cloned())
    }

    pub async fn update_status(
        &self,
        tx_id: String,
        status: TransactionStatus,
    ) -> Result<TransactionRepoModel, RepositoryError> {
        let mut tx = self.get_by_id(tx_id.clone()).await?;
        tx.status = status;
        self.update(tx_id, tx).await
    }

    pub async fn update_network_data(
        &self,
        tx_id: String,
        network_data: NetworkTransactionData,
    ) -> Result<TransactionRepoModel, RepositoryError> {
        let mut tx = self.get_by_id(tx_id.clone()).await?;
        tx.network_data = network_data;
        self.update(tx_id, tx).await
    }

    pub async fn set_sent_at(
        &self,
        tx_id: String,
        sent_at: String,
    ) -> Result<TransactionRepoModel, RepositoryError> {
        let mut tx = self.get_by_id(tx_id.clone()).await?;
<<<<<<< HEAD
        tx.sent_at = Some(sent_at);
=======
        tx.sent_at = sent_at;
>>>>>>> 9f829f1c
        self.update(tx_id, tx).await
    }

    pub async fn set_confirmed_at(
        &self,
        tx_id: String,
        confirmed_at: String,
    ) -> Result<TransactionRepoModel, RepositoryError> {
        let mut tx = self.get_by_id(tx_id.clone()).await?;
<<<<<<< HEAD
        tx.confirmed_at = Some(confirmed_at);
=======
        tx.confirmed_at = confirmed_at;
>>>>>>> 9f829f1c
        self.update(tx_id, tx).await
    }
}

impl Default for InMemoryTransactionRepository {
    fn default() -> Self {
        Self::new()
    }
}

#[async_trait]
impl Repository<TransactionRepoModel, String> for InMemoryTransactionRepository {
    async fn create(
        &self,
        tx: TransactionRepoModel,
    ) -> Result<TransactionRepoModel, RepositoryError> {
        let mut store = Self::acquire_lock(&self.store).await?;
        if store.contains_key(&tx.id) {
            return Err(RepositoryError::ConstraintViolation(format!(
                "Transaction with ID {} already exists",
                tx.id
            )));
        }
        store.insert(tx.id.clone(), tx.clone());
        Ok(tx)
    }

    async fn get_by_id(&self, id: String) -> Result<TransactionRepoModel, RepositoryError> {
        let store = Self::acquire_lock(&self.store).await?;
        store.get(&id).cloned().ok_or_else(|| {
            RepositoryError::NotFound(format!("Transaction with ID {} not found", id))
        })
    }

    #[allow(clippy::map_entry)]
    async fn update(
        &self,
        id: String,
        tx: TransactionRepoModel,
    ) -> Result<TransactionRepoModel, RepositoryError> {
        let mut store = Self::acquire_lock(&self.store).await?;
        if store.contains_key(&id) {
            let mut updated_tx = tx;
            updated_tx.id = id.clone();
            store.insert(id, updated_tx.clone());
            Ok(updated_tx)
        } else {
            Err(RepositoryError::NotFound(format!(
                "Transaction with ID {} not found",
                id
            )))
        }
    }

    async fn delete_by_id(&self, id: String) -> Result<(), RepositoryError> {
        let mut store = Self::acquire_lock(&self.store).await?;
        if store.remove(&id).is_some() {
            Ok(())
        } else {
            Err(RepositoryError::NotFound(format!(
                "Transaction with ID {} not found",
                id
            )))
        }
    }

    async fn list_all(&self) -> Result<Vec<TransactionRepoModel>, RepositoryError> {
        let store = Self::acquire_lock(&self.store).await?;
        Ok(store.values().cloned().collect())
    }

    async fn list_paginated(
        &self,
        query: PaginationQuery,
    ) -> Result<PaginatedResult<TransactionRepoModel>, RepositoryError> {
        let total = self.count().await?;
        let start = ((query.page - 1) * query.per_page) as usize;
        let store = Self::acquire_lock(&self.store).await?;
        let items: Vec<TransactionRepoModel> = store
            .values()
            .skip(start)
            .take(query.per_page as usize)
            .cloned()
            .collect();

        Ok(PaginatedResult {
            items,
            total: total as u64,
            page: query.page,
            per_page: query.per_page,
        })
    }

    async fn count(&self) -> Result<usize, RepositoryError> {
        let store = Self::acquire_lock(&self.store).await?;
        Ok(store.len())
    }
}

#[cfg(test)]
mod tests {
    use crate::models::{evm::Speed, EvmTransactionData, NetworkType};
    use std::str::FromStr;

    use crate::models::U256;

    use super::*;

    fn create_test_transaction(id: &str) -> TransactionRepoModel {
        TransactionRepoModel {
            id: id.to_string(),
            relayer_id: "relayer-1".to_string(),
            status: TransactionStatus::Pending,
            created_at: "2025-01-27T15:31:10.777083+00:00".to_string(),
            sent_at: Some("2025-01-27T15:31:10.777083+00:00".to_string()),
            confirmed_at: Some("2025-01-27T15:31:10.777083+00:00".to_string()),
            network_type: NetworkType::Evm,
            network_data: NetworkTransactionData::Evm(EvmTransactionData {
                gas_price: Some(1000000000),
                gas_limit: 21000,
                nonce: Some(1),
                value: U256::from_str("1000000000000000000").unwrap(),
                data: Some("Ox".to_string()),
                from: "0x".to_string(),
                to: Some("0x".to_string()),
                chain_id: 1,
                signature: None,
                hash: Some(format!("0x{}", id)),
                speed: Some(Speed::Fast),
                max_fee_per_gas: None,
                max_priority_fee_per_gas: None,
                raw: None,
            }),
        }
    }

    #[actix_web::test]
    async fn test_create_transaction() {
        let repo = InMemoryTransactionRepository::new();
        let tx = create_test_transaction("test-1");

        let result = repo.create(tx.clone()).await.unwrap();
        assert_eq!(result.id, tx.id);
        assert_eq!(repo.count().await.unwrap(), 1);
    }

    #[actix_web::test]
    async fn test_get_transaction() {
        let repo = InMemoryTransactionRepository::new();
        let tx = create_test_transaction("test-1");

        repo.create(tx.clone()).await.unwrap();
        let stored = repo.get_by_id("test-1".to_string()).await.unwrap();
        if let NetworkTransactionData::Evm(stored_data) = &stored.network_data {
            if let NetworkTransactionData::Evm(tx_data) = &tx.network_data {
                assert_eq!(stored_data.hash, tx_data.hash);
            }
        }
    }

    #[actix_web::test]
    async fn test_update_transaction() {
        let repo = InMemoryTransactionRepository::new();
        let mut tx = create_test_transaction("test-1");

        repo.create(tx.clone()).await.unwrap();
        tx.status = TransactionStatus::Confirmed;

        let updated = repo.update("test-1".to_string(), tx).await.unwrap();
        assert!(matches!(updated.status, TransactionStatus::Confirmed));
    }

    #[actix_web::test]
    async fn test_delete_transaction() {
        let repo = InMemoryTransactionRepository::new();
        let tx = create_test_transaction("test-1");

        repo.create(tx).await.unwrap();
        repo.delete_by_id("test-1".to_string()).await.unwrap();

        let result = repo.get_by_id("test-1".to_string()).await;
        assert!(result.is_err());
    }

    #[actix_web::test]
    async fn test_list_all_transactions() {
        let repo = InMemoryTransactionRepository::new();
        let tx1 = create_test_transaction("test-1");
        let tx2 = create_test_transaction("test-2");

        repo.create(tx1).await.unwrap();
        repo.create(tx2).await.unwrap();

        let transactions = repo.list_all().await.unwrap();
        assert_eq!(transactions.len(), 2);
    }

    #[actix_web::test]
    async fn test_count_transactions() {
        let repo = InMemoryTransactionRepository::new();
        let tx = create_test_transaction("test-1");

        assert_eq!(repo.count().await.unwrap(), 0);
        repo.create(tx).await.unwrap();
        assert_eq!(repo.count().await.unwrap(), 1);
    }

    #[actix_web::test]
    async fn test_get_nonexistent_transaction() {
        let repo = InMemoryTransactionRepository::new();
        let result = repo.get_by_id("nonexistent".to_string()).await;
        assert!(matches!(result, Err(RepositoryError::NotFound(_))));
    }

    #[actix_web::test]
    async fn test_duplicate_transaction_creation() {
        let repo = InMemoryTransactionRepository::new();
        let tx = create_test_transaction("test-1");

        repo.create(tx.clone()).await.unwrap();
        let result = repo.create(tx).await;

        assert!(matches!(
            result,
            Err(RepositoryError::ConstraintViolation(_))
        ));
    }

    #[actix_web::test]
    async fn test_update_nonexistent_transaction() {
        let repo = InMemoryTransactionRepository::new();
        let tx = create_test_transaction("test-1");

        let result = repo.update("nonexistent".to_string(), tx).await;
        assert!(matches!(result, Err(RepositoryError::NotFound(_))));
    }

    #[actix_web::test]
    async fn test_update_network_data() {
        let repo = InMemoryTransactionRepository::new();
        let tx = create_test_transaction("test-1");

        repo.create(tx.clone()).await.unwrap();

        // Create new network data with updated values
        let updated_network_data = NetworkTransactionData::Evm(EvmTransactionData {
            gas_price: Some(2000000000),
            gas_limit: 30000,
            nonce: Some(2),
            value: U256::from_str("2000000000000000000").unwrap(),
            data: Some("0xUpdated".to_string()),
            from: "0x".to_string(),
            to: Some("0x".to_string()),
            chain_id: 1,
            signature: None,
            hash: Some("0xUpdated".to_string()),
            raw: None,
            speed: None,
            max_fee_per_gas: None,
            max_priority_fee_per_gas: None,
        });

        let updated = repo
            .update_network_data("test-1".to_string(), updated_network_data)
            .await
            .unwrap();

        // Verify the network data was updated
        if let NetworkTransactionData::Evm(data) = &updated.network_data {
            assert_eq!(data.gas_price, Some(2000000000));
            assert_eq!(data.gas_limit, 30000);
            assert_eq!(data.nonce, Some(2));
            assert_eq!(data.hash, Some("0xUpdated".to_string()));
            assert_eq!(data.data, Some("0xUpdated".to_string()));
        } else {
            panic!("Expected EVM network data");
        }
    }

    #[actix_web::test]
    async fn test_set_sent_at() {
        let repo = InMemoryTransactionRepository::new();
        let tx = create_test_transaction("test-1");

        repo.create(tx).await.unwrap();

        // Updated sent_at timestamp
        let new_sent_at = "2025-02-01T10:00:00.000000+00:00".to_string();

        let updated = repo
            .set_sent_at("test-1".to_string(), new_sent_at.clone())
            .await
            .unwrap();

        // Verify the sent_at timestamp was updated
<<<<<<< HEAD
        assert_eq!(updated.sent_at, Some(new_sent_at.clone()));

        // Also verify by getting the transaction directly
        let stored = repo.get_by_id("test-1".to_string()).await.unwrap();
        assert_eq!(stored.sent_at, Some(new_sent_at.clone()));
=======
        assert_eq!(updated.sent_at, new_sent_at);

        // Also verify by getting the transaction directly
        let stored = repo.get_by_id("test-1".to_string()).await.unwrap();
        assert_eq!(stored.sent_at, new_sent_at);
>>>>>>> 9f829f1c
    }

    #[actix_web::test]
    async fn test_set_confirmed_at() {
        let repo = InMemoryTransactionRepository::new();
        let tx = create_test_transaction("test-1");

        repo.create(tx).await.unwrap();

        // Updated confirmed_at timestamp
        let new_confirmed_at = "2025-02-01T11:30:45.123456+00:00".to_string();

        let updated = repo
            .set_confirmed_at("test-1".to_string(), new_confirmed_at.clone())
            .await
            .unwrap();

        // Verify the confirmed_at timestamp was updated
<<<<<<< HEAD
        assert_eq!(updated.confirmed_at, Some(new_confirmed_at.clone()));

        // Also verify by getting the transaction directly
        let stored = repo.get_by_id("test-1".to_string()).await.unwrap();
        assert_eq!(stored.confirmed_at, Some(new_confirmed_at.clone()));
=======
        assert_eq!(updated.confirmed_at, new_confirmed_at);

        // Also verify by getting the transaction directly
        let stored = repo.get_by_id("test-1".to_string()).await.unwrap();
        assert_eq!(stored.confirmed_at, new_confirmed_at);
>>>>>>> 9f829f1c
    }

    #[actix_web::test]
    async fn test_find_by_relayer_id() {
        let repo = InMemoryTransactionRepository::new();
        let tx1 = create_test_transaction("test-1");
        let tx2 = create_test_transaction("test-2");

        // Create a transaction with a different relayer_id
        let mut tx3 = create_test_transaction("test-3");
        tx3.relayer_id = "relayer-2".to_string();

        repo.create(tx1).await.unwrap();
        repo.create(tx2).await.unwrap();
        repo.create(tx3).await.unwrap();

        // Test finding transactions for relayer-1
        let query = PaginationQuery {
            page: 1,
            per_page: 10,
        };
        let result = repo
            .find_by_relayer_id("relayer-1", query.clone())
            .await
            .unwrap();
        assert_eq!(result.total, 2);
        assert_eq!(result.items.len(), 2);
        assert!(result.items.iter().all(|tx| tx.relayer_id == "relayer-1"));

        let result = repo
            .find_by_relayer_id("relayer-2", query.clone())
            .await
            .unwrap();
        assert_eq!(result.total, 1);
        assert_eq!(result.items.len(), 1);
        assert!(result.items.iter().all(|tx| tx.relayer_id == "relayer-2"));

        let result = repo
            .find_by_relayer_id("non-existent", query.clone())
            .await
            .unwrap();
        assert_eq!(result.total, 0);
        assert_eq!(result.items.len(), 0);
    }

    #[actix_web::test]
    async fn test_find_by_status() {
        let repo = InMemoryTransactionRepository::new();
        let tx1 = create_test_transaction("test-1");

        // Create a transaction with a different status
        let mut tx2 = create_test_transaction("test-2");
        tx2.status = TransactionStatus::Confirmed;

        let mut tx3 = create_test_transaction("test-3");
        tx3.status = TransactionStatus::Failed;

        repo.create(tx1).await.unwrap();
        repo.create(tx2).await.unwrap();
        repo.create(tx3).await.unwrap();

        // Test finding transactions with Pending status
        let result = repo
            .find_by_status(TransactionStatus::Pending)
            .await
            .unwrap();
        assert_eq!(result.len(), 1);
        assert!(result
            .iter()
            .all(|tx| tx.status == TransactionStatus::Pending));

        // Test finding transactions with Confirmed status
        let result = repo
            .find_by_status(TransactionStatus::Confirmed)
            .await
            .unwrap();
        assert_eq!(result.len(), 1);
        assert!(result
            .iter()
            .all(|tx| tx.status == TransactionStatus::Confirmed));

        // Test finding transactions with Failed status
        let result = repo
            .find_by_status(TransactionStatus::Failed)
            .await
            .unwrap();
        assert_eq!(result.len(), 1);
        assert!(result
            .iter()
            .all(|tx| tx.status == TransactionStatus::Failed));
    }

    #[actix_web::test]
    async fn test_find_by_nonce() {
        let repo = InMemoryTransactionRepository::new();

        // Create transactions with different nonces
        let tx1 = create_test_transaction("test-1");

        let mut tx2 = create_test_transaction("test-2");
        if let NetworkTransactionData::Evm(ref mut data) = tx2.network_data {
            data.nonce = Some(2);
        }

        let mut tx3 = create_test_transaction("test-3");
        tx3.relayer_id = "relayer-2".to_string();
        if let NetworkTransactionData::Evm(ref mut data) = tx3.network_data {
            data.nonce = Some(1);
        }

        repo.create(tx1).await.unwrap();
        repo.create(tx2).await.unwrap();
        repo.create(tx3).await.unwrap();

        // Test finding transaction with specific relayer_id and nonce
        let result = repo.find_by_nonce("relayer-1", 1).await.unwrap();
        assert!(result.is_some());
        assert_eq!(result.as_ref().unwrap().id, "test-1");

        // Test finding transaction with a different nonce
        let result = repo.find_by_nonce("relayer-1", 2).await.unwrap();
        assert!(result.is_some());
        assert_eq!(result.as_ref().unwrap().id, "test-2");

        // Test finding transaction from a different relayer
        let result = repo.find_by_nonce("relayer-2", 1).await.unwrap();
        assert!(result.is_some());
        assert_eq!(result.as_ref().unwrap().id, "test-3");

        // Test finding transaction that doesn't exist
        let result = repo.find_by_nonce("relayer-1", 99).await.unwrap();
        assert!(result.is_none());
    }

    #[actix_web::test]
    async fn test_update_status() {
        let repo = InMemoryTransactionRepository::new();
        let tx = create_test_transaction("test-1");

        repo.create(tx).await.unwrap();

        // Update status to Confirmed
        let updated = repo
            .update_status("test-1".to_string(), TransactionStatus::Confirmed)
            .await
            .unwrap();

        // Verify the status was updated in the returned transaction
        assert_eq!(updated.status, TransactionStatus::Confirmed);

        // Also verify by getting the transaction directly
        let stored = repo.get_by_id("test-1".to_string()).await.unwrap();
        assert_eq!(stored.status, TransactionStatus::Confirmed);

        // Update status to Failed
        let updated = repo
            .update_status("test-1".to_string(), TransactionStatus::Failed)
            .await
            .unwrap();

        // Verify the status was updated
        assert_eq!(updated.status, TransactionStatus::Failed);

        // Verify updating a non-existent transaction
        let result = repo
            .update_status("non-existent".to_string(), TransactionStatus::Confirmed)
            .await;
        assert!(matches!(result, Err(RepositoryError::NotFound(_))));
    }

    #[actix_web::test]
    async fn test_list_paginated() {
        let repo = InMemoryTransactionRepository::new();

        // Create multiple transactions
        for i in 1..=10 {
            let tx = create_test_transaction(&format!("test-{}", i));
            repo.create(tx).await.unwrap();
        }

        // Test first page with 3 items per page
        let query = PaginationQuery {
            page: 1,
            per_page: 3,
        };
        let result = repo.list_paginated(query).await.unwrap();
        assert_eq!(result.items.len(), 3);
        assert_eq!(result.total, 10);
        assert_eq!(result.page, 1);
        assert_eq!(result.per_page, 3);

        // Test second page with 3 items per page
        let query = PaginationQuery {
            page: 2,
            per_page: 3,
        };
        let result = repo.list_paginated(query).await.unwrap();
        assert_eq!(result.items.len(), 3);
        assert_eq!(result.total, 10);
        assert_eq!(result.page, 2);
        assert_eq!(result.per_page, 3);

        // Test page with fewer items than per_page
        let query = PaginationQuery {
            page: 4,
            per_page: 3,
        };
        let result = repo.list_paginated(query).await.unwrap();
        assert_eq!(result.items.len(), 1);
        assert_eq!(result.total, 10);
        assert_eq!(result.page, 4);
        assert_eq!(result.per_page, 3);

        // Test empty page (beyond total items)
        let query = PaginationQuery {
            page: 5,
            per_page: 3,
        };
        let result = repo.list_paginated(query).await.unwrap();
        assert_eq!(result.items.len(), 0);
        assert_eq!(result.total, 10);
    }
}<|MERGE_RESOLUTION|>--- conflicted
+++ resolved
@@ -126,11 +126,7 @@
         sent_at: String,
     ) -> Result<TransactionRepoModel, RepositoryError> {
         let mut tx = self.get_by_id(tx_id.clone()).await?;
-<<<<<<< HEAD
         tx.sent_at = Some(sent_at);
-=======
-        tx.sent_at = sent_at;
->>>>>>> 9f829f1c
         self.update(tx_id, tx).await
     }
 
@@ -140,11 +136,7 @@
         confirmed_at: String,
     ) -> Result<TransactionRepoModel, RepositoryError> {
         let mut tx = self.get_by_id(tx_id.clone()).await?;
-<<<<<<< HEAD
         tx.confirmed_at = Some(confirmed_at);
-=======
-        tx.confirmed_at = confirmed_at;
->>>>>>> 9f829f1c
         self.update(tx_id, tx).await
     }
 }
@@ -440,19 +432,11 @@
             .unwrap();
 
         // Verify the sent_at timestamp was updated
-<<<<<<< HEAD
         assert_eq!(updated.sent_at, Some(new_sent_at.clone()));
 
         // Also verify by getting the transaction directly
         let stored = repo.get_by_id("test-1".to_string()).await.unwrap();
         assert_eq!(stored.sent_at, Some(new_sent_at.clone()));
-=======
-        assert_eq!(updated.sent_at, new_sent_at);
-
-        // Also verify by getting the transaction directly
-        let stored = repo.get_by_id("test-1".to_string()).await.unwrap();
-        assert_eq!(stored.sent_at, new_sent_at);
->>>>>>> 9f829f1c
     }
 
     #[actix_web::test]
@@ -471,19 +455,11 @@
             .unwrap();
 
         // Verify the confirmed_at timestamp was updated
-<<<<<<< HEAD
         assert_eq!(updated.confirmed_at, Some(new_confirmed_at.clone()));
 
         // Also verify by getting the transaction directly
         let stored = repo.get_by_id("test-1".to_string()).await.unwrap();
         assert_eq!(stored.confirmed_at, Some(new_confirmed_at.clone()));
-=======
-        assert_eq!(updated.confirmed_at, new_confirmed_at);
-
-        // Also verify by getting the transaction directly
-        let stored = repo.get_by_id("test-1".to_string()).await.unwrap();
-        assert_eq!(stored.confirmed_at, new_confirmed_at);
->>>>>>> 9f829f1c
     }
 
     #[actix_web::test]
