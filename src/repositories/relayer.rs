--- conflicted
+++ resolved
@@ -31,6 +31,11 @@
         &self,
         relayer_id: String,
     ) -> Result<RelayerRepoModel, RepositoryError>;
+    async fn update_policy(
+        &self,
+        id: String,
+        policy: RelayerNetworkPolicy,
+    ) -> Result<RelayerRepoModel, RepositoryError>;
 }
 
 #[derive(Debug)]
@@ -86,10 +91,7 @@
         }
     }
 
-<<<<<<< HEAD
-    async fn disable_relayer(
-=======
-    pub async fn update_policy(
+    async fn update_policy(
         &self,
         id: String,
         policy: RelayerNetworkPolicy,
@@ -102,8 +104,7 @@
         Ok(relayer.clone())
     }
 
-    pub async fn disable_relayer(
->>>>>>> 4f4602b7
+    async fn disable_relayer(
         &self,
         relayer_id: String,
     ) -> Result<RelayerRepoModel, RepositoryError> {
@@ -345,6 +346,16 @@
         }
     }
 
+    async fn update_policy(
+        &self,
+        id: String,
+        policy: RelayerNetworkPolicy,
+    ) -> Result<RelayerRepoModel, RepositoryError> {
+        match self {
+            RelayerRepositoryStorage::InMemory(repo) => repo.update_policy(id, policy).await,
+        }
+    }
+
     async fn disable_relayer(
         &self,
         relayer_id: String,
@@ -579,4 +590,12 @@
         assert_eq!(enabled_relayer.id, initial_relayer.id);
         assert!(!enabled_relayer.system_disabled);
     }
+
+    #[actix_web::test]
+    async fn test_update_policy() {
+        let repo = InMemoryRelayerRepository::new();
+        let relayer = create_test_relayer("test".to_string());
+
+        repo.create(relayer.clone()).await.unwrap();
+    }
 }