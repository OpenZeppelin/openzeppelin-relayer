--- conflicted
+++ resolved
@@ -40,21 +40,6 @@
         Ok(active_relayers)
     }
 
-<<<<<<< HEAD
-    // // set address for relayer
-    // pub async fn set_address(&self, id: String, address: String) -> Result<(), RepositoryError> {
-    //     let mut store = Self::acquire_lock(&self.store)?;
-    //     if let Some(relayer) = store.get_mut(&id) {
-    //         relayer.address = Some(address);
-    //         Ok(())
-    //     } else {
-    //         Err(RepositoryError::NotFound(format!(
-    //             "Relayer with ID {} not found",
-    //             id
-    //         )))
-    //     }
-    // }
-=======
     pub async fn partial_update(
         &self,
         id: String,
@@ -105,7 +90,6 @@
             )))
         }
     }
->>>>>>> 424a97c0
 }
 
 impl Default for InMemoryRelayerRepository {
