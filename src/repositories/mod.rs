//! # Repository Module
//!
//! Implements data persistence layer for the relayer service using Repository pattern.

use crate::models::{PaginationQuery, RepositoryError};
use async_trait::async_trait;
use eyre::Result;

mod relayer;
pub use relayer::*;

pub mod transaction;
pub use transaction::*;

mod signer;
pub use signer::*;

mod notification;
pub use notification::*;

mod transaction_counter;
pub use transaction_counter::*;

mod network;
pub use network::*;

<<<<<<< HEAD
mod sync_state;
pub use sync_state::*;
=======
mod plugin;
pub use plugin::*;
>>>>>>> 784e89fa

#[derive(Debug)]
pub struct PaginatedResult<T> {
    pub items: Vec<T>,
    pub total: u64,
    pub page: u32,
    pub per_page: u32,
}
#[cfg(test)]
use mockall::automock;

#[async_trait]
#[allow(dead_code)]
#[cfg_attr(test, automock)]
pub trait Repository<T, ID> {
    async fn create(&self, entity: T) -> Result<T, RepositoryError>;
    async fn get_by_id(&self, id: ID) -> Result<T, RepositoryError>;
    async fn list_all(&self) -> Result<Vec<T>, RepositoryError>;
    async fn list_paginated(
        &self,
        query: PaginationQuery,
    ) -> Result<PaginatedResult<T>, RepositoryError>;
    async fn update(&self, id: ID, entity: T) -> Result<T, RepositoryError>;
    async fn delete_by_id(&self, id: ID) -> Result<(), RepositoryError>;
    async fn count(&self) -> Result<usize, RepositoryError>;
}<|MERGE_RESOLUTION|>--- conflicted
+++ resolved
@@ -24,13 +24,11 @@
 mod network;
 pub use network::*;
 
-<<<<<<< HEAD
 mod sync_state;
 pub use sync_state::*;
-=======
+
 mod plugin;
 pub use plugin::*;
->>>>>>> 784e89fa
 
 #[derive(Debug)]
 pub struct PaginatedResult<T> {
