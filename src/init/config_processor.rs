//! This module provides functionality for processing configuration files and populating
//! repositories.
use std::path::Path;

use crate::{
    config::{Config, SignerFileConfig, SignerFileConfigEnum},
    models::{
        AppState, AwsKmsSignerConfig, LocalSignerConfig, NotificationRepoModel, RelayerRepoModel,
        SignerConfig, SignerRepoModel, VaultTransitSignerConfig,
    },
    repositories::Repository,
    services::{Signer, SignerFactory, VaultConfig, VaultService, VaultServiceTrait},
    utils::unsafe_generate_random_private_key,
};
use actix_web::web::ThinData;
use color_eyre::{eyre::WrapErr, Report, Result};
use futures::future::try_join_all;
use oz_keystore::{HashicorpCloudClient, LocalClient};
use secrets::SecretVec;
use zeroize::Zeroizing;

/// Process a signer configuration from the config file and convert it into a `SignerRepoModel`.
///
/// This function handles different types of signers including:
/// - Test signers with randomly generated keys
/// - Local signers with keys loaded from keystore files
/// - AWS KMS signers
/// - Vault signers that retrieve private keys from HashiCorp Vault
/// - Vault Cloud signers that retrieve private keys from HashiCorp Cloud
/// - Vault Transit signers that use HashiCorp Vault's Transit engine for signing
async fn process_signer(signer: &SignerFileConfig) -> Result<SignerRepoModel> {
    let signer_repo_model = match &signer.config {
        SignerFileConfigEnum::Test(_) => SignerRepoModel {
            id: signer.id.clone(),
            config: SignerConfig::Test(LocalSignerConfig {
                raw_key: SecretVec::new(32, |b| {
                    b.copy_from_slice(&unsafe_generate_random_private_key())
                }),
            }),
        },
        SignerFileConfigEnum::Local(local_signer) => {
            let passphrase = local_signer.passphrase.get_value()?;

            let raw_key = SecretVec::new(32, |buffer| {
                let loaded = LocalClient::load(
                    Path::new(&local_signer.path).to_path_buf(),
                    passphrase.to_str().as_str().to_string(),
                );

                buffer.copy_from_slice(&loaded);
            });
            SignerRepoModel {
                id: signer.id.clone(),
                config: SignerConfig::Local(LocalSignerConfig { raw_key }),
            }
        }
        SignerFileConfigEnum::AwsKms(_) => SignerRepoModel {
            id: signer.id.clone(),
            config: SignerConfig::AwsKms(AwsKmsSignerConfig {}),
        },
        SignerFileConfigEnum::Vault(vault_config) => {
            let config = VaultConfig {
                address: vault_config.address.clone(),
                namespace: vault_config.namespace.clone(),
                role_id: vault_config.role_id.get_value()?,
                secret_id: vault_config.secret_id.get_value()?,
                mount_path: vault_config
                    .mount_point
                    .clone()
                    .unwrap_or("secret".to_string()),
                token_ttl: None,
            };

            let vault_service = VaultService::new(config);

            let raw_key = {
                let hex_secret = Zeroizing::new(
                    vault_service
                        .retrieve_secret(&vault_config.key_name)
                        .await?,
                );
                let decoded_bytes = hex::decode(hex_secret)
                    .map_err(|e| eyre::eyre!("Invalid hex in vault cloud secret: {}", e))?;

                SecretVec::new(decoded_bytes.len(), |buffer| {
                    buffer.copy_from_slice(&decoded_bytes);
                })
            };

            SignerRepoModel {
                id: signer.id.clone(),
                config: SignerConfig::Vault(LocalSignerConfig { raw_key }),
            }
        }
        SignerFileConfigEnum::VaultCloud(vault_cloud_config) => {
            let client = HashicorpCloudClient::new(
                vault_cloud_config.client_id.clone(),
                vault_cloud_config
                    .client_secret
                    .get_value()?
                    .to_str()
                    .to_string(),
                vault_cloud_config.org_id.clone(),
                vault_cloud_config.project_id.clone(),
                vault_cloud_config.app_name.clone(),
            );

            let raw_key = {
                let response = client.get_secret(&vault_cloud_config.key_name).await?;
                let hex_secret = Zeroizing::new(response.secret.static_version.value.clone());

                let decoded_bytes = hex::decode(hex_secret)
                    .map_err(|e| eyre::eyre!("Invalid hex in vault cloud secret: {}", e))?;

                SecretVec::new(decoded_bytes.len(), |buffer| {
                    buffer.copy_from_slice(&decoded_bytes);
                })
                // let decoded_len = hex_secret.len() / 2;
                // let mut secret_vec: SecretVec<u8> = SecretVec::zero(decoded_len);
                // hex::decode_to_slice(&hex_secret, secret_vec.borrow_mut().as_mut())?;
                // secret_vec
                // SecretVec::new(decoded_len, |buffer| {
                //     if let Err(e) = hex::decode_to_slice(&*hex_value, buffer) {
                //         panic!("Invalid hex in vault cloud secret: {}", e);
                //     }
                // })
            };

            SignerRepoModel {
                id: signer.id.clone(),
                config: SignerConfig::Vault(LocalSignerConfig { raw_key }),
            }
        }
        SignerFileConfigEnum::VaultTransit(vault_transit_config) => SignerRepoModel {
            id: signer.id.clone(),
            config: SignerConfig::VaultTransit(VaultTransitSignerConfig {
                key_name: vault_transit_config.key_name.clone(),
                address: vault_transit_config.address.clone(),
                namespace: vault_transit_config.namespace.clone(),
                role_id: vault_transit_config.role_id.get_value()?,
                secret_id: vault_transit_config.secret_id.get_value()?,
                pubkey: vault_transit_config.pubkey.clone(),
                mount_point: vault_transit_config.mount_point.clone(),
            }),
        },
    };

    Ok(signer_repo_model)
}

/// Process all signers from the config file and store them in the repository.
///
/// For each signer in the config file:
/// 1. Process it using `process_signer`
/// 2. Store the resulting model in the repository
///
/// This function processes signers in parallel using futures.
async fn process_signers(config_file: &Config, app_state: &ThinData<AppState>) -> Result<()> {
    let signer_futures = config_file.signers.iter().map(|signer| async {
        let signer_repo_model = process_signer(signer).await?;

        app_state
            .signer_repository
            .create(signer_repo_model)
            .await
            .wrap_err("Failed to create signer repository entry")?;
        Ok::<(), Report>(())
    });

    try_join_all(signer_futures)
        .await
        .wrap_err("Failed to initialize signer repository")?;
    Ok(())
}

/// Process all notification configurations from the config file and store them in the repository.
///
/// For each notification in the config file:
/// 1. Convert it to a repository model
/// 2. Store the resulting model in the repository
///
/// This function processes notifications in parallel using futures.
async fn process_notifications(config_file: &Config, app_state: &ThinData<AppState>) -> Result<()> {
    let notification_futures = config_file.notifications.iter().map(|notification| async {
        let notification_repo_model = NotificationRepoModel::try_from(notification.clone())
            .wrap_err("Failed to convert notification config")?;

        app_state
            .notification_repository
            .create(notification_repo_model)
            .await
            .wrap_err("Failed to create notification repository entry")?;
        Ok::<(), Report>(())
    });

    try_join_all(notification_futures)
        .await
        .wrap_err("Failed to initialize notification repository")?;
    Ok(())
}

/// Process all relayer configurations from the config file and store them in the repository.
///
/// For each relayer in the config file:
/// 1. Convert it to a repository model
/// 2. Retrieve the associated signer
/// 3. Create a signer service
/// 4. Get the signer's address and add it to the relayer model
/// 5. Store the resulting model in the repository
///
/// This function processes relayers in parallel using futures.
async fn process_relayers(config_file: &Config, app_state: &ThinData<AppState>) -> Result<()> {
    let signers = app_state.signer_repository.list_all().await?;

    let relayer_futures = config_file.relayers.iter().map(|relayer| async {
        let mut repo_model = RelayerRepoModel::try_from(relayer.clone())
            .wrap_err("Failed to convert relayer config")?;
        let signer_model = signers
            .iter()
            .find(|s| s.id == repo_model.signer_id)
            .ok_or_else(|| eyre::eyre!("Signer not found"))?;
        let network_type = repo_model.network_type;
        let signer_service = SignerFactory::create_signer(&network_type, signer_model)
            .wrap_err("Failed to create signer service")?;

        let address = signer_service.address().await?;
        repo_model.address = address.to_string();

        app_state
            .relayer_repository
            .create(repo_model)
            .await
            .wrap_err("Failed to create relayer repository entry")?;
        Ok::<(), Report>(())
    });

    try_join_all(relayer_futures)
        .await
        .wrap_err("Failed to initialize relayer repository")?;
    Ok(())
}

/// Process a complete configuration file by initializing all repositories.
///
/// This function processes the entire configuration file in the following order:
/// 1. Process signers
/// 2. Process notifications
/// 3. Process relayers
pub async fn process_config_file(config_file: Config, app_state: ThinData<AppState>) -> Result<()> {
    process_signers(&config_file, &app_state).await?;
    process_notifications(&config_file, &app_state).await?;
    process_relayers(&config_file, &app_state).await?;
    Ok(())
}

#[cfg(test)]
mod tests {
    use super::*;
<<<<<<< HEAD
    use crate::{
        config::{AwsKmsSignerFileConfig, TestSignerFileConfig, VaultTransitSignerFileConfig},
        models::{PlainOrEnvValue, SecretString},
=======
    use crate::config::{
        AwsKmsSignerFileConfig, TestSignerFileConfig, VaultSignerFileConfig,
        VaultTransitSignerFileConfig,
>>>>>>> 1f898e3b
    };
    use serde_json::json;
    use wiremock::matchers::{body_json, header, method, path};
    use wiremock::{Mock, MockServer, ResponseTemplate};

    #[tokio::test]
    async fn test_process_signer_test() {
        let signer = SignerFileConfig {
            id: "test-signer".to_string(),
            config: SignerFileConfigEnum::Test(TestSignerFileConfig {}),
        };

        let result = process_signer(&signer).await;

        assert!(
            result.is_ok(),
            "Failed to process test signer: {:?}",
            result.err()
        );
        let model = result.unwrap();

        assert_eq!(model.id, "test-signer");

        match model.config {
            SignerConfig::Test(config) => {
                assert!(!config.raw_key.is_empty());
                assert_eq!(config.raw_key.len(), 32);
            }
            _ => panic!("Expected Test config"),
        }
    }

    #[tokio::test]
    async fn test_process_signer_vault_transit() -> Result<()> {
        let signer = SignerFileConfig {
            id: "vault-transit-signer".to_string(),
            config: SignerFileConfigEnum::VaultTransit(VaultTransitSignerFileConfig {
                key_name: "test-transit-key".to_string(),
                address: "https://vault.example.com".to_string(),
                namespace: Some("test-namespace".to_string()),
                role_id: PlainOrEnvValue::Plain {
                    value: SecretString::new("test-role"),
                },
                secret_id: PlainOrEnvValue::Plain {
                    value: SecretString::new("test-secret"),
                },
                pubkey: "test-pubkey".to_string(),
                mount_point: Some("transit".to_string()),
            }),
        };

        let result = process_signer(&signer).await;

        assert!(
            result.is_ok(),
            "Failed to process vault transit signer: {:?}",
            result.err()
        );
        let model = result.unwrap();

        assert_eq!(model.id, "vault-transit-signer");

        match model.config {
            SignerConfig::VaultTransit(config) => {
                assert_eq!(config.key_name, "test-transit-key");
                assert_eq!(config.address, "https://vault.example.com");
                assert_eq!(config.namespace, Some("test-namespace".to_string()));
                assert_eq!(config.role_id.to_str().as_str(), "test-role");
                assert_eq!(config.secret_id.to_str().as_str(), "test-secret");
                assert_eq!(config.pubkey, "test-pubkey");
                assert_eq!(config.mount_point, Some("transit".to_string()));
            }
            _ => panic!("Expected VaultTransit config"),
        }

        Ok(())
    }

    #[tokio::test]
    async fn test_process_signer_aws_kms() -> Result<()> {
        let signer = SignerFileConfig {
            id: "aws-kms-signer".to_string(),
            config: SignerFileConfigEnum::AwsKms(AwsKmsSignerFileConfig {}),
        };

        let result = process_signer(&signer).await;

        assert!(
            result.is_ok(),
            "Failed to process AWS KMS signer: {:?}",
            result.err()
        );
        let model = result.unwrap();

        assert_eq!(model.id, "aws-kms-signer");

        match model.config {
            SignerConfig::AwsKms(_) => {}
            _ => panic!("Expected AwsKms config"),
        }

        Ok(())
    }

    // utility function to setup a mock AppRole login response
    async fn setup_mock_approle_login(
        mock_server: &MockServer,
        role_id: &str,
        secret_id: &str,
        token: &str,
    ) {
        Mock::given(method("POST"))
            .and(path("/v1/auth/approle/login"))
            .and(body_json(json!({
                "role_id": role_id,
                "secret_id": secret_id
            })))
            .respond_with(ResponseTemplate::new(200).set_body_json(json!({
                "request_id": "test-request-id",
                "lease_id": "",
                "renewable": false,
                "lease_duration": 0,
                "data": null,
                "wrap_info": null,
                "warnings": null,
                "auth": {
                    "client_token": token,
                    "accessor": "test-accessor",
                    "policies": ["default"],
                    "token_policies": ["default"],
                    "metadata": {
                        "role_name": "test-role"
                    },
                    "lease_duration": 3600,
                    "renewable": true,
                    "entity_id": "test-entity-id",
                    "token_type": "service",
                    "orphan": true
                }
            })))
            .mount(mock_server)
            .await;
    }

    #[tokio::test]
    async fn test_process_signer_vault() -> Result<()> {
        let mock_server = MockServer::start().await;

        setup_mock_approle_login(&mock_server, "test-role-id", "test-secret-id", "test-token")
            .await;

        Mock::given(method("GET"))
            .and(path("/v1/secret/data/test-key"))
            .and(header("X-Vault-Token", "test-token"))
            .respond_with(ResponseTemplate::new(200).set_body_json(json!({
                "request_id": "test-request-id",
                "lease_id": "",
                "renewable": false,
                "lease_duration": 0,
                "data": {
                    "data": {
                        "value": "C5ACE14AB163556747F02C1110911537578FBE335FB74D18FBF82990AD70C3B9"
                    },
                    "metadata": {
                        "created_time": "2024-01-01T00:00:00Z",
                        "deletion_time": "",
                        "destroyed": false,
                        "version": 1
                    }
                },
                "wrap_info": null,
                "warnings": null,
                "auth": null
            })))
            .mount(&mock_server)
            .await;

        let signer = SignerFileConfig {
            id: "vault-signer".to_string(),
            config: SignerFileConfigEnum::Vault(VaultSignerFileConfig {
                key_name: "test-key".to_string(),
                address: mock_server.uri(),
                namespace: Some("test-namespace".to_string()),
                role_id: "test-role-id".to_string(),
                secret_id: "test-secret-id".to_string(),
                mount_point: Some("secret".to_string()),
            }),
        };

        let result = process_signer(&signer).await;

        assert!(
            result.is_ok(),
            "Failed to process Vault signer: {:?}",
            result.err()
        );
        let model = result.unwrap();

        assert_eq!(model.id, "vault-signer");

        match model.config {
            SignerConfig::Vault(_) => {}
            _ => panic!("Expected Vault config"),
        }

        Ok(())
    }
}<|MERGE_RESOLUTION|>--- conflicted
+++ resolved
@@ -256,15 +256,12 @@
 #[cfg(test)]
 mod tests {
     use super::*;
-<<<<<<< HEAD
     use crate::{
         config::{AwsKmsSignerFileConfig, TestSignerFileConfig, VaultTransitSignerFileConfig},
         models::{PlainOrEnvValue, SecretString},
-=======
     use crate::config::{
         AwsKmsSignerFileConfig, TestSignerFileConfig, VaultSignerFileConfig,
         VaultTransitSignerFileConfig,
->>>>>>> 1f898e3b
     };
     use serde_json::json;
     use wiremock::matchers::{body_json, header, method, path};
