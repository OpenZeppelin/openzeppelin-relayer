--- conflicted
+++ resolved
@@ -19,16 +19,10 @@
 use crate::{
     jobs::JobProducerTrait,
     models::{
-<<<<<<< HEAD
-        AppState, DecoratedSignature, EvmNetwork, EvmTransactionDataSignature, NetworkRpcRequest,
-        NetworkRpcResult, NetworkTransactionRequest, NetworkType, RelayerError, RelayerRepoModel,
-        RelayerStatus, SignerRepoModel, StellarNetwork, TransactionError, TransactionRepoModel,
-=======
-        DecoratedSignature, EvmNetwork, EvmTransactionDataSignature, JsonRpcRequest,
+        AppState, DecoratedSignature, EvmNetwork, EvmTransactionDataSignature, JsonRpcRequest,
         JsonRpcResponse, NetworkRpcRequest, NetworkRpcResult, NetworkTransactionRequest,
         NetworkType, RelayerError, RelayerRepoModel, RelayerStatus, SignerRepoModel,
         StellarNetwork, TransactionError, TransactionRepoModel,
->>>>>>> 91528aab
     },
     services::{get_network_provider, EvmSignerFactory, TransactionCounterService},
 };
@@ -298,11 +292,7 @@
 }
 
 #[async_trait]
-<<<<<<< HEAD
 pub trait RelayerFactoryTrait<J: JobProducerTrait + 'static> {
-=======
-pub trait RelayerFactoryTrait: Send + Sync {
->>>>>>> 91528aab
     async fn create_relayer(
         relayer: RelayerRepoModel,
         signer: SignerRepoModel,
