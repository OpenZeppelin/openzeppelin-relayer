//! # Relayer Domain Module
//!
//! This module contains the core domain logic for the relayer service.
//! It handles transaction submission, validation, and monitoring across
//! different blockchain networks.
//! ## Architecture
//!
//! The relayer domain is organized into network-specific implementations
//! that share common interfaces for transaction handling and monitoring.

use serde::{Deserialize, Serialize};
use std::{collections::HashMap, sync::Arc};
use utoipa::ToSchema;

#[cfg(test)]
use mockall::automock;

use crate::{
    domain::{
        relayer::midnight::{DefaultMidnightRelayer, MidnightRelayerDependencies},
        to_midnight_network_id,
    },
    jobs::JobProducer,
    models::{
        DecoratedSignature, EvmNetwork, EvmTransactionDataSignature, MidnightNetwork,
        NetworkRpcRequest, NetworkRpcResult, NetworkTransactionRequest, NetworkType, RelayerError,
        RelayerRepoModel, RelayerStatus, SignerRepoModel, StellarNetwork, TransactionError,
        TransactionRepoModel,
    },
    repositories::{
<<<<<<< HEAD
        InMemoryNetworkRepository, InMemoryRelayerRepository, InMemorySignerRepository,
        InMemorySyncState, InMemoryTransactionCounter, InMemoryTransactionRepository,
        RelayerRepositoryStorage,
=======
        InMemoryNetworkRepository, InMemoryRelayerRepository, InMemoryTransactionCounter,
        InMemoryTransactionRepository, RelayerRepositoryStorage,
>>>>>>> 2e947106
    },
    services::{
        get_network_provider,
        sync::midnight::handler::{QuickSyncStrategy, SyncManager},
        EvmSignerFactory, MidnightProvider, MidnightProviderTrait, MidnightSignerFactory,
        MidnightSignerTrait, TransactionCounterService,
    },
};

use async_trait::async_trait;
use eyre::Result;

mod evm;
mod midnight;
mod solana;
mod stellar;
mod util;

pub use evm::*;
pub use solana::*;
pub use stellar::*;
pub use util::*;

/// The `Relayer` trait defines the core functionality required for a relayer
/// in the system. Implementors of this trait are responsible for handling
/// transaction requests, managing balances, and interacting with the network.
#[async_trait]
#[allow(dead_code)]
pub trait Relayer {
    /// Processes a transaction request and returns the result.
    ///
    /// # Arguments
    ///
    /// * `tx_request` - The transaction request to be processed.
    ///
    /// # Returns
    ///
    /// A `Result` containing a `TransactionRepoModel` on success, or a
    /// `RelayerError` on failure.
    async fn process_transaction_request(
        &self,
        tx_request: NetworkTransactionRequest,
    ) -> Result<TransactionRepoModel, RelayerError>;

    /// Retrieves the current balance of the relayer.
    ///
    /// # Returns
    ///
    /// A `Result` containing a `BalanceResponse` on success, or a
    /// `RelayerError` on failure.
    async fn get_balance(&self) -> Result<BalanceResponse, RelayerError>;

    /// Deletes all pending transactions.
    ///
    /// # Returns
    ///
    /// A `Result` containing `true` if transactions were successfully deleted,
    /// or a `RelayerError` on failure.
    async fn delete_pending_transactions(&self) -> Result<bool, RelayerError>;

    /// Signs data using the relayer's credentials.
    ///
    /// # Arguments
    ///
    /// * `request` - The data to be signed.
    ///
    /// # Returns
    ///
    /// A `Result` containing a `SignDataResponse` on success, or a
    /// `RelayerError` on failure.
    async fn sign_data(&self, request: SignDataRequest) -> Result<SignDataResponse, RelayerError>;

    /// Signs typed data using the relayer's credentials.
    ///
    /// # Arguments
    ///
    /// * `request` - The typed data to be signed.
    ///
    /// # Returns
    ///
    /// A `Result` containing a `SignDataResponse` on success, or a
    /// `RelayerError` on failure.
    async fn sign_typed_data(
        &self,
        request: SignTypedDataRequest,
    ) -> Result<SignDataResponse, RelayerError>;

    /// Executes a JSON-RPC request.
    ///
    /// # Arguments
    ///
    /// * `request` - The JSON-RPC request to be executed.
    ///
    /// # Returns
    ///
    /// A `Result` containing a `JsonRpcResponse` on success, or a
    /// `RelayerError` on failure.
    async fn rpc(
        &self,
        request: JsonRpcRequest<NetworkRpcRequest>,
    ) -> Result<JsonRpcResponse<NetworkRpcResult>, RelayerError>;

    /// Retrieves the current status of the relayer.
    ///
    /// # Returns
    ///
    /// A `Result` containing `RelayerStatus` on success, or a
    /// `RelayerError` on failure.
    async fn get_status(&self) -> Result<RelayerStatus, RelayerError>;

    /// Initializes the relayer.
    ///
    /// # Returns
    ///
    /// A `Result` indicating success, or a `RelayerError` on failure.
    async fn initialize_relayer(&self) -> Result<(), RelayerError>;

    /// Validates that the relayer's balance meets the minimum required.
    ///
    /// # Returns
    ///
    /// A `Result` indicating success, or a `RelayerError` on failure.
    async fn validate_min_balance(&self) -> Result<(), RelayerError>;
}

/// Solana Relayer Dex Trait
/// Subset of methods for Solana relayer
#[async_trait]
#[allow(dead_code)]
#[cfg_attr(test, automock)]
pub trait SolanaRelayerDexTrait {
    /// Handles a token swap request.
    async fn handle_token_swap_request(
        &self,
        relayer_id: String,
    ) -> Result<Vec<SwapResult>, RelayerError>;
}

/// Solana Relayer Trait
/// Subset of methods for Solana relayer
#[async_trait]
#[allow(dead_code)]
#[cfg_attr(test, automock)]
pub trait SolanaRelayerTrait {
    /// Retrieves the current balance of the relayer.
    ///
    /// # Returns
    ///
    /// A `Result` containing a `BalanceResponse` on success, or a
    /// `RelayerError` on failure.
    async fn get_balance(&self) -> Result<BalanceResponse, RelayerError>;

    /// Executes a JSON-RPC request.
    ///
    /// # Arguments
    ///
    /// * `request` - The JSON-RPC request to be executed.
    ///
    /// # Returns
    ///
    /// A `Result` containing a `JsonRpcResponse` on success, or a
    /// `RelayerError` on failure.
    async fn rpc(
        &self,
        request: JsonRpcRequest<NetworkRpcRequest>,
    ) -> Result<JsonRpcResponse<NetworkRpcResult>, RelayerError>;

    /// Initializes the relayer.
    ///
    /// # Returns
    ///
    /// A `Result` indicating success, or a `RelayerError` on failure.
    async fn initialize_relayer(&self) -> Result<(), RelayerError>;

    /// Validates that the relayer's balance meets the minimum required.
    ///
    /// # Returns
    ///
    /// A `Result` indicating success, or a `RelayerError` on failure.
    async fn validate_min_balance(&self) -> Result<(), RelayerError>;
}

pub enum NetworkRelayer {
    Evm(DefaultEvmRelayer),
    Solana(DefaultSolanaRelayer),
    Stellar(DefaultStellarRelayer),
    Midnight(DefaultMidnightRelayer),
}

#[async_trait]
impl Relayer for NetworkRelayer {
    async fn process_transaction_request(
        &self,
        tx_request: NetworkTransactionRequest,
    ) -> Result<TransactionRepoModel, RelayerError> {
        match self {
            NetworkRelayer::Evm(relayer) => relayer.process_transaction_request(tx_request).await,
            NetworkRelayer::Solana(_) => solana_not_supported_relayer(),
            NetworkRelayer::Stellar(relayer) => {
                relayer.process_transaction_request(tx_request).await
            }
            NetworkRelayer::Midnight(relayer) => {
                relayer.process_transaction_request(tx_request).await
            }
        }
    }

    async fn get_balance(&self) -> Result<BalanceResponse, RelayerError> {
        match self {
            NetworkRelayer::Evm(relayer) => relayer.get_balance().await,
            NetworkRelayer::Solana(relayer) => relayer.get_balance().await,
            NetworkRelayer::Stellar(relayer) => relayer.get_balance().await,
            NetworkRelayer::Midnight(relayer) => relayer.get_balance().await,
        }
    }

    async fn delete_pending_transactions(&self) -> Result<bool, RelayerError> {
        match self {
            NetworkRelayer::Evm(relayer) => relayer.delete_pending_transactions().await,
            NetworkRelayer::Solana(_) => solana_not_supported_relayer(),
            NetworkRelayer::Stellar(relayer) => relayer.delete_pending_transactions().await,
            NetworkRelayer::Midnight(relayer) => relayer.delete_pending_transactions().await,
        }
    }

    async fn sign_data(&self, request: SignDataRequest) -> Result<SignDataResponse, RelayerError> {
        match self {
            NetworkRelayer::Evm(relayer) => relayer.sign_data(request).await,
            NetworkRelayer::Solana(_) => solana_not_supported_relayer(),
            NetworkRelayer::Stellar(relayer) => relayer.sign_data(request).await,
            NetworkRelayer::Midnight(relayer) => relayer.sign_data(request).await,
        }
    }

    async fn sign_typed_data(
        &self,
        request: SignTypedDataRequest,
    ) -> Result<SignDataResponse, RelayerError> {
        match self {
            NetworkRelayer::Evm(relayer) => relayer.sign_typed_data(request).await,
            NetworkRelayer::Solana(_) => solana_not_supported_relayer(),
            NetworkRelayer::Stellar(relayer) => relayer.sign_typed_data(request).await,
            NetworkRelayer::Midnight(relayer) => relayer.sign_typed_data(request).await,
        }
    }

    async fn rpc(
        &self,
        request: JsonRpcRequest<NetworkRpcRequest>,
    ) -> Result<JsonRpcResponse<NetworkRpcResult>, RelayerError> {
        match self {
            NetworkRelayer::Evm(relayer) => relayer.rpc(request).await,
            NetworkRelayer::Solana(relayer) => relayer.rpc(request).await,
            NetworkRelayer::Stellar(relayer) => relayer.rpc(request).await,
            NetworkRelayer::Midnight(relayer) => relayer.rpc(request).await,
        }
    }

    async fn get_status(&self) -> Result<RelayerStatus, RelayerError> {
        match self {
            NetworkRelayer::Evm(relayer) => relayer.get_status().await,
            NetworkRelayer::Solana(_) => solana_not_supported_relayer(),
            NetworkRelayer::Stellar(relayer) => relayer.get_status().await,
            NetworkRelayer::Midnight(relayer) => relayer.get_status().await,
        }
    }

    async fn validate_min_balance(&self) -> Result<(), RelayerError> {
        match self {
            NetworkRelayer::Evm(relayer) => relayer.validate_min_balance().await,
            NetworkRelayer::Solana(relayer) => relayer.validate_min_balance().await,
            NetworkRelayer::Stellar(relayer) => relayer.validate_min_balance().await,
            NetworkRelayer::Midnight(relayer) => relayer.validate_min_balance().await,
        }
    }

    async fn initialize_relayer(&self) -> Result<(), RelayerError> {
        match self {
            NetworkRelayer::Evm(relayer) => relayer.initialize_relayer().await,
            NetworkRelayer::Solana(relayer) => relayer.initialize_relayer().await,
            NetworkRelayer::Stellar(relayer) => relayer.initialize_relayer().await,
            NetworkRelayer::Midnight(relayer) => relayer.initialize_relayer().await,
        }
    }
}

#[async_trait]
pub trait RelayerFactoryTrait {
    async fn create_relayer(
        relayer: RelayerRepoModel,
        signer: SignerRepoModel,
        relayer_repository: Arc<RelayerRepositoryStorage<InMemoryRelayerRepository>>,
        networks_repository: Arc<InMemoryNetworkRepository>,
        transaction_repository: Arc<InMemoryTransactionRepository>,
        transaction_counter_store: Arc<InMemoryTransactionCounter>,
        sync_state_store: Arc<InMemorySyncState>,
        job_producer: Arc<JobProducer>,
    ) -> Result<NetworkRelayer, RelayerError>;
}

pub struct RelayerFactory;

#[async_trait]
impl RelayerFactoryTrait for RelayerFactory {
    async fn create_relayer(
        relayer: RelayerRepoModel,
        signer: SignerRepoModel,
        relayer_repository: Arc<RelayerRepositoryStorage<InMemoryRelayerRepository>>,
        networks_repository: Arc<InMemoryNetworkRepository>,
        transaction_repository: Arc<InMemoryTransactionRepository>,
        transaction_counter_store: Arc<InMemoryTransactionCounter>,
        sync_state_store: Arc<InMemorySyncState>,
        job_producer: Arc<JobProducer>,
    ) -> Result<NetworkRelayer, RelayerError> {
        match relayer.network_type {
            NetworkType::Evm => {
                let network_repo = networks_repository
                    .get(NetworkType::Evm, &relayer.network)
                    .await
                    .ok()
                    .flatten()
                    .ok_or_else(|| {
                        RelayerError::NetworkConfiguration(format!(
                            "Network {} not found",
                            relayer.network
                        ))
                    })?;

                let network = EvmNetwork::try_from(network_repo)?;

                let evm_provider =
                    get_network_provider(&network, relayer.custom_rpc_urls.clone(), None)?;
                let signer_service = EvmSignerFactory::create_evm_signer(&signer)?;
                let transaction_counter_service = Arc::new(TransactionCounterService::new(
                    relayer.id.clone(),
                    relayer.address.clone(),
                    transaction_counter_store,
                ));
                let relayer = DefaultEvmRelayer::new(
                    relayer,
                    signer_service,
                    evm_provider,
                    network,
                    relayer_repository,
                    networks_repository,
                    transaction_repository,
                    transaction_counter_service,
                    job_producer,
                )?;

                Ok(NetworkRelayer::Evm(relayer))
            }
            NetworkType::Solana => {
                let solana_relayer = create_solana_relayer(
                    relayer,
                    signer,
                    relayer_repository,
                    networks_repository,
                    transaction_repository,
                    job_producer.clone(),
                )
                .await?;
                Ok(NetworkRelayer::Solana(solana_relayer))
            }
            NetworkType::Stellar => {
                let network_repo = networks_repository
                    .get(NetworkType::Stellar, &relayer.network)
                    .await
                    .ok()
                    .flatten()
                    .ok_or_else(|| {
                        RelayerError::NetworkConfiguration(format!(
                            "Network {} not found",
                            relayer.network
                        ))
                    })?;

                let network = StellarNetwork::try_from(network_repo)?;

                let stellar_provider =
                    get_network_provider(&network, relayer.custom_rpc_urls.clone(), None)
                        .map_err(|e| RelayerError::NetworkConfiguration(e.to_string()))?;

                let transaction_counter_service = Arc::new(TransactionCounterService::new(
                    relayer.id.clone(),
                    relayer.address.clone(),
                    transaction_counter_store,
                ));

                let relayer = DefaultStellarRelayer::new(
                    relayer,
                    stellar_provider,
                    stellar::StellarRelayerDependencies::new(
                        relayer_repository,
                        networks_repository,
                        transaction_repository,
                        transaction_counter_service,
                        job_producer,
                    ),
                )
                .await?;
                Ok(NetworkRelayer::Stellar(relayer))
            }
            NetworkType::Midnight => {
                let network_repo = networks_repository
                    .get(NetworkType::Midnight, &relayer.network)
                    .await
                    .ok()
                    .flatten()
                    .ok_or_else(|| {
                        RelayerError::NetworkConfiguration(format!(
                            "Network {} not found",
                            relayer.network
                        ))
                    })?;

                let network = MidnightNetwork::try_from(network_repo)?;
                let indexer_urls = network.indexer_urls.clone();
                let metadata = HashMap::from([
                    (
                        "network".to_string(),
                        format!("{:?}", to_midnight_network_id(&relayer.network)),
                    ),
                    ("http".to_string(), indexer_urls.http),
                    ("ws".to_string(), indexer_urls.ws),
                ]);

                let midnight_provider: MidnightProvider = get_network_provider(
                    &network,
                    relayer.custom_rpc_urls.clone(),
                    Some(&metadata),
                )?;

                // Convert network to NetworkId for sync manager
                let network_id = to_midnight_network_id(&relayer.network);

                // Create the Midnight signer to get the wallet seed
                let midnight_signer = MidnightSignerFactory::create_midnight_signer(
                    &signer, network_id,
                )
                .map_err(|e| {
                    RelayerError::NetworkConfiguration(format!("Failed to create signer: {}", e))
                })?;
                let wallet_seed = midnight_signer.wallet_seed();

                // Get the indexer client from provider
                let indexer_client = midnight_provider.get_indexer_client();

                // Create the sync manager
                let sync_manager = SyncManager::<QuickSyncStrategy>::new(
                    indexer_client,
                    wallet_seed,
                    network_id,
                    sync_state_store.clone(),
                    relayer.id.clone(),
                )
                .map_err(|e| {
                    RelayerError::NetworkConfiguration(format!(
                        "Failed to create sync manager: {}",
                        e
                    ))
                })?;

                // Signer repository is passed from the factory

                let transaction_counter_service = Arc::new(TransactionCounterService::new(
                    relayer.id.clone(),
                    relayer.address.clone(),
                    transaction_counter_store,
                ));

                let dependencies = MidnightRelayerDependencies::new(
                    relayer_repository,
                    networks_repository,
                    transaction_repository,
                    Arc::new(midnight_signer),
                    transaction_counter_service,
                    Arc::new(tokio::sync::Mutex::new(sync_manager)),
                    job_producer,
                );
                let relayer =
                    DefaultMidnightRelayer::new(relayer, midnight_provider, dependencies).await?;

                Ok(NetworkRelayer::Midnight(relayer))
            }
        }
    }
}

#[derive(Serialize, Deserialize, ToSchema)]
pub struct SignDataRequest {
    pub message: String,
}

#[derive(Serialize, Deserialize, ToSchema)]
pub struct SignDataResponseEvm {
    pub r: String,
    pub s: String,
    pub v: u8,
    pub sig: String,
}

#[derive(Serialize, Deserialize, ToSchema)]
pub struct SignDataResponseSolana {
    pub signature: String,
    pub public_key: String,
}

#[derive(Serialize, Deserialize, ToSchema)]
#[serde(untagged)]
pub enum SignDataResponse {
    Evm(SignDataResponseEvm),
    Solana(SignDataResponseSolana),
}

#[derive(Serialize, Deserialize, ToSchema)]
pub struct SignTypedDataRequest {
    pub domain_separator: String,
    pub hash_struct_message: String,
}

#[derive(Debug, Serialize, Deserialize)]
pub struct SignTransactionResponseEvm {
    pub hash: String,
    pub signature: EvmTransactionDataSignature,
    pub raw: Vec<u8>,
}

#[derive(Debug, Serialize, Deserialize)]
pub struct SignTransactionResponseStellar {
    pub signature: DecoratedSignature,
}

#[derive(Debug, Serialize, Deserialize)]
pub struct SignTransactionResponseMidnight {
    pub signature: String,
}

#[derive(Debug, Serialize, Deserialize)]
pub enum SignTransactionResponse {
    Evm(SignTransactionResponseEvm),
    Solana(Vec<u8>),
    Stellar(SignTransactionResponseStellar),
    Midnight(SignTransactionResponseMidnight),
}

impl SignTransactionResponse {
    pub fn into_evm(self) -> Result<SignTransactionResponseEvm, TransactionError> {
        match self {
            SignTransactionResponse::Evm(e) => Ok(e),
            _ => Err(TransactionError::InvalidType(
                "Expected EVM signature".to_string(),
            )),
        }
    }
}

// JSON-RPC Request struct
#[derive(Serialize, Deserialize, ToSchema)]
pub struct JsonRpcRequest<T> {
    pub jsonrpc: String,
    #[serde(flatten)]
    pub params: T,
    pub id: u64,
}

// JSON-RPC Response struct
#[derive(Debug, Serialize, Deserialize, ToSchema)]
pub struct JsonRpcResponse<T> {
    pub jsonrpc: String,
    #[serde(skip_serializing_if = "Option::is_none")]
    #[schema(nullable = false)]
    pub result: Option<T>,
    #[serde(skip_serializing_if = "Option::is_none")]
    #[schema(nullable = false)]
    pub error: Option<JsonRpcError>,
    #[serde(skip_serializing_if = "Option::is_none")]
    #[schema(nullable = false)]
    pub id: Option<u64>,
}

impl<T> JsonRpcResponse<T> {
    /// Creates a new successful JSON-RPC response with the given result and id.
    ///
    /// # Arguments
    /// * `id` - The request identifier
    /// * `result` - The result value to include in the response
    ///
    /// # Returns
    /// A new JsonRpcResponse with the specified result
    pub fn result(id: u64, result: T) -> Self {
        Self {
            jsonrpc: "2.0".to_string(),
            result: Some(result),
            error: None,
            id: Some(id),
        }
    }

    pub fn error(code: i32, message: &str, description: &str) -> Self {
        Self {
            jsonrpc: "2.0".to_string(),
            result: None,
            error: Some(JsonRpcError {
                code,
                message: message.to_string(),
                description: description.to_string(),
            }),
            id: None,
        }
    }
}

// JSON-RPC Error struct
#[derive(Debug, Serialize, Deserialize, ToSchema)]
pub struct JsonRpcError {
    pub code: i32,
    pub message: String,
    pub description: String,
}

#[derive(Debug, Serialize, ToSchema)]
pub struct BalanceResponse {
    pub balance: u128,
    #[schema(example = "wei")]
    pub unit: String,
}

#[derive(Serialize, Deserialize, ToSchema)]
pub struct RelayerUpdateRequest {
    #[schema(nullable = false)]
    pub paused: Option<bool>,
}<|MERGE_RESOLUTION|>--- conflicted
+++ resolved
@@ -28,14 +28,8 @@
         TransactionRepoModel,
     },
     repositories::{
-<<<<<<< HEAD
-        InMemoryNetworkRepository, InMemoryRelayerRepository, InMemorySignerRepository,
-        InMemorySyncState, InMemoryTransactionCounter, InMemoryTransactionRepository,
-        RelayerRepositoryStorage,
-=======
-        InMemoryNetworkRepository, InMemoryRelayerRepository, InMemoryTransactionCounter,
-        InMemoryTransactionRepository, RelayerRepositoryStorage,
->>>>>>> 2e947106
+        InMemoryNetworkRepository, InMemoryRelayerRepository, InMemorySyncState,
+        InMemoryTransactionCounter, InMemoryTransactionRepository, RelayerRepositoryStorage,
     },
     services::{
         get_network_provider,
@@ -323,6 +317,7 @@
 }
 
 #[async_trait]
+#[allow(clippy::too_many_arguments)]
 pub trait RelayerFactoryTrait {
     async fn create_relayer(
         relayer: RelayerRepoModel,
