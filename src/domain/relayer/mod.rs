--- conflicted
+++ resolved
@@ -265,12 +265,12 @@
 }
 
 #[derive(Serialize, Deserialize)]
-<<<<<<< HEAD
 pub struct BalanceResponse {
     pub balance: u128,
     pub unit: String,
-=======
+}
+
+#[derive(Serialize, Deserialize)]
 pub struct RelayerUpdateRequest {
     pub paused: Option<bool>,
->>>>>>> 88918872
 }