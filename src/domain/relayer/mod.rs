--- conflicted
+++ resolved
@@ -224,10 +224,7 @@
                     provider.clone(),
                     signer_service.clone(),
                     Arc::new(jupiter_service),
-<<<<<<< HEAD
                     job_producer.clone(),
-=======
->>>>>>> c59a3b88
                 );
                 let rpc_handler = Arc::new(SolanaRpcHandler::new(rpc_methods));
                 let relayer = SolanaRelayer::new(
