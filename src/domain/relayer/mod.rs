--- conflicted
+++ resolved
@@ -220,13 +220,9 @@
 
                 let relayer = SolanaRelayer::new(
                     relayer,
-<<<<<<< HEAD
+                    relayer_repository,
                     provider,
                     rpc_handler,
-=======
->>>>>>> abeb7cfc
-                    relayer_repository,
-                    solana_provider,
                     transaction_repository,
                     job_producer,
                 )?;
