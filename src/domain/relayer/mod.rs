//! # Relayer Domain Module
//!
//! This module contains the core domain logic for the relayer service.
//! It handles transaction submission, validation, and monitoring across
//! different blockchain networks.
//! ## Architecture
//!
//! The relayer domain is organized into network-specific implementations
//! that share common interfaces for transaction handling and monitoring.

use serde::{Deserialize, Serialize};
use std::sync::Arc;
use utoipa::ToSchema;

use crate::{
    jobs::JobProducer,
    models::{
        DecoratedSignature, EvmNetwork, EvmTransactionDataSignature, NetworkRpcRequest,
        NetworkRpcResult, NetworkTransactionRequest, NetworkType, RelayerError, RelayerRepoModel,
<<<<<<< HEAD
        SignerRepoModel, StellarNetwork, TransactionError, TransactionRepoModel,
=======
        SignerRepoModel, SolanaNetwork, TransactionError, TransactionRepoModel,
>>>>>>> 92ea5ad3
    },
    repositories::{
        InMemoryRelayerRepository, InMemoryTransactionCounter, InMemoryTransactionRepository,
        RelayerRepositoryStorage,
    },
    services::{
<<<<<<< HEAD
        get_solana_network_provider, EvmSignerFactory, JupiterService, SolanaSignerFactory,
        StellarProvider, TransactionCounterService,
=======
        get_network_provider, EvmSignerFactory, JupiterService, SolanaSignerFactory,
        TransactionCounterService,
>>>>>>> 92ea5ad3
    },
};

use async_trait::async_trait;
use eyre::Result;

mod evm;
mod solana;
mod stellar;
mod util;

pub use evm::*;
pub use solana::*;
pub use stellar::*;
pub use util::*;

/// The `Relayer` trait defines the core functionality required for a relayer
/// in the system. Implementors of this trait are responsible for handling
/// transaction requests, managing balances, and interacting with the network.
#[async_trait]
#[allow(dead_code)]
pub trait Relayer {
    /// Processes a transaction request and returns the result.
    ///
    /// # Arguments
    ///
    /// * `tx_request` - The transaction request to be processed.
    ///
    /// # Returns
    ///
    /// A `Result` containing a `TransactionRepoModel` on success, or a
    /// `RelayerError` on failure.
    async fn process_transaction_request(
        &self,
        tx_request: NetworkTransactionRequest,
    ) -> Result<TransactionRepoModel, RelayerError>;

    /// Retrieves the current balance of the relayer.
    ///
    /// # Returns
    ///
    /// A `Result` containing a `BalanceResponse` on success, or a
    /// `RelayerError` on failure.
    async fn get_balance(&self) -> Result<BalanceResponse, RelayerError>;

    /// Deletes all pending transactions.
    ///
    /// # Returns
    ///
    /// A `Result` containing `true` if transactions were successfully deleted,
    /// or a `RelayerError` on failure.
    async fn delete_pending_transactions(&self) -> Result<bool, RelayerError>;

    /// Signs data using the relayer's credentials.
    ///
    /// # Arguments
    ///
    /// * `request` - The data to be signed.
    ///
    /// # Returns
    ///
    /// A `Result` containing a `SignDataResponse` on success, or a
    /// `RelayerError` on failure.
    async fn sign_data(&self, request: SignDataRequest) -> Result<SignDataResponse, RelayerError>;

    /// Signs typed data using the relayer's credentials.
    ///
    /// # Arguments
    ///
    /// * `request` - The typed data to be signed.
    ///
    /// # Returns
    ///
    /// A `Result` containing a `SignDataResponse` on success, or a
    /// `RelayerError` on failure.
    async fn sign_typed_data(
        &self,
        request: SignTypedDataRequest,
    ) -> Result<SignDataResponse, RelayerError>;

    /// Executes a JSON-RPC request.
    ///
    /// # Arguments
    ///
    /// * `request` - The JSON-RPC request to be executed.
    ///
    /// # Returns
    ///
    /// A `Result` containing a `JsonRpcResponse` on success, or a
    /// `RelayerError` on failure.
    async fn rpc(
        &self,
        request: JsonRpcRequest<NetworkRpcRequest>,
    ) -> Result<JsonRpcResponse<NetworkRpcResult>, RelayerError>;

    /// Retrieves the current status of the relayer.
    ///
    /// # Returns
    ///
    /// A `Result` containing `true` if the relayer is active, or a
    /// `RelayerError` on failure.
    async fn get_status(&self) -> Result<bool, RelayerError>;

    /// Initializes the relayer.
    ///
    /// # Returns
    ///
    /// A `Result` indicating success, or a `RelayerError` on failure.
    async fn initialize_relayer(&self) -> Result<(), RelayerError>;

    /// Validates that the relayer's balance meets the minimum required.
    ///
    /// # Returns
    ///
    /// A `Result` indicating success, or a `RelayerError` on failure.
    async fn validate_min_balance(&self) -> Result<(), RelayerError>;
}

/// Solana Relayer Trait
/// Subset of methods for Solana relayer
#[async_trait]
#[allow(dead_code)]
pub trait SolanaRelayerTrait {
    /// Retrieves the current balance of the relayer.
    ///
    /// # Returns
    ///
    /// A `Result` containing a `BalanceResponse` on success, or a
    /// `RelayerError` on failure.
    async fn get_balance(&self) -> Result<BalanceResponse, RelayerError>;

    /// Executes a JSON-RPC request.
    ///
    /// # Arguments
    ///
    /// * `request` - The JSON-RPC request to be executed.
    ///
    /// # Returns
    ///
    /// A `Result` containing a `JsonRpcResponse` on success, or a
    /// `RelayerError` on failure.
    async fn rpc(
        &self,
        request: JsonRpcRequest<NetworkRpcRequest>,
    ) -> Result<JsonRpcResponse<NetworkRpcResult>, RelayerError>;

    /// Initializes the relayer.
    ///
    /// # Returns
    ///
    /// A `Result` indicating success, or a `RelayerError` on failure.
    async fn initialize_relayer(&self) -> Result<(), RelayerError>;

    /// Validates that the relayer's balance meets the minimum required.
    ///
    /// # Returns
    ///
    /// A `Result` indicating success, or a `RelayerError` on failure.
    async fn validate_min_balance(&self) -> Result<(), RelayerError>;
}

pub enum NetworkRelayer {
    Evm(DefaultEvmRelayer),
    Solana(SolanaRelayer),
    Stellar(DefaultStellarRelayer),
}

#[async_trait]
impl Relayer for NetworkRelayer {
    async fn process_transaction_request(
        &self,
        tx_request: NetworkTransactionRequest,
    ) -> Result<TransactionRepoModel, RelayerError> {
        match self {
            NetworkRelayer::Evm(relayer) => relayer.process_transaction_request(tx_request).await,
            NetworkRelayer::Solana(_) => solana_not_supported_relayer(),
            NetworkRelayer::Stellar(relayer) => {
                relayer.process_transaction_request(tx_request).await
            }
        }
    }

    async fn get_balance(&self) -> Result<BalanceResponse, RelayerError> {
        match self {
            NetworkRelayer::Evm(relayer) => relayer.get_balance().await,
            NetworkRelayer::Solana(relayer) => relayer.get_balance().await,
            NetworkRelayer::Stellar(relayer) => relayer.get_balance().await,
        }
    }

    async fn delete_pending_transactions(&self) -> Result<bool, RelayerError> {
        match self {
            NetworkRelayer::Evm(relayer) => relayer.delete_pending_transactions().await,
            NetworkRelayer::Solana(_) => solana_not_supported_relayer(),
            NetworkRelayer::Stellar(relayer) => relayer.delete_pending_transactions().await,
        }
    }

    async fn sign_data(&self, request: SignDataRequest) -> Result<SignDataResponse, RelayerError> {
        match self {
            NetworkRelayer::Evm(relayer) => relayer.sign_data(request).await,
            NetworkRelayer::Solana(_) => solana_not_supported_relayer(),
            NetworkRelayer::Stellar(relayer) => relayer.sign_data(request).await,
        }
    }

    async fn sign_typed_data(
        &self,
        request: SignTypedDataRequest,
    ) -> Result<SignDataResponse, RelayerError> {
        match self {
            NetworkRelayer::Evm(relayer) => relayer.sign_typed_data(request).await,
            NetworkRelayer::Solana(_) => solana_not_supported_relayer(),
            NetworkRelayer::Stellar(relayer) => relayer.sign_typed_data(request).await,
        }
    }

    async fn rpc(
        &self,
        request: JsonRpcRequest<NetworkRpcRequest>,
    ) -> Result<JsonRpcResponse<NetworkRpcResult>, RelayerError> {
        match self {
            NetworkRelayer::Evm(relayer) => relayer.rpc(request).await,
            NetworkRelayer::Solana(relayer) => relayer.rpc(request).await,
            NetworkRelayer::Stellar(relayer) => relayer.rpc(request).await,
        }
    }

    async fn get_status(&self) -> Result<bool, RelayerError> {
        match self {
            NetworkRelayer::Evm(relayer) => relayer.get_status().await,
            NetworkRelayer::Solana(_) => solana_not_supported_relayer(),
            NetworkRelayer::Stellar(relayer) => relayer.get_status().await,
        }
    }

    async fn validate_min_balance(&self) -> Result<(), RelayerError> {
        match self {
            NetworkRelayer::Evm(relayer) => relayer.validate_min_balance().await,
            NetworkRelayer::Solana(relayer) => relayer.validate_min_balance().await,
            NetworkRelayer::Stellar(relayer) => relayer.validate_min_balance().await,
        }
    }

    async fn initialize_relayer(&self) -> Result<(), RelayerError> {
        match self {
            NetworkRelayer::Evm(relayer) => relayer.initialize_relayer().await,
            NetworkRelayer::Solana(relayer) => relayer.initialize_relayer().await,
            NetworkRelayer::Stellar(relayer) => relayer.initialize_relayer().await,
        }
    }
}

pub trait RelayerFactoryTrait {
    fn create_relayer(
        relayer: RelayerRepoModel,
        signer: SignerRepoModel,
        relayer_repository: Arc<RelayerRepositoryStorage<InMemoryRelayerRepository>>,
        transaction_repository: Arc<InMemoryTransactionRepository>,
        transaction_counter_store: Arc<InMemoryTransactionCounter>,
        job_producer: Arc<JobProducer>,
    ) -> Result<NetworkRelayer, RelayerError>;
}
pub struct RelayerFactory;

impl RelayerFactoryTrait for RelayerFactory {
    fn create_relayer(
        relayer: RelayerRepoModel,
        signer: SignerRepoModel,
        relayer_repository: Arc<RelayerRepositoryStorage<InMemoryRelayerRepository>>,
        transaction_repository: Arc<InMemoryTransactionRepository>,
        transaction_counter_store: Arc<InMemoryTransactionCounter>,
        job_producer: Arc<JobProducer>,
    ) -> Result<NetworkRelayer, RelayerError> {
        match relayer.network_type {
            NetworkType::Evm => {
                let network = match EvmNetwork::from_network_str(&relayer.network) {
                    Ok(network) => network,
                    Err(e) => return Err(RelayerError::NetworkConfiguration(e.to_string())),
                };

                let evm_provider = get_network_provider(&network, relayer.custom_rpc_urls.clone())?;
                let signer_service = EvmSignerFactory::create_evm_signer(&signer)?;
                let transaction_counter_service = Arc::new(TransactionCounterService::new(
                    relayer.id.clone(),
                    relayer.address.clone(),
                    transaction_counter_store,
                ));
                let relayer = DefaultEvmRelayer::new(
                    relayer,
                    signer_service,
                    evm_provider,
                    network,
                    relayer_repository,
                    transaction_repository,
                    transaction_counter_service,
                    job_producer,
                )?;

                Ok(NetworkRelayer::Evm(relayer))
            }
            NetworkType::Solana => {
                let network = match SolanaNetwork::from_network_str(&relayer.network) {
                    Ok(network) => network,
                    Err(e) => return Err(RelayerError::NetworkConfiguration(e.to_string())),
                };
                let provider = Arc::new(get_network_provider(
                    &network,
                    relayer.custom_rpc_urls.clone(),
                )?);
                let signer_service = Arc::new(SolanaSignerFactory::create_solana_signer(&signer)?);
                let jupiter_service = JupiterService::new_from_network(relayer.network.as_str());
                let rpc_methods = SolanaRpcMethodsImpl::new(
                    relayer.clone(),
                    provider.clone(),
                    signer_service.clone(),
                    Arc::new(jupiter_service),
                    job_producer.clone(),
                );
                let rpc_handler = Arc::new(SolanaRpcHandler::new(rpc_methods));
                let relayer = SolanaRelayer::new(
                    relayer,
                    signer_service,
                    relayer_repository,
                    provider,
                    rpc_handler,
                    transaction_repository,
                    job_producer,
                )?;
                Ok(NetworkRelayer::Solana(relayer))
            }
            NetworkType::Stellar => {
                let network = match StellarNetwork::from_network_str(&relayer.network) {
                    Ok(network) => network,
                    Err(e) => return Err(RelayerError::NetworkConfiguration(e.to_string())),
                };

                let stellar_provider = StellarProvider::new(network.public_rpc_urls()[0])
                    .map_err(|e| RelayerError::NetworkConfiguration(e.to_string()))?;

                let transaction_counter_service = Arc::new(TransactionCounterService::new(
                    relayer.id.clone(),
                    relayer.address.clone(),
                    transaction_counter_store,
                ));

                let relayer = DefaultStellarRelayer::new(
                    relayer,
                    stellar_provider,
                    relayer_repository,
                    transaction_repository,
                    transaction_counter_service,
                    job_producer,
                )?;
                Ok(NetworkRelayer::Stellar(relayer))
            }
        }
    }
}

#[derive(Serialize, Deserialize, ToSchema)]
pub struct SignDataRequest {
    pub message: String,
}

#[derive(Serialize, Deserialize, ToSchema)]
pub struct SignDataResponseEvm {
    pub r: String,
    pub s: String,
    pub v: u8,
    pub sig: String,
}

#[derive(Serialize, Deserialize, ToSchema)]
pub struct SignDataResponseSolana {
    pub signature: String,
    pub public_key: String,
}

#[derive(Serialize, Deserialize, ToSchema)]
#[serde(untagged)]
pub enum SignDataResponse {
    Evm(SignDataResponseEvm),
    Solana(SignDataResponseSolana),
}

#[derive(Serialize, Deserialize, ToSchema)]
pub struct SignTypedDataRequest {
    pub domain_separator: String,
    pub hash_struct_message: String,
}

#[derive(Debug, Serialize, Deserialize)]
pub struct SignTransactionResponseEvm {
    pub hash: String,
    pub signature: EvmTransactionDataSignature,
    pub raw: Vec<u8>,
}

#[derive(Debug, Serialize, Deserialize)]
pub struct SignTransactionResponseStellar {
    pub signature: DecoratedSignature,
}

#[derive(Debug, Serialize, Deserialize)]
pub enum SignTransactionResponse {
    Evm(SignTransactionResponseEvm),
    Solana(Vec<u8>),
    Stellar(SignTransactionResponseStellar),
}

impl SignTransactionResponse {
    pub fn into_evm(self) -> Result<SignTransactionResponseEvm, TransactionError> {
        match self {
            SignTransactionResponse::Evm(e) => Ok(e),
            _ => Err(TransactionError::InvalidType(
                "Expected EVM signature".to_string(),
            )),
        }
    }
}

// JSON-RPC Request struct
#[derive(Serialize, Deserialize, ToSchema)]
pub struct JsonRpcRequest<T> {
    pub jsonrpc: String,
    #[serde(flatten)]
    pub params: T,
    pub id: u64,
}

// JSON-RPC Response struct
#[derive(Debug, Serialize, Deserialize, ToSchema)]
pub struct JsonRpcResponse<T> {
    pub jsonrpc: String,
    #[serde(skip_serializing_if = "Option::is_none")]
    #[schema(nullable = false)]
    pub result: Option<T>,
    #[serde(skip_serializing_if = "Option::is_none")]
    #[schema(nullable = false)]
    pub error: Option<JsonRpcError>,
    #[serde(skip_serializing_if = "Option::is_none")]
    #[schema(nullable = false)]
    pub id: Option<u64>,
}

impl<T> JsonRpcResponse<T> {
    /// Creates a new successful JSON-RPC response with the given result and id.
    ///
    /// # Arguments
    /// * `id` - The request identifier
    /// * `result` - The result value to include in the response
    ///
    /// # Returns
    /// A new JsonRpcResponse with the specified result
    pub fn result(id: u64, result: T) -> Self {
        Self {
            jsonrpc: "2.0".to_string(),
            result: Some(result),
            error: None,
            id: Some(id),
        }
    }

    pub fn error(code: i32, message: &str, description: &str) -> Self {
        Self {
            jsonrpc: "2.0".to_string(),
            result: None,
            error: Some(JsonRpcError {
                code,
                message: message.to_string(),
                description: description.to_string(),
            }),
            id: None,
        }
    }
}

// JSON-RPC Error struct
#[derive(Debug, Serialize, Deserialize, ToSchema)]
pub struct JsonRpcError {
    pub code: i32,
    pub message: String,
    pub description: String,
}

#[derive(Debug, Serialize, ToSchema)]
pub struct BalanceResponse {
    pub balance: u128,
    #[schema(example = "wei")]
    pub unit: String,
}

#[derive(Serialize, Deserialize, ToSchema)]
pub struct RelayerUpdateRequest {
    #[schema(nullable = false)]
    pub paused: Option<bool>,
}<|MERGE_RESOLUTION|>--- conflicted
+++ resolved
@@ -17,24 +17,15 @@
     models::{
         DecoratedSignature, EvmNetwork, EvmTransactionDataSignature, NetworkRpcRequest,
         NetworkRpcResult, NetworkTransactionRequest, NetworkType, RelayerError, RelayerRepoModel,
-<<<<<<< HEAD
-        SignerRepoModel, StellarNetwork, TransactionError, TransactionRepoModel,
-=======
-        SignerRepoModel, SolanaNetwork, TransactionError, TransactionRepoModel,
->>>>>>> 92ea5ad3
+        SignerRepoModel, SolanaNetwork, StellarNetwork, TransactionError, TransactionRepoModel,
     },
     repositories::{
         InMemoryRelayerRepository, InMemoryTransactionCounter, InMemoryTransactionRepository,
         RelayerRepositoryStorage,
     },
     services::{
-<<<<<<< HEAD
-        get_solana_network_provider, EvmSignerFactory, JupiterService, SolanaSignerFactory,
+        get_network_provider, EvmSignerFactory, JupiterService, SolanaSignerFactory,
         StellarProvider, TransactionCounterService,
-=======
-        get_network_provider, EvmSignerFactory, JupiterService, SolanaSignerFactory,
-        TransactionCounterService,
->>>>>>> 92ea5ad3
     },
 };
 
