--- conflicted
+++ resolved
@@ -18,17 +18,10 @@
 use crate::{
     jobs::JobProducer,
     models::{
-<<<<<<< HEAD
         DecoratedSignature, DeletePendingTransactionsResponse, EvmNetwork,
-        EvmTransactionDataSignature, NetworkRpcRequest, NetworkRpcResult,
-        NetworkTransactionRequest, NetworkType, RelayerError, RelayerRepoModel, RelayerStatus,
-        SignerRepoModel, StellarNetwork, TransactionError, TransactionRepoModel,
-=======
-        DecoratedSignature, EvmNetwork, EvmTransactionDataSignature, JsonRpcRequest,
-        JsonRpcResponse, NetworkRpcRequest, NetworkRpcResult, NetworkTransactionRequest,
-        NetworkType, RelayerError, RelayerRepoModel, RelayerStatus, SignerRepoModel,
-        StellarNetwork, TransactionError, TransactionRepoModel,
->>>>>>> 53f4b482
+        EvmTransactionDataSignature, JsonRpcRequest, JsonRpcResponse, NetworkRpcRequest,
+        NetworkRpcResult, NetworkTransactionRequest, NetworkType, RelayerError, RelayerRepoModel,
+        RelayerStatus, SignerRepoModel, StellarNetwork, TransactionError, TransactionRepoModel,
     },
     repositories::{
         InMemoryNetworkRepository, InMemoryRelayerRepository, InMemoryTransactionCounter,
