--- conflicted
+++ resolved
@@ -518,15 +518,9 @@
             MockTransactionRepository,
         },
         services::{
-<<<<<<< HEAD
             MockTransactionCounterServiceTrait,
             provider::{MockMidnightProviderTrait, ProviderError},
-            signer::{MidnightSigner, MidnightSignerFactory, MidnightSignerTrait},
-=======
-            provider::{MockMidnightProviderTrait, ProviderError},
             signer::MidnightSignerFactory,
-            MockTransactionCounterServiceTrait,
->>>>>>> 11d426f1
         },
     };
     use midnight_node_ledger_helpers::{DefaultDB, LedgerContext, NetworkId, WalletSeed};
@@ -743,23 +737,10 @@
         let mut relayer_repo = MockRelayerRepository::new();
         let mut updated_model = relayer_model.clone();
         updated_model.system_disabled = true;
-<<<<<<< HEAD
-        let reasons = vec![
-            DisabledReason::NonceSyncFailed("reason1".to_string()),
-            DisabledReason::NonceSyncFailed("reason2".to_string()),
-        ];
-        relayer_repo
-            .expect_disable_relayer()
-            .with(
-                eq(relayer_model.id.clone()),
-                eq(DisabledReason::Multiple(reasons.clone())),
-            )
-=======
         let expected_reason = DisabledReason::NonceSyncFailed("reason1, reason2".to_string());
         relayer_repo
             .expect_disable_relayer()
             .with(eq(relayer_model.id.clone()), eq(expected_reason.clone()))
->>>>>>> 11d426f1
             .returning(move |_, _| Ok::<RelayerRepoModel, RepositoryError>(updated_model.clone()));
         let mut job_producer = MockJobProducerTrait::new();
         job_producer
