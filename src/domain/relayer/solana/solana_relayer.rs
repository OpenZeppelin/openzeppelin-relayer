--- conflicted
+++ resolved
@@ -37,14 +37,9 @@
     },
     repositories::{NetworkRepository, RelayerRepository, Repository, TransactionRepository},
     services::{
-<<<<<<< HEAD
-        JupiterService, JupiterServiceTrait, Signer, SolanaProvider, SolanaProviderTrait,
-        SolanaSignTrait, SolanaSigner,
-=======
         provider::{SolanaProvider, SolanaProviderTrait},
-        signer::{SolanaSignTrait, SolanaSigner},
+        signer::{Signer, SolanaSignTrait, SolanaSigner},
         JupiterService, JupiterServiceTrait,
->>>>>>> 471128d5
     },
 };
 
