//! # Solana Relayer Module
//!
//! This module implements a relayer for the Solana network. It defines a trait
//! `SolanaRelayerTrait` for common operations such as sending JSON RPC requests,
//! fetching balance information, signing transactions, etc. The module uses a
//! SolanaProvider for making RPC calls.
//!
//! It integrates with other parts of the system including the job queue ([`JobProducer`]),
//! in-memory repositories, and the application's domain models.
use std::{str::FromStr, sync::Arc};

use crate::constants::SOLANA_STATUS_CHECK_INITIAL_DELAY_SECONDS;
use crate::domain::{
    Relayer, SignDataRequest, SignTransactionExternalResponse, SignTransactionRequest,
    SignTransactionResponse, SignTypedDataRequest,
};
use crate::jobs::{TransactionRequest, TransactionStatusCheck};
use crate::models::{DeletePendingTransactionsResponse, RelayerStatus, RepositoryError};
use crate::utils::calculate_scheduled_timestamp;
use crate::{
    constants::{
        DEFAULT_CONVERSION_SLIPPAGE_PERCENTAGE, DEFAULT_SOLANA_MIN_BALANCE,
        SOLANA_SMALLEST_UNIT_NAME, WRAPPED_SOL_MINT,
    },
    domain::{
<<<<<<< HEAD
        relayer::RelayerError, BalanceResponse, DexStrategy, SolanaRelayerDexTrait,
=======
        relayer::{evm::create_error_response, RelayerError},
        BalanceResponse, DexStrategy, SolanaRelayerDexTrait, SolanaRelayerTrait,
>>>>>>> 68b21455
        SolanaRpcHandlerType, SwapParams,
    },
    jobs::{JobProducerTrait, RelayerHealthCheck, SolanaTokenSwapRequest},
    models::{
        produce_relayer_disabled_payload, produce_solana_dex_webhook_payload, DisabledReason,
        HealthCheckFailure, JsonRpcRequest, JsonRpcResponse, NetworkRepoModel, NetworkRpcRequest,
<<<<<<< HEAD
        NetworkRpcResult, NetworkTransactionData, NetworkType, RelayerNetworkPolicy,
        RelayerRepoModel, RelayerSolanaPolicy, SolanaAllowedTokensPolicy, SolanaDexPayload,
        SolanaFeePaymentStrategy, SolanaNetwork, SolanaTransactionData, TransactionRepoModel,
        TransactionStatus,
=======
        NetworkRpcResult, NetworkType, RelayerNetworkPolicy, RelayerRepoModel, RelayerSolanaPolicy,
        RpcErrorCodes, SolanaAllowedTokensPolicy, SolanaDexPayload, SolanaNetwork,
        SolanaRpcRequest, SolanaRpcResult, TransactionRepoModel,
>>>>>>> 68b21455
    },
    repositories::{NetworkRepository, RelayerRepository, Repository, TransactionRepository},
    services::{
        provider::{SolanaProvider, SolanaProviderTrait},
        signer::{Signer, SolanaSignTrait, SolanaSigner},
        JupiterService, JupiterServiceTrait,
    },
};

use async_trait::async_trait;
use eyre::Result;
use futures::future::try_join_all;
use solana_sdk::{account::Account, pubkey::Pubkey};
use tracing::{debug, error, info, warn};

use super::{NetworkDex, SolanaRpcError, SolanaTokenProgram, SwapResult, TokenAccount};

#[allow(dead_code)]
struct TokenSwapCandidate<'a> {
    policy: &'a SolanaAllowedTokensPolicy,
    account: TokenAccount,
    swap_amount: u64,
}

#[allow(dead_code)]
pub struct SolanaRelayer<RR, TR, J, S, JS, SP, NR>
where
    RR: Repository<RelayerRepoModel, String> + RelayerRepository + Send + Sync + 'static,
    TR: TransactionRepository + Repository<TransactionRepoModel, String> + Send + Sync + 'static,
    J: JobProducerTrait + Send + Sync + 'static,
    S: SolanaSignTrait + Signer + Send + Sync + 'static,
    JS: JupiterServiceTrait + Send + Sync + 'static,
    SP: SolanaProviderTrait + Send + Sync + 'static,
    NR: NetworkRepository + Repository<NetworkRepoModel, String> + Send + Sync + 'static,
{
    relayer: RelayerRepoModel,
    signer: Arc<S>,
    network: SolanaNetwork,
    provider: Arc<SP>,
    rpc_handler: SolanaRpcHandlerType<SP, S, JS, J, TR>,
    relayer_repository: Arc<RR>,
    transaction_repository: Arc<TR>,
    job_producer: Arc<J>,
    dex_service: Arc<NetworkDex<SP, S, JS>>,
    network_repository: Arc<NR>,
}

pub type DefaultSolanaRelayer<J, TR, RR, NR> =
    SolanaRelayer<RR, TR, J, SolanaSigner, JupiterService, SolanaProvider, NR>;

impl<RR, TR, J, S, JS, SP, NR> SolanaRelayer<RR, TR, J, S, JS, SP, NR>
where
    RR: Repository<RelayerRepoModel, String> + RelayerRepository + Send + Sync + 'static,
    TR: TransactionRepository + Repository<TransactionRepoModel, String> + Send + Sync + 'static,
    J: JobProducerTrait + Send + Sync + 'static,
    S: SolanaSignTrait + Signer + Send + Sync + 'static,
    JS: JupiterServiceTrait + Send + Sync + 'static,
    SP: SolanaProviderTrait + Send + Sync + 'static,
    NR: NetworkRepository + Repository<NetworkRepoModel, String> + Send + Sync + 'static,
{
    #[allow(clippy::too_many_arguments)]
    pub async fn new(
        relayer: RelayerRepoModel,
        signer: Arc<S>,
        relayer_repository: Arc<RR>,
        network_repository: Arc<NR>,
        provider: Arc<SP>,
        rpc_handler: SolanaRpcHandlerType<SP, S, JS, J, TR>,
        transaction_repository: Arc<TR>,
        job_producer: Arc<J>,
        dex_service: Arc<NetworkDex<SP, S, JS>>,
    ) -> Result<Self, RelayerError> {
        let network_repo = network_repository
            .get_by_name(NetworkType::Solana, &relayer.network)
            .await
            .ok()
            .flatten()
            .ok_or_else(|| {
                RelayerError::NetworkConfiguration(format!("Network {} not found", relayer.network))
            })?;

        let network = SolanaNetwork::try_from(network_repo)?;

        Ok(Self {
            relayer,
            signer,
            network,
            provider,
            rpc_handler,
            relayer_repository,
            transaction_repository,
            job_producer,
            dex_service,
            network_repository,
        })
    }

    /// Validates the RPC connection by fetching the latest blockhash.
    ///
    /// This method sends a request to the Solana RPC to obtain the latest blockhash.
    /// If the call fails, it returns a `RelayerError::ProviderError` containing the error message.
    async fn validate_rpc(&self) -> Result<(), RelayerError> {
        self.provider
            .get_latest_blockhash()
            .await
            .map_err(|e| RelayerError::ProviderError(e.to_string()))?;

        Ok(())
    }

    /// Populates the allowed tokens metadata for the Solana relayer policy.
    ///
    /// This method checks whether allowed tokens have been configured in the relayer's policy.
    /// If allowed tokens are provided, it concurrently fetches token metadata from the Solana
    /// provider for each token using its mint address, maps the metadata into instances of
    /// `SolanaAllowedTokensPolicy`, and then updates the relayer policy with the new metadata.
    ///
    /// If no allowed tokens are specified, it logs an informational message and returns the policy
    /// unchanged.
    ///
    /// Finally, the updated policy is stored in the repository.
    async fn populate_allowed_tokens_metadata(&self) -> Result<RelayerSolanaPolicy, RelayerError> {
        let mut policy = self.relayer.policies.get_solana_policy();
        // Check if allowed_tokens is specified; if not, return the policy unchanged.
        let allowed_tokens = match policy.allowed_tokens.as_ref() {
            Some(tokens) if !tokens.is_empty() => tokens,
            _ => {
                info!("No allowed tokens specified; skipping token metadata population.");
                return Ok(policy);
            }
        };

        let token_metadata_futures = allowed_tokens.iter().map(|token| async {
            // Propagate errors from get_token_metadata_from_pubkey instead of panicking.
            let token_metadata = self
                .provider
                .get_token_metadata_from_pubkey(&token.mint)
                .await
                .map_err(|e| RelayerError::ProviderError(e.to_string()))?;
            Ok::<SolanaAllowedTokensPolicy, RelayerError>(SolanaAllowedTokensPolicy {
                mint: token_metadata.mint,
                decimals: Some(token_metadata.decimals as u8),
                symbol: Some(token_metadata.symbol.to_string()),
                max_allowed_fee: token.max_allowed_fee,
                swap_config: token.swap_config.clone(),
            })
        });

        let updated_allowed_tokens = try_join_all(token_metadata_futures).await?;

        policy.allowed_tokens = Some(updated_allowed_tokens);

        self.relayer_repository
            .update_policy(
                self.relayer.id.clone(),
                RelayerNetworkPolicy::Solana(policy.clone()),
            )
            .await?;

        Ok(policy)
    }

    /// Validates the allowed programs policy.
    ///
    /// This method retrieves the allowed programs specified in the Solana relayer policy.
    /// For each allowed program, it fetches the associated account data from the provider and
    /// verifies that the program is executable.
    /// If any of the programs are not executable, it returns a
    /// `RelayerError::PolicyConfigurationError`.
    async fn validate_program_policy(&self) -> Result<(), RelayerError> {
        let policy = self.relayer.policies.get_solana_policy();
        let allowed_programs = match policy.allowed_programs.as_ref() {
            Some(programs) if !programs.is_empty() => programs,
            _ => {
                info!("No allowed programs specified; skipping program validation.");
                return Ok(());
            }
        };
        let account_info_futures = allowed_programs.iter().map(|program| {
            let program = program.clone();
            async move {
                let account = self
                    .provider
                    .get_account_from_str(&program)
                    .await
                    .map_err(|e| RelayerError::ProviderError(e.to_string()))?;
                Ok::<Account, RelayerError>(account)
            }
        });

        let accounts = try_join_all(account_info_futures).await?;

        for account in accounts {
            if !account.executable {
                return Err(RelayerError::PolicyConfigurationError(
                    "Policy Program is not executable".to_string(),
                ));
            }
        }

        Ok(())
    }

    /// Checks the relayer's balance and triggers a token swap if the balance is below the
    /// specified threshold.
    async fn check_balance_and_trigger_token_swap_if_needed(&self) -> Result<(), RelayerError> {
        let policy = self.relayer.policies.get_solana_policy();
        let swap_config = match policy.get_swap_config() {
            Some(config) => config,
            None => {
                info!("No swap configuration specified; skipping validation.");
                return Ok(());
            }
        };
        let swap_min_balance_threshold = match swap_config.min_balance_threshold {
            Some(threshold) => threshold,
            None => {
                info!("No swap min balance threshold specified; skipping validation.");
                return Ok(());
            }
        };

        let balance = self
            .provider
            .get_balance(&self.relayer.address)
            .await
            .map_err(|e| RelayerError::ProviderError(e.to_string()))?;

        if balance < swap_min_balance_threshold {
            info!(
                "Sending job request for for relayer  {} swapping tokens due to relayer swap_min_balance_threshold: Balance: {}, swap_min_balance_threshold: {}",
                self.relayer.id, balance, swap_min_balance_threshold
            );

            self.job_producer
                .produce_solana_token_swap_request_job(
                    SolanaTokenSwapRequest {
                        relayer_id: self.relayer.id.clone(),
                    },
                    None,
                )
                .await?;
        }

        Ok(())
    }

    // Helper function to calculate swap amount
    fn calculate_swap_amount(
        &self,
        current_balance: u64,
        min_amount: Option<u64>,
        max_amount: Option<u64>,
        retain_min: Option<u64>,
    ) -> Result<u64, RelayerError> {
        // Cap the swap amount at the maximum if specified
        let mut amount = max_amount
            .map(|max| std::cmp::min(current_balance, max))
            .unwrap_or(current_balance);

        // Adjust for retain minimum if specified
        if let Some(retain) = retain_min {
            if current_balance > retain {
                amount = std::cmp::min(amount, current_balance - retain);
            } else {
                // Not enough to retain the minimum after swap
                return Ok(0);
            }
        }

        // Check if we have enough tokens to meet minimum swap requirement
        if let Some(min) = min_amount {
            if amount < min {
                return Ok(0); // Not enough tokens to swap
            }
        }

        Ok(amount)
    }
}

#[async_trait]
impl<RR, TR, J, S, JS, SP, NR> SolanaRelayerDexTrait for SolanaRelayer<RR, TR, J, S, JS, SP, NR>
where
    RR: Repository<RelayerRepoModel, String> + RelayerRepository + Send + Sync + 'static,
    TR: TransactionRepository + Repository<TransactionRepoModel, String> + Send + Sync + 'static,
    J: JobProducerTrait + Send + Sync + 'static,
    S: SolanaSignTrait + Signer + Send + Sync + 'static,
    JS: JupiterServiceTrait + Send + Sync + 'static,
    SP: SolanaProviderTrait + Send + Sync + 'static,
    NR: NetworkRepository + Repository<NetworkRepoModel, String> + Send + Sync + 'static,
{
    /// Processes a token‐swap request for the given relayer ID:
    ///
    /// 1. Loads the relayer's on‐chain policy (must include swap_config & strategy).
    /// 2. Iterates allowed tokens, fetching each SPL token account and calculating how much
    ///    to swap based on min, max, and retain settings.
    /// 3. Executes each swap through the DEX service (e.g. Jupiter).
    /// 4. Collects and returns all `SwapResult`s (empty if no swaps were needed).
    ///
    /// Returns a `RelayerError` on any repository, provider, or swap execution failure.
    async fn handle_token_swap_request(
        &self,
        relayer_id: String,
    ) -> Result<Vec<SwapResult>, RelayerError> {
        debug!("handling token swap request for relayer {}", relayer_id);
        let relayer = self
            .relayer_repository
            .get_by_id(relayer_id.clone())
            .await?;

        let policy = relayer.policies.get_solana_policy();

        let swap_config = match policy.get_swap_config() {
            Some(config) => config,
            None => {
                debug!(%relayer_id, "No swap configuration specified for relayer; Exiting.");
                return Ok(vec![]);
            }
        };

        match swap_config.strategy {
            Some(strategy) => strategy,
            None => {
                debug!(%relayer_id, "No swap strategy specified for relayer; Exiting.");
                return Ok(vec![]);
            }
        };

        let relayer_pubkey = Pubkey::from_str(&relayer.address)
            .map_err(|e| RelayerError::ProviderError(format!("Invalid relayer address: {}", e)))?;

        let tokens_to_swap = {
            let mut eligible_tokens = Vec::<TokenSwapCandidate>::new();

            if let Some(allowed_tokens) = policy.allowed_tokens.as_ref() {
                for token in allowed_tokens {
                    let token_mint = Pubkey::from_str(&token.mint).map_err(|e| {
                        RelayerError::ProviderError(format!("Invalid token mint: {}", e))
                    })?;
                    let token_account = SolanaTokenProgram::get_and_unpack_token_account(
                        &*self.provider,
                        &relayer_pubkey,
                        &token_mint,
                    )
                    .await
                    .map_err(|e| {
                        RelayerError::ProviderError(format!("Failed to get token account: {}", e))
                    })?;

                    let swap_amount = self
                        .calculate_swap_amount(
                            token_account.amount,
                            token
                                .swap_config
                                .as_ref()
                                .and_then(|config| config.min_amount),
                            token
                                .swap_config
                                .as_ref()
                                .and_then(|config| config.max_amount),
                            token
                                .swap_config
                                .as_ref()
                                .and_then(|config| config.retain_min_amount),
                        )
                        .unwrap_or(0);

                    if swap_amount > 0 {
                        debug!(%relayer_id, token = ?token, "token swap eligible for token");

                        // Add the token to the list of eligible tokens for swapping
                        eligible_tokens.push(TokenSwapCandidate {
                            policy: token,
                            account: token_account,
                            swap_amount,
                        });
                    }
                }
            }

            eligible_tokens
        };

        // Execute swap for every eligible token
        let swap_futures = tokens_to_swap.iter().map(|candidate| {
            let token = candidate.policy;
            let swap_amount = candidate.swap_amount;
            let dex = &self.dex_service;
            let relayer_address = self.relayer.address.clone();
            let token_mint = token.mint.clone();
            let relayer_id_clone = relayer_id.clone();
            let slippage_percent = token
                .swap_config
                .as_ref()
                .and_then(|config| config.slippage_percentage)
                .unwrap_or(DEFAULT_CONVERSION_SLIPPAGE_PERCENTAGE)
                as f64;

            async move {
                info!(
                    "Swapping {} tokens of type {} for relayer: {}",
                    swap_amount, token_mint, relayer_id_clone
                );

                let swap_result = dex
                    .execute_swap(SwapParams {
                        owner_address: relayer_address,
                        source_mint: token_mint.clone(),
                        destination_mint: WRAPPED_SOL_MINT.to_string(), // SOL mint
                        amount: swap_amount,
                        slippage_percent,
                    })
                    .await;

                match swap_result {
                    Ok(swap_result) => {
                        info!(
                            "Swap successful for relayer: {}. Amount: {}, Destination amount: {}",
                            relayer_id_clone, swap_amount, swap_result.destination_amount
                        );
                        Ok::<SwapResult, RelayerError>(swap_result)
                    }
                    Err(e) => {
                        error!(
                            "Error during token swap for relayer: {}. Error: {}",
                            relayer_id_clone, e
                        );
                        Ok::<SwapResult, RelayerError>(SwapResult {
                            mint: token_mint.clone(),
                            source_amount: swap_amount,
                            destination_amount: 0,
                            transaction_signature: "".to_string(),
                            error: Some(e.to_string()),
                        })
                    }
                }
            }
        });

        let swap_results = try_join_all(swap_futures).await?;

        if !swap_results.is_empty() {
            let total_sol_received: u64 = swap_results
                .iter()
                .map(|result| result.destination_amount)
                .sum();

            info!(
                "Completed {} token swaps for relayer {}, total SOL received: {}",
                swap_results.len(),
                relayer_id,
                total_sol_received
            );

            if let Some(notification_id) = &self.relayer.notification_id {
                let webhook_result = self
                    .job_producer
                    .produce_send_notification_job(
                        produce_solana_dex_webhook_payload(
                            notification_id,
                            "solana_dex".to_string(),
                            SolanaDexPayload {
                                swap_results: swap_results.clone(),
                            },
                        ),
                        None,
                    )
                    .await;

                if let Err(e) = webhook_result {
                    error!(error = %e, "failed to produce notification job");
                }
            }
        }

        Ok(swap_results)
    }
}

#[async_trait]
impl<RR, TR, J, S, JS, SP, NR> Relayer for SolanaRelayer<RR, TR, J, S, JS, SP, NR>
where
    RR: Repository<RelayerRepoModel, String> + RelayerRepository + Send + Sync + 'static,
    TR: TransactionRepository + Repository<TransactionRepoModel, String> + Send + Sync + 'static,
    J: JobProducerTrait + Send + Sync + 'static,
    S: SolanaSignTrait + Signer + Send + Sync + 'static,
    JS: JupiterServiceTrait + Send + Sync + 'static,
    SP: SolanaProviderTrait + Send + Sync + 'static,
    NR: NetworkRepository + Repository<NetworkRepoModel, String> + Send + Sync + 'static,
{
    async fn process_transaction_request(
        &self,
        network_transaction: crate::models::NetworkTransactionRequest,
    ) -> Result<TransactionRepoModel, RelayerError> {
        // Validate fee payment strategy - send transaction endpoint only supports relayer-paid fees
        let policy = self.relayer.policies.get_solana_policy();

        // Send transaction endpoint only supports Relayer fee payment mode
        // Custom RPC methods (signTransaction, signAndSendTransaction) support both User and Relayer modes
        //
        // Note: For safety, when fee_payment_strategy is not explicitly set (None), we default to User.
        // This means the send transaction endpoint will reject requests unless explicitly configured
        // with fee_payment_strategy='relayer', preventing accidental use in User mode.
        if matches!(
            policy
                .fee_payment_strategy
                .as_ref()
                .unwrap_or(&SolanaFeePaymentStrategy::User),
            SolanaFeePaymentStrategy::User
        ) {
            return Err(RelayerError::ValidationError(
                "Send transaction endpoint requires fee_payment_strategy to be 'relayer'. \
                For user-paid fees, use the custom RPC methods (signTransaction, signAndSendTransaction) instead."
                    .to_string(),
            ));
        }

        let network_model = self
            .network_repository
            .get_by_name(NetworkType::Solana, &self.relayer.network)
            .await?
            .ok_or_else(|| {
                RelayerError::NetworkConfiguration(format!(
                    "Network {} not found",
                    self.relayer.network
                ))
            })?;

        let transaction =
            TransactionRepoModel::try_from((&network_transaction, &self.relayer, &network_model))?;

        self.transaction_repository
            .create(transaction.clone())
            .await
            .map_err(|e| RepositoryError::TransactionFailure(e.to_string()))?;

        self.job_producer
            .produce_transaction_request_job(
                TransactionRequest::new(transaction.id.clone(), transaction.relayer_id.clone()),
                None,
            )
            .await?;

        // Queue status check job (with initial delay)
        self.job_producer
            .produce_check_transaction_status_job(
                TransactionStatusCheck::new(
                    transaction.id.clone(),
                    transaction.relayer_id.clone(),
                    NetworkType::Solana,
                ),
                Some(calculate_scheduled_timestamp(
                    SOLANA_STATUS_CHECK_INITIAL_DELAY_SECONDS,
                )),
            )
            .await?;

        Ok(transaction)
    }

    async fn get_balance(&self) -> Result<BalanceResponse, RelayerError> {
        let address = &self.relayer.address;
        let balance = self.provider.get_balance(address).await?;

        Ok(BalanceResponse {
            balance: balance as u128,
            unit: SOLANA_SMALLEST_UNIT_NAME.to_string(),
        })
    }

    async fn delete_pending_transactions(
        &self,
    ) -> Result<DeletePendingTransactionsResponse, RelayerError> {
        Err(RelayerError::NotSupported(
            "Delete pending transactions not supported for Solana relayers".to_string(),
        ))
    }

    async fn sign_data(
        &self,
        _request: SignDataRequest,
    ) -> Result<crate::domain::relayer::SignDataResponse, RelayerError> {
        Err(RelayerError::NotSupported(
            "Sign data not supported for Solana relayers".to_string(),
        ))
    }

    async fn sign_typed_data(
        &self,
        _request: SignTypedDataRequest,
    ) -> Result<crate::domain::relayer::SignDataResponse, RelayerError> {
        Err(RelayerError::NotSupported(
            "Sign typed data not supported for Solana relayers".to_string(),
        ))
    }

    async fn sign_transaction(
        &self,
        request: &SignTransactionRequest,
    ) -> Result<SignTransactionExternalResponse, RelayerError> {
        let policy = self.relayer.policies.get_solana_policy();

        // For safety, default to User mode when not explicitly configured
        // This ensures sign_transaction endpoint requires explicit relayer mode configuration
        if matches!(
            policy
                .fee_payment_strategy
                .as_ref()
                .unwrap_or(&SolanaFeePaymentStrategy::User),
            SolanaFeePaymentStrategy::User
        ) {
            return Err(RelayerError::ValidationError(
                "Sign transaction endpoint requires fee_payment_strategy to be 'relayer'. \
                For user-paid fees, use the custom RPC methods (signTransaction, signAndSendTransaction) instead."
                    .to_string(),
            ));
        }

        let transaction_bytes = match request {
            SignTransactionRequest::Solana(req) => &req.transaction,
            _ => {
                error!(
                    id = %self.relayer.id,
                    "Invalid request type for Solana relayer",
                );
                return Err(RelayerError::NotSupported(
                    "Invalid request type for Solana relayer".to_string(),
                ));
            }
        };

        // Prepare transaction data for signing
        let transaction_data = NetworkTransactionData::Solana(SolanaTransactionData {
            transaction: Some(transaction_bytes.clone().into_inner()),
            ..Default::default()
        });

        // Sign the transaction using the signer trait
        let response = self
            .signer
            .sign_transaction(transaction_data)
            .await
            .map_err(|e| {
                error!(
                    %e,
                    id = %self.relayer.id,
                    "Failed to sign transaction",
                );
                RelayerError::SignerError(e)
            })?;

        // Extract Solana-specific response
        let solana_response = match response {
            SignTransactionResponse::Solana(resp) => resp,
            _ => {
                return Err(RelayerError::ProviderError(
                    "Unexpected response type from Solana signer".to_string(),
                ))
            }
        };

        Ok(SignTransactionExternalResponse::Solana(solana_response))
    }

    async fn rpc(
        &self,
        request: JsonRpcRequest<NetworkRpcRequest>,
    ) -> Result<JsonRpcResponse<NetworkRpcResult>, RelayerError> {
<<<<<<< HEAD
        let response = self.rpc_handler.handle_request(request).await;

        match response {
            Ok(response) => Ok(response),
            Err(e) => {
                error!(error = %e, "error while processing RPC request");
                let error_response = match e {
                    SolanaRpcError::UnsupportedMethod(msg) => {
                        JsonRpcResponse::error(32000, "UNSUPPORTED_METHOD", &msg)
                    }
                    SolanaRpcError::FeatureFetch(msg) => JsonRpcResponse::error(
                        -32008,
                        "FEATURE_FETCH_ERROR",
                        &format!("Failed to retrieve the list of enabled features: {}", msg),
                    ),
                    SolanaRpcError::InvalidParams(msg) => {
                        JsonRpcResponse::error(-32602, "INVALID_PARAMS", &msg)
                    }
                    SolanaRpcError::UnsupportedFeeToken(msg) => JsonRpcResponse::error(
                        -32000,
                        "UNSUPPORTED_FEE_TOKEN",
                        &format!(
                            "The provided fee_token is not supported by the relayer: {}",
                            msg
                        ),
                    ),
                    SolanaRpcError::Estimation(msg) => JsonRpcResponse::error(
                        -32001,
                        "ESTIMATION_ERROR",
                        &format!(
                            "Failed to estimate the fee due to internal or network issues: {}",
                            msg
                        ),
                    ),
                    SolanaRpcError::InsufficientFunds(msg) => {
                        // Trigger a token swap request if the relayer has insufficient funds
                        self.check_balance_and_trigger_token_swap_if_needed()
                            .await?;

                        JsonRpcResponse::error(
                            -32002,
                            "INSUFFICIENT_FUNDS",
                            &format!(
                                "The sender does not have enough funds for the transfer: {}",
                                msg
=======
        let JsonRpcRequest {
            jsonrpc: _,
            id,
            params,
        } = request;
        let solana_request = match params {
            NetworkRpcRequest::Solana(sol_req) => sol_req,
            _ => {
                return Ok(create_error_response(
                    id.clone(),
                    RpcErrorCodes::INVALID_PARAMS,
                    "Invalid params",
                    "Expected Solana network request",
                ))
            }
        };

        match solana_request {
            SolanaRpcRequest::RawRpcRequest { method, params } => {
                // Handle raw JSON-RPC requests by forwarding to provider
                let response = self.provider.raw_request_dyn(&method, params).await?;

                Ok(JsonRpcResponse {
                    jsonrpc: "2.0".to_string(),
                    result: Some(NetworkRpcResult::Solana(SolanaRpcResult::RawRpc(response))),
                    error: None,
                    id: id.clone(),
                })
            }
            _ => {
                // Handle typed requests using the existing rpc_handler
                let response = self
                    .rpc_handler
                    .handle_request(JsonRpcRequest {
                        jsonrpc: request.jsonrpc,
                        params: NetworkRpcRequest::Solana(solana_request),
                        id: id.clone(),
                    })
                    .await;

                match response {
                    Ok(response) => Ok(response),
                    Err(e) => {
                        error!(error = %e, "error while processing RPC request");
                        let error_response = match e {
                            SolanaRpcError::UnsupportedMethod(msg) => {
                                JsonRpcResponse::error(32000, "UNSUPPORTED_METHOD", &msg)
                            }
                            SolanaRpcError::FeatureFetch(msg) => JsonRpcResponse::error(
                                -32008,
                                "FEATURE_FETCH_ERROR",
                                &format!("Failed to retrieve the list of enabled features: {}", msg),
>>>>>>> 68b21455
                            ),
                            SolanaRpcError::InvalidParams(msg) => {
                                JsonRpcResponse::error(-32602, "INVALID_PARAMS", &msg)
                            }
                            SolanaRpcError::UnsupportedFeeToken(msg) => JsonRpcResponse::error(
                                -32000,
                                "UNSUPPORTED_FEE_TOKEN",
                                &format!(
                                    "The provided fee_token is not supported by the relayer: {}",
                                    msg
                                ),
                            ),
                            SolanaRpcError::Estimation(msg) => JsonRpcResponse::error(
                                -32001,
                                "ESTIMATION_ERROR",
                                &format!(
                                    "Failed to estimate the fee due to internal or network issues: {}",
                                    msg
                                ),
                            ),
                            SolanaRpcError::InsufficientFunds(msg) => {
                                // Trigger a token swap request if the relayer has insufficient funds
                                self.check_balance_and_trigger_token_swap_if_needed()
                                    .await?;

                                JsonRpcResponse::error(
                                    -32002,
                                    "INSUFFICIENT_FUNDS",
                                    &format!(
                                        "The sender does not have enough funds for the transfer: {}",
                                        msg
                                    ),
                                )
                            }
                            SolanaRpcError::TransactionPreparation(msg) => JsonRpcResponse::error(
                                -32003,
                                "TRANSACTION_PREPARATION_ERROR",
                                &format!("Failed to prepare the transfer transaction: {}", msg),
                            ),
                            SolanaRpcError::Preparation(msg) => JsonRpcResponse::error(
                                -32013,
                                "PREPARATION_ERROR",
                                &format!("Failed to prepare the transfer transaction: {}", msg),
                            ),
                            SolanaRpcError::Signature(msg) => JsonRpcResponse::error(
                                -32005,
                                "SIGNATURE_ERROR",
                                &format!("Failed to sign the transaction: {}", msg),
                            ),
                            SolanaRpcError::Signing(msg) => JsonRpcResponse::error(
                                -32005,
                                "SIGNATURE_ERROR",
                                &format!("Failed to sign the transaction: {}", msg),
                            ),
                            SolanaRpcError::TokenFetch(msg) => JsonRpcResponse::error(
                                -32007,
                                "TOKEN_FETCH_ERROR",
                                &format!("Failed to retrieve the list of supported tokens: {}", msg),
                            ),
                            SolanaRpcError::BadRequest(msg) => JsonRpcResponse::error(
                                -32007,
                                "BAD_REQUEST",
                                &format!("Bad request: {}", msg),
                            ),
                            SolanaRpcError::Send(msg) => JsonRpcResponse::error(
                                -32006,
                                "SEND_ERROR",
                                &format!(
                                    "Failed to submit the transaction to the blockchain: {}",
                                    msg
                                ),
                            ),
                            SolanaRpcError::SolanaTransactionValidation(msg) => JsonRpcResponse::error(
                                -32013,
                                "PREPARATION_ERROR",
                                &format!("Failed to prepare the transfer transaction: {}", msg),
                            ),
                            SolanaRpcError::Encoding(msg) => JsonRpcResponse::error(
                                -32601,
                                "INVALID_PARAMS",
                                &format!("The transaction parameter is invalid or missing: {}", msg),
                            ),
                            SolanaRpcError::TokenAccount(msg) => JsonRpcResponse::error(
                                -32601,
                                "PREPARATION_ERROR",
                                &format!("Invalid Token Account: {}", msg),
                            ),
                            SolanaRpcError::Token(msg) => JsonRpcResponse::error(
                                -32601,
                                "PREPARATION_ERROR",
                                &format!("Invalid Token Account: {}", msg),
                            ),
                            SolanaRpcError::Provider(msg) => JsonRpcResponse::error(
                                -32006,
                                "PREPARATION_ERROR",
                                &format!("Failed to prepare the transfer transaction: {}", msg),
                            ),
                            SolanaRpcError::Internal(_) => {
                                JsonRpcResponse::error(-32000, "INTERNAL_ERROR", "Internal error")
                            }
                        };
                        Ok(error_response)
                    }
                }
            }
        }
    }

    async fn get_status(&self) -> Result<RelayerStatus, RelayerError> {
        let address = &self.relayer.address;
        let balance = self.provider.get_balance(address).await?;

        let pending_statuses = [TransactionStatus::Pending, TransactionStatus::Submitted];
        let pending_transactions = self
            .transaction_repository
            .find_by_status(&self.relayer.id, &pending_statuses[..])
            .await
            .map_err(RelayerError::from)?;
        let pending_transactions_count = pending_transactions.len() as u64;

        let confirmed_statuses = [TransactionStatus::Confirmed];
        let confirmed_transactions = self
            .transaction_repository
            .find_by_status(&self.relayer.id, &confirmed_statuses[..])
            .await
            .map_err(RelayerError::from)?;

        let last_confirmed_transaction_timestamp = confirmed_transactions
            .iter()
            .filter_map(|tx| tx.confirmed_at.as_ref())
            .max()
            .cloned();

        Ok(RelayerStatus::Solana {
            balance: (balance as u128).to_string(),
            pending_transactions_count,
            last_confirmed_transaction_timestamp,
            system_disabled: self.relayer.system_disabled,
            paused: self.relayer.paused,
        })
    }

    async fn initialize_relayer(&self) -> Result<(), RelayerError> {
        debug!("initializing Solana relayer {}", self.relayer.id);

        // Populate model with allowed token metadata and update DB entry
        // Error will be thrown if any of the tokens are not found
        self.populate_allowed_tokens_metadata().await.map_err(|_| {
            RelayerError::PolicyConfigurationError(
                "Error while processing allowed tokens policy".into(),
            )
        })?;

        // Validate relayer allowed programs policy
        // Error will be thrown if any of the programs are not executable
        self.validate_program_policy().await.map_err(|_| {
            RelayerError::PolicyConfigurationError(
                "Error while validating allowed programs policy".into(),
            )
        })?;

        match self.check_health().await {
            Ok(_) => {
                // All checks passed
                if self.relayer.system_disabled {
                    // Silently re-enable if was disabled (startup, not recovery)
                    self.relayer_repository
                        .enable_relayer(self.relayer.id.clone())
                        .await?;
                }
            }
            Err(failures) => {
                // Health checks failed
                let reason = DisabledReason::from_health_failures(failures).unwrap_or_else(|| {
                    DisabledReason::RpcValidationFailed("Unknown error".to_string())
                });

                warn!(reason = %reason, "disabling relayer");
                let updated_relayer = self
                    .relayer_repository
                    .disable_relayer(self.relayer.id.clone(), reason.clone())
                    .await?;

                // Send notification if configured
                if let Some(notification_id) = &self.relayer.notification_id {
                    self.job_producer
                        .produce_send_notification_job(
                            produce_relayer_disabled_payload(
                                notification_id,
                                &updated_relayer,
                                &reason.safe_description(),
                            ),
                            None,
                        )
                        .await?;
                }

                // Schedule health check to try re-enabling the relayer after 10 seconds
                self.job_producer
                    .produce_relayer_health_check_job(
                        RelayerHealthCheck::new(self.relayer.id.clone()),
                        Some(calculate_scheduled_timestamp(10)),
                    )
                    .await?;
            }
        }

        self.check_balance_and_trigger_token_swap_if_needed()
            .await?;

        Ok(())
    }

    async fn check_health(&self) -> Result<(), Vec<HealthCheckFailure>> {
        debug!(
            "running health checks for Solana relayer {}",
            self.relayer.id
        );

        let validate_rpc_result = self.validate_rpc().await;
        let validate_min_balance_result = self.validate_min_balance().await;

        // Collect all failures
        let failures: Vec<HealthCheckFailure> = vec![
            validate_rpc_result
                .err()
                .map(|e| HealthCheckFailure::RpcValidationFailed(e.to_string())),
            validate_min_balance_result
                .err()
                .map(|e| HealthCheckFailure::BalanceCheckFailed(e.to_string())),
        ]
        .into_iter()
        .flatten()
        .collect();

        if failures.is_empty() {
            info!("all health checks passed");
            Ok(())
        } else {
            warn!("health checks failed: {:?}", failures);
            Err(failures)
        }
    }

    async fn validate_min_balance(&self) -> Result<(), RelayerError> {
        let balance = self
            .provider
            .get_balance(&self.relayer.address)
            .await
            .map_err(|e| RelayerError::ProviderError(e.to_string()))?;

        debug!(balance = %balance, "balance for relayer");

        let policy = self.relayer.policies.get_solana_policy();

        if balance < policy.min_balance.unwrap_or(DEFAULT_SOLANA_MIN_BALANCE) {
            return Err(RelayerError::InsufficientBalanceError(
                "Insufficient balance".to_string(),
            ));
        }

        Ok(())
    }
}

#[cfg(test)]
mod tests {
    use super::*;
    use crate::{
        config::{NetworkConfigCommon, SolanaNetworkConfig},
        domain::{
            create_network_dex_generic, Relayer, SignTransactionRequestSolana, SolanaRpcHandler,
            SolanaRpcMethodsImpl,
        },
        jobs::MockJobProducerTrait,
        models::{
            EncodedSerializedTransaction, FeeEstimateRequestParams,
            GetFeaturesEnabledRequestParams, JsonRpcId, NetworkConfigData, NetworkRepoModel,
            RelayerSolanaSwapConfig, SolanaAllowedTokensSwapConfig, SolanaRpcResult,
            SolanaSwapStrategy,
        },
        repositories::{MockNetworkRepository, MockRelayerRepository, MockTransactionRepository},
        services::{
            provider::{MockSolanaProviderTrait, SolanaProviderError},
            signer::MockSolanaSignTrait,
            MockJupiterServiceTrait, QuoteResponse, RoutePlan, SwapEvents, SwapInfo, SwapResponse,
            UltraExecuteResponse, UltraOrderResponse,
        },
        utils::mocks::mockutils::create_mock_solana_network,
    };
    use chrono::Utc;
    use mockall::predicate::*;
    use solana_sdk::{hash::Hash, program_pack::Pack, signature::Signature};
    use spl_token_interface::state::Account as SplAccount;

    /// Bundles all the pieces you need to instantiate a SolanaRelayer.
    /// Default::default gives you fresh mocks, but you can override any of them.
    #[allow(dead_code)]
    struct TestCtx {
        relayer_model: RelayerRepoModel,
        mock_repo: MockRelayerRepository,
        network_repository: Arc<MockNetworkRepository>,
        provider: Arc<MockSolanaProviderTrait>,
        signer: Arc<MockSolanaSignTrait>,
        jupiter: Arc<MockJupiterServiceTrait>,
        job_producer: Arc<MockJobProducerTrait>,
        tx_repo: Arc<MockTransactionRepository>,
        dex: Arc<NetworkDex<MockSolanaProviderTrait, MockSolanaSignTrait, MockJupiterServiceTrait>>,
        rpc_handler: SolanaRpcHandlerType<
            MockSolanaProviderTrait,
            MockSolanaSignTrait,
            MockJupiterServiceTrait,
            MockJobProducerTrait,
            MockTransactionRepository,
        >,
    }

    impl Default for TestCtx {
        fn default() -> Self {
            let mock_repo = MockRelayerRepository::new();
            let provider = Arc::new(MockSolanaProviderTrait::new());
            let signer = Arc::new(MockSolanaSignTrait::new());
            let jupiter = Arc::new(MockJupiterServiceTrait::new());
            let job = Arc::new(MockJobProducerTrait::new());
            let tx_repo = Arc::new(MockTransactionRepository::new());
            let mut network_repository = MockNetworkRepository::new();
            let transaction_repository = Arc::new(MockTransactionRepository::new());

            let relayer_model = RelayerRepoModel {
                id: "test-id".to_string(),
                address: "...".to_string(),
                network: "devnet".to_string(),
                ..Default::default()
            };

            let dex = Arc::new(
                create_network_dex_generic(
                    &relayer_model,
                    provider.clone(),
                    signer.clone(),
                    jupiter.clone(),
                )
                .unwrap(),
            );

            let test_network = create_mock_solana_network();

            let rpc_handler = Arc::new(SolanaRpcHandler::new(SolanaRpcMethodsImpl::new_mock(
                relayer_model.clone(),
                test_network.clone(),
                provider.clone(),
                signer.clone(),
                jupiter.clone(),
                job.clone(),
                transaction_repository.clone(),
            )));

            let test_network = NetworkRepoModel {
                id: "solana:devnet".to_string(),
                name: "devnet".to_string(),
                network_type: NetworkType::Solana,
                config: NetworkConfigData::Solana(SolanaNetworkConfig {
                    common: NetworkConfigCommon {
                        network: "devnet".to_string(),
                        from: None,
                        rpc_urls: Some(vec!["https://api.devnet.solana.com".to_string()]),
                        explorer_urls: None,
                        average_blocktime_ms: Some(400),
                        is_testnet: Some(true),
                        tags: None,
                    },
                }),
            };

            network_repository
                .expect_get_by_name()
                .returning(move |_, _| Ok(Some(test_network.clone())));

            TestCtx {
                relayer_model,
                mock_repo,
                network_repository: Arc::new(network_repository),
                provider,
                signer,
                jupiter,
                job_producer: job,
                tx_repo,
                dex,
                rpc_handler,
            }
        }
    }

    impl TestCtx {
        async fn into_relayer(
            self,
        ) -> SolanaRelayer<
            MockRelayerRepository,
            MockTransactionRepository,
            MockJobProducerTrait,
            MockSolanaSignTrait,
            MockJupiterServiceTrait,
            MockSolanaProviderTrait,
            MockNetworkRepository,
        > {
            // Get the network from the repository
            let network_repo = self
                .network_repository
                .get_by_name(NetworkType::Solana, "devnet")
                .await
                .unwrap()
                .unwrap();
            let network = SolanaNetwork::try_from(network_repo).unwrap();

            SolanaRelayer {
                relayer: self.relayer_model.clone(),
                signer: self.signer,
                network,
                provider: self.provider,
                rpc_handler: self.rpc_handler,
                relayer_repository: Arc::new(self.mock_repo),
                transaction_repository: self.tx_repo,
                job_producer: self.job_producer,
                dex_service: self.dex,
                network_repository: self.network_repository,
            }
        }
    }

    fn create_test_relayer() -> RelayerRepoModel {
        RelayerRepoModel {
            id: "test-relayer-id".to_string(),
            address: "9xQeWvG816bUx9EPjHmaT23yvVM2ZWbrrpZb9PusVFin".to_string(),
            notification_id: Some("test-notification-id".to_string()),
            network_type: NetworkType::Solana,
            policies: RelayerNetworkPolicy::Solana(RelayerSolanaPolicy {
                min_balance: Some(0), // No minimum balance requirement
                swap_config: None,
                ..Default::default()
            }),
            ..Default::default()
        }
    }

    fn create_token_policy(
        mint: &str,
        min_amount: Option<u64>,
        max_amount: Option<u64>,
        retain_min: Option<u64>,
        slippage: Option<u64>,
    ) -> SolanaAllowedTokensPolicy {
        let mut token = SolanaAllowedTokensPolicy {
            mint: mint.to_string(),
            max_allowed_fee: Some(0),
            swap_config: None,
            decimals: Some(9),
            symbol: Some("SOL".to_string()),
        };

        let swap_config = SolanaAllowedTokensSwapConfig {
            min_amount,
            max_amount,
            retain_min_amount: retain_min,
            slippage_percentage: slippage.map(|s| s as f32),
        };

        token.swap_config = Some(swap_config);
        token
    }

    #[tokio::test]
    async fn test_calculate_swap_amount_no_limits() {
        let ctx = TestCtx::default();
        let solana_relayer = ctx.into_relayer().await;

        assert_eq!(
            solana_relayer
                .calculate_swap_amount(100, None, None, None)
                .unwrap(),
            100
        );
    }

    #[tokio::test]
    async fn test_calculate_swap_amount_with_max() {
        let ctx = TestCtx::default();
        let solana_relayer = ctx.into_relayer().await;

        assert_eq!(
            solana_relayer
                .calculate_swap_amount(100, None, Some(60), None)
                .unwrap(),
            60
        );
    }

    #[tokio::test]
    async fn test_calculate_swap_amount_with_retain() {
        let ctx = TestCtx::default();
        let solana_relayer = ctx.into_relayer().await;

        assert_eq!(
            solana_relayer
                .calculate_swap_amount(100, None, None, Some(30))
                .unwrap(),
            70
        );

        assert_eq!(
            solana_relayer
                .calculate_swap_amount(20, None, None, Some(30))
                .unwrap(),
            0
        );
    }

    #[tokio::test]
    async fn test_calculate_swap_amount_with_min() {
        let ctx = TestCtx::default();
        let solana_relayer = ctx.into_relayer().await;

        assert_eq!(
            solana_relayer
                .calculate_swap_amount(40, Some(50), None, None)
                .unwrap(),
            0
        );

        assert_eq!(
            solana_relayer
                .calculate_swap_amount(100, Some(50), None, None)
                .unwrap(),
            100
        );
    }

    #[tokio::test]
    async fn test_calculate_swap_amount_combined() {
        let ctx = TestCtx::default();
        let solana_relayer = ctx.into_relayer().await;

        assert_eq!(
            solana_relayer
                .calculate_swap_amount(100, None, Some(50), Some(30))
                .unwrap(),
            50
        );

        assert_eq!(
            solana_relayer
                .calculate_swap_amount(100, Some(20), Some(50), Some(30))
                .unwrap(),
            50
        );

        assert_eq!(
            solana_relayer
                .calculate_swap_amount(100, Some(60), Some(50), Some(30))
                .unwrap(),
            0
        );
    }

    #[tokio::test]
    async fn test_handle_token_swap_request_successful_swap_jupiter_swap_strategy() {
        let mut relayer_model = create_test_relayer();

        let mut mock_relayer_repo = MockRelayerRepository::new();
        let id = relayer_model.id.clone();

        relayer_model.policies = RelayerNetworkPolicy::Solana(RelayerSolanaPolicy {
            swap_config: Some(RelayerSolanaSwapConfig {
                strategy: Some(SolanaSwapStrategy::JupiterSwap),
                cron_schedule: None,
                min_balance_threshold: None,
                jupiter_swap_options: None,
            }),
            allowed_tokens: Some(vec![create_token_policy(
                "EPjFWdd5AufqSSqeM2qN1xzybapC8G4wEGGkZwyTDt1v",
                Some(1),
                None,
                None,
                Some(50),
            )]),
            ..Default::default()
        });
        let cloned = relayer_model.clone();

        mock_relayer_repo
            .expect_get_by_id()
            .with(eq(id.clone()))
            .times(1)
            .returning(move |_| Ok(cloned.clone()));

        let mut raw_provider = MockSolanaProviderTrait::new();

        raw_provider
            .expect_get_account_from_pubkey()
            .returning(|_| {
                Box::pin(async {
                    let mut account_data = vec![0; SplAccount::LEN];

                    let token_account = spl_token_interface::state::Account {
                        mint: Pubkey::new_unique(),
                        owner: Pubkey::new_unique(),
                        amount: 10000000,
                        state: spl_token_interface::state::AccountState::Initialized,
                        ..Default::default()
                    };
                    spl_token_interface::state::Account::pack(token_account, &mut account_data)
                        .unwrap();

                    Ok(solana_sdk::account::Account {
                        lamports: 1_000_000,
                        data: account_data,
                        owner: spl_token_interface::id(),
                        executable: false,
                        rent_epoch: 0,
                    })
                })
            });

        let mut jupiter_mock = MockJupiterServiceTrait::new();

        jupiter_mock.expect_get_quote().returning(|_| {
            Box::pin(async {
                Ok(QuoteResponse {
                    input_mint: "EPjFWdd5AufqSSqeM2qN1xzybapC8G4wEGGkZwyTDt1v".to_string(),
                    output_mint: WRAPPED_SOL_MINT.to_string(),
                    in_amount: 10,
                    out_amount: 10,
                    other_amount_threshold: 1,
                    swap_mode: "ExactIn".to_string(),
                    price_impact_pct: 0.0,
                    route_plan: vec![RoutePlan {
                        percent: 100,
                        swap_info: SwapInfo {
                            amm_key: "mock_amm_key".to_string(),
                            label: "mock_label".to_string(),
                            input_mint: "EPjFWdd5AufqSSqeM2qN1xzybapC8G4wEGGkZwyTDt1v".to_string(),
                            output_mint: WRAPPED_SOL_MINT.to_string(),
                            in_amount: "1000".to_string(),
                            out_amount: "1000".to_string(),
                            fee_amount: "0".to_string(),
                            fee_mint: "mock_fee_mint".to_string(),
                        },
                    }],
                    slippage_bps: 0,
                })
            })
        });

        jupiter_mock.expect_get_swap_transaction().returning(|_| {
            Box::pin(async {
                Ok(SwapResponse {
                    swap_transaction: "AQAAAAAAAAAAAAAAAAAAAAAAAAAAAAAAAAAAAAAAAAAAAAAAAAAAAAAAAAAAAAAAAAAAAAAAAAAAAAAAAAAAAACAAQAKEZhsMunBegjHhwObzSrJeKhnl3sehIwqA8OCTejBJ/Z+O7sAR2gDS0+R1HXkqqjr0Wo3+auYeJQtq0il4DAumgiiHZpJZ1Uy9xq1yiOta3BcBOI7Dv+jmETs0W7Leny+AsVIwZWPN51bjn3Xk4uSzTFeAEom3HHY/EcBBpOfm7HkzWyukBvmNY5l9pnNxB/lTC52M7jy0Pxg6NhYJ37e1WXRYOFdoHOThs0hoFy/UG3+mVBbkR4sB9ywdKopv6IHO9+wuF/sV/02h9w+AjIBszK2bmCBPIrCZH4mqBdRcBFVAAAAAAAAAAAAAAAAAAAAAAAAAAAAAAAAAAAAAAAAAABPS2wOQQj9KmokeOrgrMWdshu07fURwWLPYC0eDAkB+1Jh0UqsxbwO7GNdqHBaH3CjnuNams8L+PIsxs5JAZ16jJclj04kifG7PRApFI4NgwtaE5na/xCEBI572Nvp+FmsH4P9uc5VDeldVYzceVRhzPQ3SsaI7BOphAAiCnjaBgMGRm/lIRcy/+ytunLDm+e8jOW7xfcSayxDmzpAAAAAtD/6J/XX9kp0wJsfKVh53ksJqzbfyd1RSzIap7OM5ejnStls42Wf0xNRAChL93gEW4UQqPNOSYySLu5vwwX4aQR51VvyMcBu7nTFbs5oFQf9sbLeo/SOUQKxzaJWvBOPBt324ddloZPZy+FGzut5rBy0he1fWzeROoz1hX7/AKkGtJJ5s3DlXjsp517KoA8Lg71wC+tMHoDO9HDeQbotrwUMAAUCwFwVAAwACQOhzhsAAAAAAAoGAAQAIgcQAQEPOxAIAAUGAgQgIg8PDQ8hEg4JExEGARQUFAgQKAgmKgEDFhgXFSUnJCkQIywQIysIHSIqAh8DHhkbGhwLL8EgmzNB1pyBBwMAAAA6AWQAAU9kAQIvAABkAgNAQg8AAAAAAE3WYgAAAAAADwAAEAMEAAABCQMW8exZwhONJLLrrr9eKTOouI7XVrRLBjytPl3cL6rziwS+v7vCBB+8CQctooGHnRbQ3aoExfOLSH0uJhZijTPAKrJbYSJJ5hP1VwRmY2FlBkRkC2JtQsJRwDIR3Tbag/HLEdZxTPfqLWdCCyd0nco65bHdIoy/ByorMycoLzADMiYs".to_string(),
                    last_valid_block_height: 100,
                    prioritization_fee_lamports: None,
                    compute_unit_limit: None,
                    simulation_error: None,
                })
            })
        });

        let mut signer = MockSolanaSignTrait::new();
        let test_signature = Signature::from_str("2jg9xbGLtZRsiJBrDWQnz33JuLjDkiKSZuxZPdjJ3qrJbMeTEerXFAKynkPW63J88nq63cvosDNRsg9VqHtGixvP").unwrap();

        signer
            .expect_sign()
            .times(1)
            .returning(move |_| Box::pin(async move { Ok(test_signature) }));

        raw_provider
            .expect_send_versioned_transaction()
            .times(1)
            .returning(move |_| Box::pin(async move { Ok(test_signature) }));

        raw_provider
            .expect_confirm_transaction()
            .times(1)
            .returning(move |_| Box::pin(async move { Ok(true) }));

        let provider_arc = Arc::new(raw_provider);
        let jupiter_arc = Arc::new(jupiter_mock);
        let signer_arc = Arc::new(signer);

        let dex = Arc::new(
            create_network_dex_generic(
                &relayer_model,
                provider_arc.clone(),
                signer_arc.clone(),
                jupiter_arc.clone(),
            )
            .unwrap(),
        );

        let mut job_producer = MockJobProducerTrait::new();
        job_producer
            .expect_produce_send_notification_job()
            .times(1)
            .returning(|_, _| Box::pin(async { Ok(()) }));

        let job_producer_arc = Arc::new(job_producer);

        let ctx = TestCtx {
            relayer_model,
            mock_repo: mock_relayer_repo,
            provider: provider_arc.clone(),
            jupiter: jupiter_arc.clone(),
            signer: signer_arc.clone(),
            dex,
            job_producer: job_producer_arc.clone(),
            ..Default::default()
        };
        let solana_relayer = ctx.into_relayer().await;
        let res = solana_relayer
            .handle_token_swap_request(create_test_relayer().id)
            .await
            .unwrap();
        assert_eq!(res.len(), 1);
        let swap = &res[0];
        assert_eq!(swap.source_amount, 10000000);
        assert_eq!(swap.destination_amount, 10);
        assert_eq!(swap.transaction_signature, test_signature.to_string());
    }

    #[tokio::test]
    async fn test_handle_token_swap_request_successful_swap_jupiter_ultra_strategy() {
        let mut relayer_model = create_test_relayer();

        let mut mock_relayer_repo = MockRelayerRepository::new();
        let id = relayer_model.id.clone();

        relayer_model.policies = RelayerNetworkPolicy::Solana(RelayerSolanaPolicy {
            swap_config: Some(RelayerSolanaSwapConfig {
                strategy: Some(SolanaSwapStrategy::JupiterUltra),
                cron_schedule: None,
                min_balance_threshold: None,
                jupiter_swap_options: None,
            }),
            allowed_tokens: Some(vec![create_token_policy(
                "EPjFWdd5AufqSSqeM2qN1xzybapC8G4wEGGkZwyTDt1v",
                Some(1),
                None,
                None,
                Some(50),
            )]),
            ..Default::default()
        });
        let cloned = relayer_model.clone();

        mock_relayer_repo
            .expect_get_by_id()
            .with(eq(id.clone()))
            .times(1)
            .returning(move |_| Ok(cloned.clone()));

        let mut raw_provider = MockSolanaProviderTrait::new();

        raw_provider
            .expect_get_account_from_pubkey()
            .returning(|_| {
                Box::pin(async {
                    let mut account_data = vec![0; SplAccount::LEN];

                    let token_account = spl_token_interface::state::Account {
                        mint: Pubkey::new_unique(),
                        owner: Pubkey::new_unique(),
                        amount: 10000000,
                        state: spl_token_interface::state::AccountState::Initialized,
                        ..Default::default()
                    };
                    spl_token_interface::state::Account::pack(token_account, &mut account_data)
                        .unwrap();

                    Ok(solana_sdk::account::Account {
                        lamports: 1_000_000,
                        data: account_data,
                        owner: spl_token_interface::id(),
                        executable: false,
                        rent_epoch: 0,
                    })
                })
            });

        let mut jupiter_mock = MockJupiterServiceTrait::new();
        jupiter_mock.expect_get_ultra_order().returning(|_| {
            Box::pin(async {
                Ok(UltraOrderResponse {
                    transaction: Some("AQAAAAAAAAAAAAAAAAAAAAAAAAAAAAAAAAAAAAAAAAAAAAAAAAAAAAAAAAAAAAAAAAAAAAAAAAAAAAAAAAAAAACAAQAKEZhsMunBegjHhwObzSrJeKhnl3sehIwqA8OCTejBJ/Z+O7sAR2gDS0+R1HXkqqjr0Wo3+auYeJQtq0il4DAumgiiHZpJZ1Uy9xq1yiOta3BcBOI7Dv+jmETs0W7Leny+AsVIwZWPN51bjn3Xk4uSzTFeAEom3HHY/EcBBpOfm7HkzWyukBvmNY5l9pnNxB/lTC52M7jy0Pxg6NhYJ37e1WXRYOFdoHOThs0hoFy/UG3+mVBbkR4sB9ywdKopv6IHO9+wuF/sV/02h9w+AjIBszK2bmCBPIrCZH4mqBdRcBFVAAAAAAAAAAAAAAAAAAAAAAAAAAAAAAAAAAAAAAAAAABPS2wOQQj9KmokeOrgrMWdshu07fURwWLPYC0eDAkB+1Jh0UqsxbwO7GNdqHBaH3CjnuNams8L+PIsxs5JAZ16jJclj04kifG7PRApFI4NgwtaE5na/xCEBI572Nvp+FmsH4P9uc5VDeldVYzceVRhzPQ3SsaI7BOphAAiCnjaBgMGRm/lIRcy/+ytunLDm+e8jOW7xfcSayxDmzpAAAAAtD/6J/XX9kp0wJsfKVh53ksJqzbfyd1RSzIap7OM5ejnStls42Wf0xNRAChL93gEW4UQqPNOSYySLu5vwwX4aQR51VvyMcBu7nTFbs5oFQf9sbLeo/SOUQKxzaJWvBOPBt324ddloZPZy+FGzut5rBy0he1fWzeROoz1hX7/AKkGtJJ5s3DlXjsp517KoA8Lg71wC+tMHoDO9HDeQbotrwUMAAUCwFwVAAwACQOhzhsAAAAAAAoGAAQAIgcQAQEPOxAIAAUGAgQgIg8PDQ8hEg4JExEGARQUFAgQKAgmKgEDFhgXFSUnJCkQIywQIysIHSIqAh8DHhkbGhwLL8EgmzNB1pyBBwMAAAA6AWQAAU9kAQIvAABkAgNAQg8AAAAAAE3WYgAAAAAADwAAEAMEAAABCQMW8exZwhONJLLrrr9eKTOouI7XVrRLBjytPl3cL6rziwS+v7vCBB+8CQctooGHnRbQ3aoExfOLSH0uJhZijTPAKrJbYSJJ5hP1VwRmY2FlBkRkC2JtQsJRwDIR3Tbag/HLEdZxTPfqLWdCCyd0nco65bHdIoy/ByorMycoLzADMiYs".to_string()),
                    input_mint: "PjFWdd5AufqSSqeM2qN1xzybapC8G4wEGGkZwyTDt1v".to_string(),
                    output_mint: WRAPPED_SOL_MINT.to_string(),
                    in_amount: 10,
                    out_amount: 10,
                    other_amount_threshold: 1,
                    swap_mode: "ExactIn".to_string(),
                    price_impact_pct: 0.0,
                    route_plan: vec![RoutePlan {
                        percent: 100,
                        swap_info: SwapInfo {
                            amm_key: "mock_amm_key".to_string(),
                            label: "mock_label".to_string(),
                            input_mint: "PjFWdd5AufqSSqeM2qN1xzybapC8G4wEGGkZwyTDt1v".to_string(),
                            output_mint: WRAPPED_SOL_MINT.to_string(),
                            in_amount: "1000".to_string(),
                            out_amount: "1000".to_string(),
                            fee_amount: "0".to_string(),
                            fee_mint: "mock_fee_mint".to_string(),
                        },
                    }],
                    prioritization_fee_lamports: 0,
                    request_id: "mock_request_id".to_string(),
                    slippage_bps: 0,
                })
            })
        });

        jupiter_mock.expect_execute_ultra_order().returning(|_| {
            Box::pin(async {
               Ok(UltraExecuteResponse {
                    signature: Some("2jg9xbGLtZRsiJBrDWQnz33JuLjDkiKSZuxZPdjJ3qrJbMeTEerXFAKynkPW63J88nq63cvosDNRsg9VqHtGixvP".to_string()),
                    status: "success".to_string(),
                    slot: Some("123456789".to_string()),
                    error: None,
                    code: 0,
                    total_input_amount: Some("1000000".to_string()),
                    total_output_amount: Some("1000000".to_string()),
                    input_amount_result: Some("1000000".to_string()),
                    output_amount_result: Some("1000000".to_string()),
                    swap_events: Some(vec![SwapEvents {
                        input_mint: "mock_input_mint".to_string(),
                        output_mint: "mock_output_mint".to_string(),
                        input_amount: "1000000".to_string(),
                        output_amount: "1000000".to_string(),
                    }]),
                })
            })
        });

        let mut signer = MockSolanaSignTrait::new();
        let test_signature = Signature::from_str("2jg9xbGLtZRsiJBrDWQnz33JuLjDkiKSZuxZPdjJ3qrJbMeTEerXFAKynkPW63J88nq63cvosDNRsg9VqHtGixvP").unwrap();

        signer
            .expect_sign()
            .times(1)
            .returning(move |_| Box::pin(async move { Ok(test_signature) }));

        let provider_arc = Arc::new(raw_provider);
        let jupiter_arc = Arc::new(jupiter_mock);
        let signer_arc = Arc::new(signer);

        let dex = Arc::new(
            create_network_dex_generic(
                &relayer_model,
                provider_arc.clone(),
                signer_arc.clone(),
                jupiter_arc.clone(),
            )
            .unwrap(),
        );

        let mut job_producer = MockJobProducerTrait::new();
        job_producer
            .expect_produce_send_notification_job()
            .times(1)
            .returning(|_, _| Box::pin(async { Ok(()) }));

        let job_producer_arc = Arc::new(job_producer);

        let ctx = TestCtx {
            relayer_model,
            mock_repo: mock_relayer_repo,
            provider: provider_arc.clone(),
            jupiter: jupiter_arc.clone(),
            signer: signer_arc.clone(),
            dex,
            job_producer: job_producer_arc.clone(),
            ..Default::default()
        };
        let solana_relayer = ctx.into_relayer().await;

        let res = solana_relayer
            .handle_token_swap_request(create_test_relayer().id)
            .await
            .unwrap();
        assert_eq!(res.len(), 1);
        let swap = &res[0];
        assert_eq!(swap.source_amount, 10000000);
        assert_eq!(swap.destination_amount, 10);
        assert_eq!(swap.transaction_signature, test_signature.to_string());
    }

    #[tokio::test]
    async fn test_handle_token_swap_request_no_swap_config() {
        let mut relayer_model = create_test_relayer();

        let mut mock_relayer_repo = MockRelayerRepository::new();
        let id = relayer_model.id.clone();
        let cloned = relayer_model.clone();
        mock_relayer_repo
            .expect_get_by_id()
            .with(eq(id.clone()))
            .times(1)
            .returning(move |_| Ok(cloned.clone()));

        relayer_model.policies = RelayerNetworkPolicy::Solana(RelayerSolanaPolicy {
            swap_config: Some(RelayerSolanaSwapConfig {
                strategy: Some(SolanaSwapStrategy::JupiterSwap),
                cron_schedule: None,
                min_balance_threshold: None,
                jupiter_swap_options: None,
            }),
            allowed_tokens: Some(vec![create_token_policy(
                "EPjFWdd5AufqSSqeM2qN1xzybapC8G4wEGGkZwyTDt1v",
                Some(1),
                None,
                None,
                Some(50),
            )]),
            ..Default::default()
        });
        let mut job_producer = MockJobProducerTrait::new();
        job_producer.expect_produce_send_notification_job().times(0);

        let job_producer_arc = Arc::new(job_producer);

        let ctx = TestCtx {
            relayer_model,
            mock_repo: mock_relayer_repo,
            job_producer: job_producer_arc,
            ..Default::default()
        };
        let solana_relayer = ctx.into_relayer().await;

        let res = solana_relayer.handle_token_swap_request(id).await;
        assert!(res.is_ok());
        assert!(res.unwrap().is_empty());
    }

    #[tokio::test]
    async fn test_handle_token_swap_request_no_strategy() {
        let mut relayer_model: RelayerRepoModel = create_test_relayer();

        let mut mock_relayer_repo = MockRelayerRepository::new();
        let id = relayer_model.id.clone();
        let cloned = relayer_model.clone();
        mock_relayer_repo
            .expect_get_by_id()
            .with(eq(id.clone()))
            .times(1)
            .returning(move |_| Ok(cloned.clone()));

        relayer_model.policies = RelayerNetworkPolicy::Solana(RelayerSolanaPolicy {
            swap_config: Some(RelayerSolanaSwapConfig {
                strategy: None,
                cron_schedule: None,
                min_balance_threshold: Some(1),
                jupiter_swap_options: None,
            }),
            ..Default::default()
        });

        let ctx = TestCtx {
            relayer_model,
            mock_repo: mock_relayer_repo,
            ..Default::default()
        };
        let solana_relayer = ctx.into_relayer().await;

        let res = solana_relayer.handle_token_swap_request(id).await.unwrap();
        assert!(res.is_empty(), "should return empty when no strategy");
    }

    #[tokio::test]
    async fn test_handle_token_swap_request_no_allowed_tokens() {
        let mut relayer_model: RelayerRepoModel = create_test_relayer();
        let mut mock_relayer_repo = MockRelayerRepository::new();
        let id = relayer_model.id.clone();
        let cloned = relayer_model.clone();
        mock_relayer_repo
            .expect_get_by_id()
            .with(eq(id.clone()))
            .times(1)
            .returning(move |_| Ok(cloned.clone()));

        relayer_model.policies = RelayerNetworkPolicy::Solana(RelayerSolanaPolicy {
            swap_config: Some(RelayerSolanaSwapConfig {
                strategy: Some(SolanaSwapStrategy::JupiterSwap),
                cron_schedule: None,
                min_balance_threshold: Some(1),
                jupiter_swap_options: None,
            }),
            allowed_tokens: None,
            ..Default::default()
        });

        let ctx = TestCtx {
            relayer_model,
            mock_repo: mock_relayer_repo,
            ..Default::default()
        };
        let solana_relayer = ctx.into_relayer().await;

        let res = solana_relayer.handle_token_swap_request(id).await.unwrap();
        assert!(res.is_empty(), "should return empty when no allowed_tokens");
    }

    #[tokio::test]
    async fn test_validate_rpc_success() {
        let mut raw_provider = MockSolanaProviderTrait::new();
        raw_provider
            .expect_get_latest_blockhash()
            .times(1)
            .returning(|| Box::pin(async { Ok(Hash::new_unique()) }));

        let ctx = TestCtx {
            provider: Arc::new(raw_provider),
            ..Default::default()
        };
        let solana_relayer = ctx.into_relayer().await;
        let res = solana_relayer.validate_rpc().await;

        assert!(
            res.is_ok(),
            "validate_rpc should succeed when blockhash fetch succeeds"
        );
    }

    #[tokio::test]
    async fn test_validate_rpc_provider_error() {
        let mut raw_provider = MockSolanaProviderTrait::new();
        raw_provider
            .expect_get_latest_blockhash()
            .times(1)
            .returning(|| {
                Box::pin(async { Err(SolanaProviderError::RpcError("rpc failure".to_string())) })
            });

        let ctx = TestCtx {
            provider: Arc::new(raw_provider),
            ..Default::default()
        };

        let solana_relayer = ctx.into_relayer().await;
        let err = solana_relayer.validate_rpc().await.unwrap_err();

        match err {
            RelayerError::ProviderError(msg) => {
                assert!(msg.contains("rpc failure"));
            }
            other => panic!("expected ProviderError, got {:?}", other),
        }
    }

    #[tokio::test]
    async fn test_check_balance_no_swap_config() {
        // default ctx has no swap_config
        let ctx = TestCtx::default();
        let solana_relayer = ctx.into_relayer().await;

        // should do nothing and succeed
        assert!(solana_relayer
            .check_balance_and_trigger_token_swap_if_needed()
            .await
            .is_ok());
    }

    #[tokio::test]
    async fn test_check_balance_no_threshold() {
        // override policy to have a swap_config with no min_balance_threshold
        let mut ctx = TestCtx::default();
        let mut model = ctx.relayer_model.clone();
        model.policies = RelayerNetworkPolicy::Solana(RelayerSolanaPolicy {
            swap_config: Some(RelayerSolanaSwapConfig {
                strategy: Some(SolanaSwapStrategy::JupiterSwap),
                cron_schedule: None,
                min_balance_threshold: None,
                jupiter_swap_options: None,
            }),
            ..Default::default()
        });
        ctx.relayer_model = model;
        let solana_relayer = ctx.into_relayer().await;

        assert!(solana_relayer
            .check_balance_and_trigger_token_swap_if_needed()
            .await
            .is_ok());
    }

    #[tokio::test]
    async fn test_check_balance_above_threshold() {
        let mut raw_provider = MockSolanaProviderTrait::new();
        raw_provider
            .expect_get_balance()
            .times(1)
            .returning(|_| Box::pin(async { Ok(20_u64) }));
        let provider = Arc::new(raw_provider);
        let mut raw_job = MockJobProducerTrait::new();
        raw_job
            .expect_produce_solana_token_swap_request_job()
            .withf(move |req, _opts| req.relayer_id == "test-id")
            .times(0);
        let job_producer = Arc::new(raw_job);

        let ctx = TestCtx {
            provider,
            job_producer,
            ..Default::default()
        };
        // set threshold to 10
        let mut model = ctx.relayer_model.clone();
        model.policies = RelayerNetworkPolicy::Solana(RelayerSolanaPolicy {
            swap_config: Some(RelayerSolanaSwapConfig {
                strategy: Some(SolanaSwapStrategy::JupiterSwap),
                cron_schedule: None,
                min_balance_threshold: Some(10),
                jupiter_swap_options: None,
            }),
            ..Default::default()
        });
        let mut ctx = ctx;
        ctx.relayer_model = model;

        let solana_relayer = ctx.into_relayer().await;
        assert!(solana_relayer
            .check_balance_and_trigger_token_swap_if_needed()
            .await
            .is_ok());
    }

    #[tokio::test]
    async fn test_check_balance_below_threshold_triggers_job() {
        let mut raw_provider = MockSolanaProviderTrait::new();
        raw_provider
            .expect_get_balance()
            .times(1)
            .returning(|_| Box::pin(async { Ok(5_u64) }));

        let mut raw_job = MockJobProducerTrait::new();
        raw_job
            .expect_produce_solana_token_swap_request_job()
            .times(1)
            .returning(|_, _| Box::pin(async { Ok(()) }));
        let job_producer = Arc::new(raw_job);

        let mut model = create_test_relayer();
        model.policies = RelayerNetworkPolicy::Solana(RelayerSolanaPolicy {
            swap_config: Some(RelayerSolanaSwapConfig {
                strategy: Some(SolanaSwapStrategy::JupiterSwap),
                cron_schedule: None,
                min_balance_threshold: Some(10),
                jupiter_swap_options: None,
            }),
            ..Default::default()
        });

        let ctx = TestCtx {
            relayer_model: model,
            provider: Arc::new(raw_provider),
            job_producer,
            ..Default::default()
        };

        let solana_relayer = ctx.into_relayer().await;
        assert!(solana_relayer
            .check_balance_and_trigger_token_swap_if_needed()
            .await
            .is_ok());
    }

    #[tokio::test]
    async fn test_get_balance_success() {
        let mut raw_provider = MockSolanaProviderTrait::new();
        raw_provider
            .expect_get_balance()
            .times(1)
            .returning(|_| Box::pin(async { Ok(42_u64) }));
        let ctx = TestCtx {
            provider: Arc::new(raw_provider),
            ..Default::default()
        };
        let solana_relayer = ctx.into_relayer().await;

        let res = solana_relayer.get_balance().await.unwrap();

        assert_eq!(res.balance, 42_u128);
        assert_eq!(res.unit, SOLANA_SMALLEST_UNIT_NAME);
    }

    #[tokio::test]
    async fn test_get_balance_provider_error() {
        let mut raw_provider = MockSolanaProviderTrait::new();
        raw_provider
            .expect_get_balance()
            .times(1)
            .returning(|_| Box::pin(async { Err(SolanaProviderError::RpcError("oops".into())) }));
        let ctx = TestCtx {
            provider: Arc::new(raw_provider),
            ..Default::default()
        };
        let solana_relayer = ctx.into_relayer().await;

        let err = solana_relayer.get_balance().await.unwrap_err();

        match err {
            RelayerError::UnderlyingSolanaProvider(err) => {
                assert!(err.to_string().contains("oops"));
            }
            other => panic!("expected ProviderError, got {:?}", other),
        }
    }

    #[tokio::test]
    async fn test_validate_min_balance_success() {
        let mut raw_provider = MockSolanaProviderTrait::new();
        raw_provider
            .expect_get_balance()
            .times(1)
            .returning(|_| Box::pin(async { Ok(100_u64) }));

        let mut model = create_test_relayer();
        model.policies = RelayerNetworkPolicy::Solana(RelayerSolanaPolicy {
            min_balance: Some(50),
            ..Default::default()
        });

        let ctx = TestCtx {
            relayer_model: model,
            provider: Arc::new(raw_provider),
            ..Default::default()
        };

        let solana_relayer = ctx.into_relayer().await;
        assert!(solana_relayer.validate_min_balance().await.is_ok());
    }

    #[tokio::test]
    async fn test_validate_min_balance_insufficient() {
        let mut raw_provider = MockSolanaProviderTrait::new();
        raw_provider
            .expect_get_balance()
            .times(1)
            .returning(|_| Box::pin(async { Ok(10_u64) }));

        let mut model = create_test_relayer();
        model.policies = RelayerNetworkPolicy::Solana(RelayerSolanaPolicy {
            min_balance: Some(50),
            ..Default::default()
        });

        let ctx = TestCtx {
            relayer_model: model,
            provider: Arc::new(raw_provider),
            ..Default::default()
        };

        let solana_relayer = ctx.into_relayer().await;
        let err = solana_relayer.validate_min_balance().await.unwrap_err();
        match err {
            RelayerError::InsufficientBalanceError(msg) => {
                assert_eq!(msg, "Insufficient balance");
            }
            other => panic!("expected InsufficientBalanceError, got {:?}", other),
        }
    }

    #[tokio::test]
    async fn test_validate_min_balance_provider_error() {
        let mut raw_provider = MockSolanaProviderTrait::new();
        raw_provider
            .expect_get_balance()
            .times(1)
            .returning(|_| Box::pin(async { Err(SolanaProviderError::RpcError("fail".into())) }));
        let ctx = TestCtx {
            provider: Arc::new(raw_provider),
            ..Default::default()
        };

        let solana_relayer = ctx.into_relayer().await;
        let err = solana_relayer.validate_min_balance().await.unwrap_err();
        match err {
            RelayerError::ProviderError(msg) => {
                assert!(msg.contains("fail"));
            }
            other => panic!("expected ProviderError, got {:?}", other),
        }
    }

    #[tokio::test]
    async fn test_rpc_invalid_params() {
        let ctx = TestCtx::default();
        let solana_relayer = ctx.into_relayer().await;

        let req = JsonRpcRequest {
            jsonrpc: "2.0".to_string(),
            params: NetworkRpcRequest::Solana(crate::models::SolanaRpcRequest::FeeEstimate(
                FeeEstimateRequestParams {
                    transaction: EncodedSerializedTransaction::new("".to_string()),
                    fee_token: "".to_string(),
                },
            )),
            id: Some(JsonRpcId::Number(1)),
        };
        let resp = solana_relayer.rpc(req).await.unwrap();

        assert!(resp.error.is_some(), "expected an error object");
        let err = resp.error.unwrap();
        assert_eq!(err.code, -32601);
        assert_eq!(err.message, "INVALID_PARAMS");
    }

    #[tokio::test]
    async fn test_rpc_success() {
        let ctx = TestCtx::default();
        let solana_relayer = ctx.into_relayer().await;

        let req = JsonRpcRequest {
            jsonrpc: "2.0".to_string(),
            params: NetworkRpcRequest::Solana(crate::models::SolanaRpcRequest::GetFeaturesEnabled(
                GetFeaturesEnabledRequestParams {},
            )),
            id: Some(JsonRpcId::Number(1)),
        };
        let resp = solana_relayer.rpc(req).await.unwrap();

        assert!(resp.error.is_none(), "error should be None");
        let data = resp.result.unwrap();
        let sol_res = match data {
            NetworkRpcResult::Solana(inner) => inner,
            other => panic!("expected Solana, got {:?}", other),
        };
        let features = match sol_res {
            SolanaRpcResult::GetFeaturesEnabled(f) => f,
            other => panic!("expected GetFeaturesEnabled, got {:?}", other),
        };
        assert_eq!(features.features, vec!["gasless".to_string()]);
    }

    #[tokio::test]
    async fn test_initialize_relayer_disables_when_validation_fails() {
        let mut raw_provider = MockSolanaProviderTrait::new();
        let mut mock_repo = MockRelayerRepository::new();
        let mut job_producer = MockJobProducerTrait::new();

        let mut relayer_model = create_test_relayer();
        relayer_model.system_disabled = false; // Start as enabled
        relayer_model.notification_id = Some("test-notification-id".to_string());

        // Mock validation failure - RPC validation fails
        raw_provider.expect_get_latest_blockhash().returning(|| {
            Box::pin(async { Err(SolanaProviderError::RpcError("RPC error".to_string())) })
        });

        raw_provider
            .expect_get_balance()
            .returning(|_| Box::pin(async { Ok(1000000u64) })); // Sufficient balance

        // Mock disable_relayer call
        let mut disabled_relayer = relayer_model.clone();
        disabled_relayer.system_disabled = true;
        mock_repo
            .expect_disable_relayer()
            .with(eq("test-relayer-id".to_string()), always())
            .returning(move |_, _| Ok(disabled_relayer.clone()));

        // Mock notification job production
        job_producer
            .expect_produce_send_notification_job()
            .returning(|_, _| Box::pin(async { Ok(()) }));

        // Mock health check job scheduling
        job_producer
            .expect_produce_relayer_health_check_job()
            .returning(|_, _| Box::pin(async { Ok(()) }));

        let ctx = TestCtx {
            relayer_model,
            mock_repo,
            provider: Arc::new(raw_provider),
            job_producer: Arc::new(job_producer),
            ..Default::default()
        };

        let solana_relayer = ctx.into_relayer().await;
        let result = solana_relayer.initialize_relayer().await;
        assert!(result.is_ok());
    }

    #[tokio::test]
    async fn test_initialize_relayer_enables_when_validation_passes_and_was_disabled() {
        let mut raw_provider = MockSolanaProviderTrait::new();
        let mut mock_repo = MockRelayerRepository::new();

        let mut relayer_model = create_test_relayer();
        relayer_model.system_disabled = true; // Start as disabled

        // Mock successful validations
        raw_provider
            .expect_get_latest_blockhash()
            .returning(|| Box::pin(async { Ok(Hash::new_unique()) }));

        raw_provider
            .expect_get_balance()
            .returning(|_| Box::pin(async { Ok(1000000u64) })); // Sufficient balance

        // Mock enable_relayer call
        let mut enabled_relayer = relayer_model.clone();
        enabled_relayer.system_disabled = false;
        mock_repo
            .expect_enable_relayer()
            .with(eq("test-relayer-id".to_string()))
            .returning(move |_| Ok(enabled_relayer.clone()));

        // Mock any potential disable_relayer calls (even though they shouldn't happen)
        let mut disabled_relayer = relayer_model.clone();
        disabled_relayer.system_disabled = true;
        mock_repo
            .expect_disable_relayer()
            .returning(move |_, _| Ok(disabled_relayer.clone()));

        let ctx = TestCtx {
            relayer_model,
            mock_repo,
            provider: Arc::new(raw_provider),
            ..Default::default()
        };

        let solana_relayer = ctx.into_relayer().await;
        let result = solana_relayer.initialize_relayer().await;
        assert!(result.is_ok());
    }

    #[tokio::test]
    async fn test_initialize_relayer_no_action_when_enabled_and_validation_passes() {
        let mut raw_provider = MockSolanaProviderTrait::new();
        let mock_repo = MockRelayerRepository::new();

        let mut relayer_model = create_test_relayer();
        relayer_model.system_disabled = false; // Start as enabled

        // Mock successful validations
        raw_provider
            .expect_get_latest_blockhash()
            .returning(|| Box::pin(async { Ok(Hash::new_unique()) }));

        raw_provider
            .expect_get_balance()
            .returning(|_| Box::pin(async { Ok(1000000u64) })); // Sufficient balance

        let ctx = TestCtx {
            relayer_model,
            mock_repo,
            provider: Arc::new(raw_provider),
            ..Default::default()
        };

        let solana_relayer = ctx.into_relayer().await;
        let result = solana_relayer.initialize_relayer().await;
        assert!(result.is_ok());
    }

    #[tokio::test]
    async fn test_initialize_relayer_sends_notification_when_disabled() {
        let mut raw_provider = MockSolanaProviderTrait::new();
        let mut mock_repo = MockRelayerRepository::new();
        let mut job_producer = MockJobProducerTrait::new();

        let mut relayer_model = create_test_relayer();
        relayer_model.system_disabled = false; // Start as enabled
        relayer_model.notification_id = Some("test-notification-id".to_string());

        // Mock validation failure - balance check fails
        raw_provider
            .expect_get_latest_blockhash()
            .returning(|| Box::pin(async { Ok(Hash::new_unique()) }));

        raw_provider
            .expect_get_balance()
            .returning(|_| Box::pin(async { Ok(100u64) })); // Insufficient balance

        // Mock disable_relayer call
        let mut disabled_relayer = relayer_model.clone();
        disabled_relayer.system_disabled = true;
        mock_repo
            .expect_disable_relayer()
            .with(eq("test-relayer-id".to_string()), always())
            .returning(move |_, _| Ok(disabled_relayer.clone()));

        // Mock notification job production - verify it's called
        job_producer
            .expect_produce_send_notification_job()
            .returning(|_, _| Box::pin(async { Ok(()) }));

        // Mock health check job scheduling
        job_producer
            .expect_produce_relayer_health_check_job()
            .returning(|_, _| Box::pin(async { Ok(()) }));

        let ctx = TestCtx {
            relayer_model,
            mock_repo,
            provider: Arc::new(raw_provider),
            job_producer: Arc::new(job_producer),
            ..Default::default()
        };

        let solana_relayer = ctx.into_relayer().await;
        let result = solana_relayer.initialize_relayer().await;
        assert!(result.is_ok());
    }

    #[tokio::test]
    async fn test_initialize_relayer_no_notification_when_no_notification_id() {
        let mut raw_provider = MockSolanaProviderTrait::new();
        let mut mock_repo = MockRelayerRepository::new();

        let mut relayer_model = create_test_relayer();
        relayer_model.system_disabled = false; // Start as enabled
        relayer_model.notification_id = None; // No notification ID

        // Mock validation failure - RPC validation fails
        raw_provider.expect_get_latest_blockhash().returning(|| {
            Box::pin(async {
                Err(SolanaProviderError::RpcError(
                    "RPC validation failed".to_string(),
                ))
            })
        });

        raw_provider
            .expect_get_balance()
            .returning(|_| Box::pin(async { Ok(1000000u64) })); // Sufficient balance

        // Mock disable_relayer call
        let mut disabled_relayer = relayer_model.clone();
        disabled_relayer.system_disabled = true;
        mock_repo
            .expect_disable_relayer()
            .with(eq("test-relayer-id".to_string()), always())
            .returning(move |_, _| Ok(disabled_relayer.clone()));

        // No notification job should be produced since notification_id is None
        // But health check job should still be scheduled
        let mut job_producer = MockJobProducerTrait::new();
        job_producer
            .expect_produce_relayer_health_check_job()
            .returning(|_, _| Box::pin(async { Ok(()) }));

        let ctx = TestCtx {
            relayer_model,
            mock_repo,
            provider: Arc::new(raw_provider),
            job_producer: Arc::new(job_producer),
            ..Default::default()
        };

        let solana_relayer = ctx.into_relayer().await;
        let result = solana_relayer.initialize_relayer().await;
        assert!(result.is_ok());
    }

    #[tokio::test]
    async fn test_initialize_relayer_policy_validation_fails() {
        let mut raw_provider = MockSolanaProviderTrait::new();

        let mut relayer_model = create_test_relayer();
        relayer_model.system_disabled = false;

        // Set up a policy that will cause validation to fail
        relayer_model.policies = RelayerNetworkPolicy::Solana(RelayerSolanaPolicy {
            allowed_tokens: Some(vec![SolanaAllowedTokensPolicy {
                mint: "InvalidMintAddress".to_string(),
                decimals: Some(9),
                symbol: Some("INVALID".to_string()),
                max_allowed_fee: Some(0),
                swap_config: None,
            }]),
            ..Default::default()
        });

        // Mock provider calls that might be made during token validation
        raw_provider
            .expect_get_token_metadata_from_pubkey()
            .returning(|_| {
                Box::pin(async {
                    Err(SolanaProviderError::RpcError("Token not found".to_string()))
                })
            });

        let ctx = TestCtx {
            relayer_model,
            provider: Arc::new(raw_provider),
            ..Default::default()
        };

        let solana_relayer = ctx.into_relayer().await;
        let result = solana_relayer.initialize_relayer().await;

        // Should fail due to policy validation error
        assert!(result.is_err());
        match result.unwrap_err() {
            RelayerError::PolicyConfigurationError(msg) => {
                assert!(msg.contains("Error while processing allowed tokens policy"));
            }
            other => panic!("Expected PolicyConfigurationError, got {:?}", other),
        }
    }

    #[tokio::test]
    async fn test_sign_transaction_success() {
        let signer = MockSolanaSignTrait::new();

        let relayer_model = RelayerRepoModel {
            id: "test-relayer-id".to_string(),
            address: "9xQeWvG816bUx9EPjHmaT23yvVM2ZWbrrpZb9PusVFin".to_string(),
            network: "devnet".to_string(),
            policies: RelayerNetworkPolicy::Solana(RelayerSolanaPolicy {
                fee_payment_strategy: Some(SolanaFeePaymentStrategy::Relayer),
                min_balance: Some(0),
                ..Default::default()
            }),
            ..Default::default()
        };

        let ctx = TestCtx {
            relayer_model,
            signer: Arc::new(signer),
            ..Default::default()
        };

        let solana_relayer = ctx.into_relayer().await;

        let sign_request = SignTransactionRequest::Solana(SignTransactionRequestSolana {
            transaction: EncodedSerializedTransaction::new("raw_transaction_data".to_string()),
        });

        let result = solana_relayer.sign_transaction(&sign_request).await;
        assert!(result.is_ok());
        let response = result.unwrap();
        match response {
            SignTransactionExternalResponse::Solana(solana_resp) => {
                assert_eq!(
                    solana_resp.transaction.into_inner(),
                    "signed_transaction_data"
                );
                assert_eq!(solana_resp.signature, "signature_data");
            }
            _ => panic!("Expected Solana response"),
        }
    }

    #[tokio::test]
    async fn test_sign_transaction_fee_payment_mismatch() {
        let relayer_model = create_test_relayer(); // Uses default fee_payment_strategy (User)

        let ctx = TestCtx {
            relayer_model,
            ..Default::default()
        };

        let solana_relayer = ctx.into_relayer().await;

        let sign_request = SignTransactionRequest::Solana(SignTransactionRequestSolana {
            transaction: EncodedSerializedTransaction::new("raw_transaction_data".to_string()),
        });

        let result = solana_relayer.sign_transaction(&sign_request).await;
        assert!(result.is_err());
        match result.unwrap_err() {
            RelayerError::ValidationError(msg) => {
                assert!(msg.contains("fee_payment_strategy"));
            }
            other => panic!("Expected ValidationError, got {:?}", other),
        }
    }

    #[tokio::test]
    async fn test_get_status_success() {
        let mut raw_provider = MockSolanaProviderTrait::new();
        let mut tx_repo = MockTransactionRepository::new();

        // Mock balance retrieval
        raw_provider
            .expect_get_balance()
            .returning(|_| Box::pin(async { Ok(1000000) }));

        // Mock transaction counts
        tx_repo
            .expect_find_by_status()
            .with(
                eq("test-id"),
                eq(vec![
                    TransactionStatus::Pending,
                    TransactionStatus::Submitted,
                ]),
            )
            .returning(|_, _| {
                Ok(vec![
                    TransactionRepoModel::default(),
                    TransactionRepoModel::default(),
                ])
            });

        // Mock recent confirmed transaction
        let recent_tx = TransactionRepoModel {
            id: "recent-tx".to_string(),
            relayer_id: "test-id".to_string(),
            network_data: NetworkTransactionData::Solana(SolanaTransactionData::default()),
            network_type: NetworkType::Solana,
            status: TransactionStatus::Confirmed,
            confirmed_at: Some(Utc::now().to_string()),
            ..Default::default()
        };
        tx_repo
            .expect_find_by_status()
            .with(eq("test-id"), eq(vec![TransactionStatus::Confirmed]))
            .returning(move |_, _| Ok(vec![recent_tx.clone()]));

        let ctx = TestCtx {
            tx_repo: Arc::new(tx_repo),
            provider: Arc::new(raw_provider),
            ..Default::default()
        };

        let solana_relayer = ctx.into_relayer().await;

        let result = solana_relayer.get_status().await;
        assert!(result.is_ok());
        let status = result.unwrap();

        match status {
            RelayerStatus::Solana {
                balance,
                pending_transactions_count,
                last_confirmed_transaction_timestamp,
                ..
            } => {
                assert_eq!(balance, "1000000");
                assert_eq!(pending_transactions_count, 2);
                assert!(last_confirmed_transaction_timestamp.is_some());
            }
            _ => panic!("Expected Solana status"),
        }
    }

    #[tokio::test]
    async fn test_get_status_balance_error() {
        let mut raw_provider = MockSolanaProviderTrait::new();
        let tx_repo = MockTransactionRepository::new();

        // Mock balance error
        raw_provider.expect_get_balance().returning(|_| {
            Box::pin(async { Err(SolanaProviderError::RpcError("RPC error".to_string())) })
        });

        let ctx = TestCtx {
            tx_repo: Arc::new(tx_repo),
            provider: Arc::new(raw_provider),
            ..Default::default()
        };

        let solana_relayer = ctx.into_relayer().await;

        let result = solana_relayer.get_status().await;
        assert!(result.is_err());
        match result.unwrap_err() {
            RelayerError::UnderlyingSolanaProvider(err) => {
                assert!(err.to_string().contains("RPC error"));
            }
            other => panic!("Expected UnderlyingSolanaProvider, got {:?}", other),
        }
    }

    #[tokio::test]
    async fn test_get_status_no_recent_transactions() {
        let mut raw_provider = MockSolanaProviderTrait::new();
        let mut tx_repo = MockTransactionRepository::new();

        // Mock balance retrieval
        raw_provider
            .expect_get_balance()
            .returning(|_| Box::pin(async { Ok(500000) }));

        // Mock transaction counts
        tx_repo
            .expect_find_by_status()
            .with(
                eq("test-id"),
                eq(vec![
                    TransactionStatus::Pending,
                    TransactionStatus::Submitted,
                ]),
            )
            .returning(|_, _| Ok(vec![]));

        tx_repo
            .expect_find_by_status()
            .with(eq("test-id"), eq(vec![TransactionStatus::Confirmed]))
            .returning(|_, _| Ok(vec![]));

        let ctx = TestCtx {
            tx_repo: Arc::new(tx_repo),
            provider: Arc::new(raw_provider),
            ..Default::default()
        };

        let solana_relayer = ctx.into_relayer().await;

        let result = solana_relayer.get_status().await;
        assert!(result.is_ok());
        let status = result.unwrap();

        match status {
            RelayerStatus::Solana {
                balance,
                pending_transactions_count,
                last_confirmed_transaction_timestamp,
                ..
            } => {
                assert_eq!(balance, "500000");
                assert_eq!(pending_transactions_count, 0);
                assert!(last_confirmed_transaction_timestamp.is_none());
            }
            _ => panic!("Expected Solana status"),
        }
    }
}<|MERGE_RESOLUTION|>--- conflicted
+++ resolved
@@ -11,40 +11,30 @@
 
 use crate::constants::SOLANA_STATUS_CHECK_INITIAL_DELAY_SECONDS;
 use crate::domain::{
-    Relayer, SignDataRequest, SignTransactionExternalResponse, SignTransactionRequest,
-    SignTransactionResponse, SignTypedDataRequest,
+    create_error_response, Relayer, SignDataRequest, SignTransactionExternalResponse,
+    SignTransactionRequest, SignTransactionResponse, SignTypedDataRequest, SolanaRpcHandlerType,
+    SwapParams,
 };
 use crate::jobs::{TransactionRequest, TransactionStatusCheck};
-use crate::models::{DeletePendingTransactionsResponse, RelayerStatus, RepositoryError};
+use crate::models::{
+    DeletePendingTransactionsResponse, JsonRpcRequest, JsonRpcResponse, NetworkRpcRequest,
+    NetworkRpcResult, RelayerStatus, RepositoryError, RpcErrorCodes, SolanaRpcRequest,
+    SolanaRpcResult,
+};
 use crate::utils::calculate_scheduled_timestamp;
 use crate::{
     constants::{
         DEFAULT_CONVERSION_SLIPPAGE_PERCENTAGE, DEFAULT_SOLANA_MIN_BALANCE,
         SOLANA_SMALLEST_UNIT_NAME, WRAPPED_SOL_MINT,
     },
-    domain::{
-<<<<<<< HEAD
-        relayer::RelayerError, BalanceResponse, DexStrategy, SolanaRelayerDexTrait,
-=======
-        relayer::{evm::create_error_response, RelayerError},
-        BalanceResponse, DexStrategy, SolanaRelayerDexTrait, SolanaRelayerTrait,
->>>>>>> 68b21455
-        SolanaRpcHandlerType, SwapParams,
-    },
+    domain::{relayer::RelayerError, BalanceResponse, DexStrategy, SolanaRelayerDexTrait},
     jobs::{JobProducerTrait, RelayerHealthCheck, SolanaTokenSwapRequest},
     models::{
         produce_relayer_disabled_payload, produce_solana_dex_webhook_payload, DisabledReason,
-        HealthCheckFailure, JsonRpcRequest, JsonRpcResponse, NetworkRepoModel, NetworkRpcRequest,
-<<<<<<< HEAD
-        NetworkRpcResult, NetworkTransactionData, NetworkType, RelayerNetworkPolicy,
-        RelayerRepoModel, RelayerSolanaPolicy, SolanaAllowedTokensPolicy, SolanaDexPayload,
-        SolanaFeePaymentStrategy, SolanaNetwork, SolanaTransactionData, TransactionRepoModel,
-        TransactionStatus,
-=======
-        NetworkRpcResult, NetworkType, RelayerNetworkPolicy, RelayerRepoModel, RelayerSolanaPolicy,
-        RpcErrorCodes, SolanaAllowedTokensPolicy, SolanaDexPayload, SolanaNetwork,
-        SolanaRpcRequest, SolanaRpcResult, TransactionRepoModel,
->>>>>>> 68b21455
+        HealthCheckFailure, NetworkRepoModel, NetworkTransactionData, NetworkType,
+        RelayerNetworkPolicy, RelayerRepoModel, RelayerSolanaPolicy, SolanaAllowedTokensPolicy,
+        SolanaDexPayload, SolanaFeePaymentStrategy, SolanaNetwork, SolanaTransactionData,
+        TransactionRepoModel, TransactionStatus,
     },
     repositories::{NetworkRepository, RelayerRepository, Repository, TransactionRepository},
     services::{
@@ -714,53 +704,6 @@
         &self,
         request: JsonRpcRequest<NetworkRpcRequest>,
     ) -> Result<JsonRpcResponse<NetworkRpcResult>, RelayerError> {
-<<<<<<< HEAD
-        let response = self.rpc_handler.handle_request(request).await;
-
-        match response {
-            Ok(response) => Ok(response),
-            Err(e) => {
-                error!(error = %e, "error while processing RPC request");
-                let error_response = match e {
-                    SolanaRpcError::UnsupportedMethod(msg) => {
-                        JsonRpcResponse::error(32000, "UNSUPPORTED_METHOD", &msg)
-                    }
-                    SolanaRpcError::FeatureFetch(msg) => JsonRpcResponse::error(
-                        -32008,
-                        "FEATURE_FETCH_ERROR",
-                        &format!("Failed to retrieve the list of enabled features: {}", msg),
-                    ),
-                    SolanaRpcError::InvalidParams(msg) => {
-                        JsonRpcResponse::error(-32602, "INVALID_PARAMS", &msg)
-                    }
-                    SolanaRpcError::UnsupportedFeeToken(msg) => JsonRpcResponse::error(
-                        -32000,
-                        "UNSUPPORTED_FEE_TOKEN",
-                        &format!(
-                            "The provided fee_token is not supported by the relayer: {}",
-                            msg
-                        ),
-                    ),
-                    SolanaRpcError::Estimation(msg) => JsonRpcResponse::error(
-                        -32001,
-                        "ESTIMATION_ERROR",
-                        &format!(
-                            "Failed to estimate the fee due to internal or network issues: {}",
-                            msg
-                        ),
-                    ),
-                    SolanaRpcError::InsufficientFunds(msg) => {
-                        // Trigger a token swap request if the relayer has insufficient funds
-                        self.check_balance_and_trigger_token_swap_if_needed()
-                            .await?;
-
-                        JsonRpcResponse::error(
-                            -32002,
-                            "INSUFFICIENT_FUNDS",
-                            &format!(
-                                "The sender does not have enough funds for the transfer: {}",
-                                msg
-=======
         let JsonRpcRequest {
             jsonrpc: _,
             id,
@@ -813,7 +756,6 @@
                                 -32008,
                                 "FEATURE_FETCH_ERROR",
                                 &format!("Failed to retrieve the list of enabled features: {}", msg),
->>>>>>> 68b21455
                             ),
                             SolanaRpcError::InvalidParams(msg) => {
                                 JsonRpcResponse::error(-32602, "INVALID_PARAMS", &msg)
