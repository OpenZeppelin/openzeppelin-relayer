--- conflicted
+++ resolved
@@ -15,17 +15,12 @@
         relayer::RelayerError, BalanceResponse, JsonRpcRequest, JsonRpcResponse, SolanaRelayerTrait,
     },
     jobs::JobProducer,
-<<<<<<< HEAD
-    models::{NetworkTransactionRequest, RelayerRepoModel, SolanaNetwork, TransactionRepoModel},
-    repositories::{InMemoryTransactionRepository, RelayerRepositoryStorage},
-=======
     models::{
         produce_relayer_disabled_payload, RelayerNetworkPolicy, RelayerRepoModel,
         RelayerSolanaPolicy, SolanaAllowedTokensPolicy, SolanaNetwork,
     },
-    repositories::{InMemoryRelayerRepository, InMemoryTransactionRepository},
+    repositories::{InMemoryTransactionRepository, RelayerRepository, RelayerRepositoryStorage},
     services::{SolanaProvider, SolanaProviderTrait},
->>>>>>> 4f4602b7
 };
 use async_trait::async_trait;
 use eyre::Result;
@@ -37,12 +32,8 @@
 pub struct SolanaRelayer {
     relayer: RelayerRepoModel,
     network: SolanaNetwork,
-<<<<<<< HEAD
+    provider: Arc<SolanaProvider>,
     relayer_repository: Arc<RelayerRepositoryStorage>,
-=======
-    provider: Arc<SolanaProvider>,
-    relayer_repository: Arc<InMemoryRelayerRepository>,
->>>>>>> 4f4602b7
     transaction_repository: Arc<InMemoryTransactionRepository>,
     job_producer: Arc<JobProducer>,
 }
@@ -50,12 +41,8 @@
 impl SolanaRelayer {
     pub fn new(
         relayer: RelayerRepoModel,
-<<<<<<< HEAD
         relayer_repository: Arc<RelayerRepositoryStorage>,
-=======
         provider: Arc<SolanaProvider>,
-        relayer_repository: Arc<InMemoryRelayerRepository>,
->>>>>>> 4f4602b7
         transaction_repository: Arc<InMemoryTransactionRepository>,
         job_producer: Arc<JobProducer>,
     ) -> Result<Self, RelayerError> {
@@ -67,8 +54,8 @@
         Ok(Self {
             relayer,
             network,
+            relayer_repository,
             provider,
-            relayer_repository,
             transaction_repository,
             job_producer,
         })
