//! # Solana RPC Methods Module
//!
//! This module defines the `SolanaRpcMethods` trait which provides an asynchronous interface
//! for various Solana-specific RPC operations. These operations include fee estimation,
//! transaction processing (transfer, prepare, sign, and send), token retrieval, and feature
//! queries.
use async_trait::async_trait;
<<<<<<< HEAD
=======
use solana_sdk::transaction::Transaction;

use super::{SolanaRpcError, SolanaTransactionValidator};
>>>>>>> ad7a1ffe
#[cfg(test)]
use mockall::automock;
use solana_sdk::transaction::Transaction;
use spl_token::amount_to_ui_amount;
use std::sync::Arc;

use super::{SolanaRpcError, SolanaTransactionValidator};

use crate::{
    constants::{DEFAULT_CONVERSION_SLIPPAGE_PERCENTAGE, SOLANA_DECIMALS, SOL_MINT},
    models::{
        EncodedSerializedTransaction, FeeEstimateRequestParams, FeeEstimateResult,
        GetFeaturesEnabledRequestParams, GetFeaturesEnabledResult, GetSupportedTokensItem,
        GetSupportedTokensRequestParams, GetSupportedTokensResult, PrepareTransactionRequestParams,
        PrepareTransactionResult, RelayerRepoModel, SignAndSendTransactionRequestParams,
        SignAndSendTransactionResult, SignTransactionRequestParams, SignTransactionResult,
        TransferTransactionRequestParams, TransferTransactionResult,
<<<<<<< HEAD
    },
    services::{
        JupiterService, JupiterServiceTrait, SolanaProvider, SolanaProviderTrait, SolanaSignTrait,
        SolanaSigner,
    },
};

#[cfg(test)]
use crate::services::{MockJupiterServiceTrait, MockSolanaProviderTrait, MockSolanaSignTrait};
=======
    },
    services::{SolanaProvider, SolanaProviderTrait, SolanaSignTrait, SolanaSigner},
};

#[cfg(test)]
use crate::services::{MockSolanaProviderTrait, MockSolanaSignTrait};
>>>>>>> ad7a1ffe

#[cfg_attr(test, automock)]
#[async_trait]
pub trait SolanaRpcMethods: Send + Sync {
    async fn fee_estimate(
        &self,
        request: FeeEstimateRequestParams,
    ) -> Result<FeeEstimateResult, SolanaRpcError>;
    async fn transfer_transaction(
        &self,
        request: TransferTransactionRequestParams,
    ) -> Result<TransferTransactionResult, SolanaRpcError>;
    async fn prepare_transaction(
        &self,
        request: PrepareTransactionRequestParams,
    ) -> Result<PrepareTransactionResult, SolanaRpcError>;
    async fn sign_transaction(
        &self,
        request: SignTransactionRequestParams,
    ) -> Result<SignTransactionResult, SolanaRpcError>;
    async fn sign_and_send_transaction(
        &self,
        request: SignAndSendTransactionRequestParams,
    ) -> Result<SignAndSendTransactionResult, SolanaRpcError>;
    async fn get_supported_tokens(
        &self,
        request: GetSupportedTokensRequestParams,
    ) -> Result<GetSupportedTokensResult, SolanaRpcError>;
    async fn get_features_enabled(
        &self,
        request: GetFeaturesEnabledRequestParams,
    ) -> Result<GetFeaturesEnabledResult, SolanaRpcError>;
}

pub type DefaultProvider = SolanaProvider;
pub type DefaultSigner = SolanaSigner;
<<<<<<< HEAD
pub type DefaultJupiterService = JupiterService;

// Modified implementation with constrained generics
pub struct SolanaRpcMethodsImpl<P = DefaultProvider, S = DefaultSigner, J = DefaultJupiterService> {
    relayer: RelayerRepoModel,
    provider: Arc<P>,
    signer: Arc<S>,
    jupiter_service: Arc<J>,
}

// Default implementation for production use
impl SolanaRpcMethodsImpl<DefaultProvider, DefaultSigner, DefaultJupiterService> {
=======

// Modified implementation with constrained generics
pub struct SolanaRpcMethodsImpl<P = DefaultProvider, S = DefaultSigner> {
    relayer: RelayerRepoModel,
    provider: Arc<P>,
    signer: Arc<S>,
}

// Default implementation for production use
impl SolanaRpcMethodsImpl<DefaultProvider, DefaultSigner> {
>>>>>>> ad7a1ffe
    pub fn new(
        relayer: RelayerRepoModel,
        provider: Arc<DefaultProvider>,
        signer: Arc<DefaultSigner>,
<<<<<<< HEAD
        jupiter_service: Arc<DefaultJupiterService>,
=======
>>>>>>> ad7a1ffe
    ) -> Self {
        Self {
            relayer,
            provider,
            signer,
<<<<<<< HEAD
            jupiter_service,
=======
>>>>>>> ad7a1ffe
        }
    }
}

#[cfg(test)]
<<<<<<< HEAD
impl SolanaRpcMethodsImpl<MockSolanaProviderTrait, MockSolanaSignTrait, MockJupiterServiceTrait> {
=======
impl SolanaRpcMethodsImpl<MockSolanaProviderTrait, MockSolanaSignTrait> {
>>>>>>> ad7a1ffe
    pub fn new_mock(
        relayer: RelayerRepoModel,
        provider: Arc<MockSolanaProviderTrait>,
        signer: Arc<MockSolanaSignTrait>,
<<<<<<< HEAD
        jupiter_service: Arc<MockJupiterServiceTrait>,
=======
>>>>>>> ad7a1ffe
    ) -> Self {
        Self {
            relayer,
            provider,
            signer,
<<<<<<< HEAD
            jupiter_service,
=======
>>>>>>> ad7a1ffe
        }
    }
}

#[async_trait]
<<<<<<< HEAD
impl<P, S, J> SolanaRpcMethods for SolanaRpcMethodsImpl<P, S, J>
where
    P: SolanaProviderTrait + Send + Sync,
    S: SolanaSignTrait + Send + Sync,
    J: JupiterServiceTrait + Send + Sync,
=======
impl<P, S> SolanaRpcMethods for SolanaRpcMethodsImpl<P, S>
where
    P: SolanaProviderTrait + Send + Sync,
    S: SolanaSignTrait + Send + Sync,
>>>>>>> ad7a1ffe
{
    /// Retrieves the supported tokens.
    async fn get_supported_tokens(
        &self,
        _params: GetSupportedTokensRequestParams,
    ) -> Result<GetSupportedTokensResult, SolanaRpcError> {
        let tokens = self
            .relayer
            .policies
            .get_solana_policy()
            .allowed_tokens
            .map(|tokens| {
                tokens
                    .iter()
                    .map(|token| GetSupportedTokensItem {
                        mint: token.mint.clone(),
                        symbol: token.symbol.as_deref().unwrap_or("").to_string(),
                        decimals: token.decimals.unwrap_or(0),
                        max_allowed_fee: token.max_allowed_fee,
<<<<<<< HEAD
                        conversion_slippage_percentage: token.conversion_slippage_percentage,
=======
>>>>>>> ad7a1ffe
                    })
                    .collect()
            })
            .unwrap_or_default();

        Ok(GetSupportedTokensResult { tokens })
    }

    async fn fee_estimate(
        &self,
        params: FeeEstimateRequestParams,
    ) -> Result<FeeEstimateResult, SolanaRpcError> {
        // validate tx
        let transaction_request = Transaction::try_from(params.transaction)?;

        SolanaTransactionValidator::validate_fee_estimate_transaction(
            &transaction_request,
            &self.relayer,
        )
        .await?;

        let mut transaction = transaction_request.clone();

        let recent_blockhash = self.provider.get_latest_blockhash().await?;

        // update tx blockhash
        transaction.message.recent_blockhash =
            solana_sdk::hash::Hash::new_from_array(recent_blockhash[..32].try_into().unwrap());

        let total_fee = self
            .provider
            .calculate_total_fee(&transaction.message())
            .await?;

        let solana_policy = self.relayer.policies.get_solana_policy();
        let allowed_token_entry = solana_policy
            .allowed_tokens
            .as_ref()
            .and_then(|tokens| tokens.iter().find(|token| token.mint == params.fee_token));

        if let Some(token_entry) = allowed_token_entry {
            // If fee token is SOL, return fee in SOL
            if token_entry.mint == SOL_MINT {
                return Ok(FeeEstimateResult {
                    estimated_fee: amount_to_ui_amount(total_fee, SOLANA_DECIMALS).to_string(),
                    conversion_rate: "1".to_string(),
                });
            }

            let quota = self
                .jupiter_service
                .get_sol_to_token_quote(
                    &params.fee_token,
                    total_fee,
                    token_entry
                        .conversion_slippage_percentage
                        .unwrap_or(DEFAULT_CONVERSION_SLIPPAGE_PERCENTAGE),
                )
                .await
                .map_err(|e| SolanaRpcError::Estimation(e.to_string()))?;

            let decimals = token_entry.decimals.ok_or_else(|| {
                SolanaRpcError::Estimation("Token decimals not configured".to_string())
            })?;

            let ui_out_amount = amount_to_ui_amount(quota.out_amount, decimals);
            let ui_amount_in = amount_to_ui_amount(quota.in_amount, SOLANA_DECIMALS);
            let conversion_rate = ui_out_amount / ui_amount_in;

            Ok(FeeEstimateResult {
                estimated_fee: ui_out_amount.to_string(),
                conversion_rate: conversion_rate.to_string(),
            })
        } else {
            Err(SolanaRpcError::UnsupportedFeeToken(
                "Unsupported fee token".to_string(),
            ))
        }
    }

    async fn transfer_transaction(
        &self,
        _params: TransferTransactionRequestParams,
    ) -> Result<TransferTransactionResult, SolanaRpcError> {
        // Implementation
        Ok(TransferTransactionResult {
            transaction: EncodedSerializedTransaction::new("".to_string()),
            fee_in_spl: "0".to_string(),
            fee_in_lamports: "0".to_string(),
            fee_token: "".to_string(),
            valid_until_blockheight: 0,
        })
    }

    async fn prepare_transaction(
        &self,
        _params: PrepareTransactionRequestParams,
    ) -> Result<PrepareTransactionResult, SolanaRpcError> {
        // Implementation
        Ok(PrepareTransactionResult {
            transaction: EncodedSerializedTransaction::new("".to_string()),
            fee_in_spl: "0".to_string(),
            fee_in_lamports: "0".to_string(),
            fee_token: "".to_string(),
            valid_until_blockheight: 0,
        })
    }

    /// Signs a Solana transaction using the relayer's signer.
    async fn sign_transaction(
        &self,
        params: SignTransactionRequestParams,
    ) -> Result<SignTransactionResult, SolanaRpcError> {
        let transaction_request = Transaction::try_from(params.transaction)?;

        SolanaTransactionValidator::validate_sign_transaction(
            &transaction_request,
            &self.relayer,
            &*self.provider,
        )
        .await?;

        let mut transaction = transaction_request.clone();

        let signature = self.signer.sign(&transaction.message_data())?;

        transaction.signatures[0] = signature;

        let serialized_transaction = EncodedSerializedTransaction::try_from(&transaction)?;

        Ok(SignTransactionResult {
            transaction: serialized_transaction,
            signature: signature.to_string(),
        })
    }

    /// Signs a Solana transaction using the relayer's signer and sends it to network.
    async fn sign_and_send_transaction(
        &self,
        params: SignAndSendTransactionRequestParams,
    ) -> Result<SignAndSendTransactionResult, SolanaRpcError> {
        let transaction_request = Transaction::try_from(params.transaction)?;

        SolanaTransactionValidator::validate_sign_transaction(
            &transaction_request,
            &self.relayer,
            &*self.provider,
        )
        .await?;

        let mut transaction = transaction_request.clone();

        let signature = self.signer.sign(&transaction.message_data())?;

        transaction.signatures[0] = signature;

        let send_signature = self.provider.send_transaction(&transaction).await?;

        let serialized_transaction = EncodedSerializedTransaction::try_from(&transaction)?;

        Ok(SignAndSendTransactionResult {
            transaction: serialized_transaction,
            signature: send_signature.to_string(),
        })
    }

    async fn get_features_enabled(
        &self,
        _params: GetFeaturesEnabledRequestParams,
    ) -> Result<GetFeaturesEnabledResult, SolanaRpcError> {
        // gasless is enabled out of the box to be compliant with the spec
        Ok(GetFeaturesEnabledResult {
            features: vec!["gasless".to_string()],
        })
    }
}

#[cfg(test)]
mod tests {

    use crate::{
        models::{
            NetworkType, RelayerNetworkPolicy, RelayerSolanaPolicy, SolanaAllowedTokensPolicy,
        },
<<<<<<< HEAD
        services::{MockSolanaProviderTrait, MockSolanaSignTrait, QuoteResponse},
=======
        services::{MockSolanaProviderTrait, MockSolanaSignTrait},
>>>>>>> ad7a1ffe
    };

    use super::*;
    use mockall::predicate::{self};
    use solana_sdk::{
        message::Message,
        pubkey::Pubkey,
        signature::{Keypair, Signature, Signer},
        system_instruction,
    };

    fn setup_test_context() -> (
        RelayerRepoModel,
<<<<<<< HEAD
        MockSolanaSignTrait,
        MockSolanaProviderTrait,
        MockJupiterServiceTrait,
=======
        Arc<MockSolanaSignTrait>,
>>>>>>> ad7a1ffe
        EncodedSerializedTransaction,
    ) {
        // Create test transaction
        let payer = Keypair::new();
        let recipient = Pubkey::new_unique();
        let ix = system_instruction::transfer(&payer.pubkey(), &recipient, 1000);
        let message = Message::new(&[ix], Some(&payer.pubkey()));
        let transaction = Transaction::new_unsigned(message);

        // Create test relayer
        let relayer = RelayerRepoModel {
            id: "id".to_string(),
            name: format!("Relayer",),
            network: "TestNet".to_string(),
            paused: false,
            network_type: NetworkType::Solana,
            policies: RelayerNetworkPolicy::Solana(RelayerSolanaPolicy {
                allowed_accounts: None,
                allowed_tokens: None,
                min_balance: 10000,
                allowed_programs: None,
                max_signatures: Some(10),
                disallowed_accounts: None,
                max_allowed_transfer_amount_lamports: None,
                max_tx_data_size: 1000,
            }),
            signer_id: "test".to_string(),
            address: payer.pubkey().to_string(),
            notification_id: None,
            system_disabled: false,
        };

        // // Setup mock signer
        let mut mock_signer = MockSolanaSignTrait::new();
        let test_signature = Signature::new_unique();
        mock_signer
            .expect_sign()
            .returning(move |_| Ok(test_signature));

        let encoded_tx = EncodedSerializedTransaction::try_from(&transaction)
            .expect("Failed to encode transaction");

<<<<<<< HEAD
        let jupiter_service = MockJupiterServiceTrait::new();
        let provider = MockSolanaProviderTrait::new();

        (relayer, mock_signer, provider, jupiter_service, encoded_tx)
=======
        (relayer, Arc::new(mock_signer), encoded_tx)
>>>>>>> ad7a1ffe
    }

    #[tokio::test]
    async fn test_sign_transaction_success() {
<<<<<<< HEAD
        let (relayer, signer, mut provider, jupiter_service, encoded_tx) = setup_test_context();

        provider
=======
        let (relayer, signer, encoded_tx) = setup_test_context();

        let mut mock_provider = MockSolanaProviderTrait::new();
        mock_provider
>>>>>>> ad7a1ffe
            .expect_is_blockhash_valid()
            .with(predicate::always(), predicate::always())
            .returning(|_, _| Box::pin(async { Ok(true) }));

        // mock simulate_transaction
<<<<<<< HEAD
        provider.expect_simulate_transaction().returning(|_| {
=======
        mock_provider.expect_simulate_transaction().returning(|_| {
>>>>>>> ad7a1ffe
            Box::pin(async {
                Ok(solana_client::rpc_response::RpcSimulateTransactionResult {
                    err: None,
                    logs: None,
                    accounts: None,
                    units_consumed: None,
                    return_data: None,
                    replacement_blockhash: None,
                    inner_instructions: None,
                })
            })
        });

<<<<<<< HEAD
        let rpc = SolanaRpcMethodsImpl::new_mock(
            relayer,
            Arc::new(provider),
            Arc::new(signer),
            Arc::new(jupiter_service),
        );
=======
        let provider = Arc::new(mock_provider);
        let rpc = SolanaRpcMethodsImpl::new_mock(relayer, provider, signer);
>>>>>>> ad7a1ffe

        let params = SignTransactionRequestParams {
            transaction: encoded_tx,
        };

        let result = rpc.sign_transaction(params).await;

        assert!(result.is_ok());
        let sign_result = result.unwrap();

        // Verify signature format (base58 encoded, 64 bytes)
        let decoded_sig = bs58::decode(&sign_result.signature)
            .into_vec()
            .expect("Failed to decode base58 signature");
        assert_eq!(decoded_sig.len(), 64);
    }

    #[tokio::test]
    async fn test_sign_transaction_validation_failure_blockhash() {
<<<<<<< HEAD
        let (relayer, signer, mut provider, jupiter_service, encoded_tx) = setup_test_context();

        provider
=======
        let (relayer, signer, encoded_tx) = setup_test_context();

        let mut mock_provider = MockSolanaProviderTrait::new();
        mock_provider
>>>>>>> ad7a1ffe
            .expect_is_blockhash_valid()
            .with(predicate::always(), predicate::always())
            .returning(|_, _| Box::pin(async { Ok(false) }));

<<<<<<< HEAD
        let rpc = SolanaRpcMethodsImpl::new_mock(
            relayer,
            Arc::new(provider),
            Arc::new(signer),
            Arc::new(jupiter_service),
        );
=======
        let provider = Arc::new(mock_provider);
        let rpc = SolanaRpcMethodsImpl::new_mock(relayer, provider, signer);
>>>>>>> ad7a1ffe

        let params = SignTransactionRequestParams {
            transaction: encoded_tx,
        };

        let result = rpc.sign_transaction(params).await;
        assert!(result.is_err());
    }

    #[tokio::test]
    async fn test_sign_transaction_exceeds_max_signatures() {
<<<<<<< HEAD
        let (mut relayer, signer, mut provider, jupiter_service, encoded_tx) = setup_test_context();
=======
        let (mut relayer, signer, encoded_tx) = setup_test_context();
>>>>>>> ad7a1ffe

        // Update policy with low max signatures
        relayer.policies = RelayerNetworkPolicy::Solana(RelayerSolanaPolicy {
            max_signatures: Some(0),
            ..Default::default()
        });

<<<<<<< HEAD
        provider
=======
        let mut mock_provider = MockSolanaProviderTrait::new();
        mock_provider
>>>>>>> ad7a1ffe
            .expect_is_blockhash_valid()
            .with(predicate::always(), predicate::always())
            .returning(|_, _| Box::pin(async { Ok(true) }));

<<<<<<< HEAD
        provider.expect_simulate_transaction().returning(|_| {
=======
        mock_provider.expect_simulate_transaction().returning(|_| {
>>>>>>> ad7a1ffe
            Box::pin(async {
                Ok(solana_client::rpc_response::RpcSimulateTransactionResult {
                    err: None,
                    logs: None,
                    accounts: None,
                    units_consumed: None,
                    return_data: None,
                    replacement_blockhash: None,
                    inner_instructions: None,
                })
            })
        });

<<<<<<< HEAD
        let rpc = SolanaRpcMethodsImpl::new_mock(
            relayer,
            Arc::new(provider),
            Arc::new(signer),
            Arc::new(jupiter_service),
        );
=======
        let provider = Arc::new(mock_provider);
        let rpc = SolanaRpcMethodsImpl::new_mock(relayer, provider, signer);
>>>>>>> ad7a1ffe

        let params = SignTransactionRequestParams {
            transaction: encoded_tx,
        };

        let result = rpc.sign_transaction(params).await;
        match result {
            Err(SolanaRpcError::SolanaTransactionValidation(err)) => {
                let error_string = err.to_string();
                assert!(
                    error_string.contains(
                        "Policy violation: Transaction requires 1 signatures, which exceeds \
                         maximum allowed 0"
                    ),
                    "Unexpected error message: {}",
                    err
                );
            }
            other => panic!("Expected ValidationError, got: {:?}", other),
        }
    }

    #[tokio::test]
    async fn test_sign_transaction_disallowed_program() {
<<<<<<< HEAD
        let (mut relayer, signer, mut provider, jupiter_service, encoded_tx) = setup_test_context();
=======
        let (mut relayer, signer, encoded_tx) = setup_test_context();
>>>>>>> ad7a1ffe

        // Update policy with disallowed programs
        relayer.policies = RelayerNetworkPolicy::Solana(RelayerSolanaPolicy {
            allowed_programs: Some(vec!["different_program".to_string()]),
            ..Default::default()
        });

<<<<<<< HEAD
        provider
=======
        let mut mock_provider = MockSolanaProviderTrait::new();
        mock_provider
>>>>>>> ad7a1ffe
            .expect_is_blockhash_valid()
            .with(predicate::always(), predicate::always())
            .returning(|_, _| Box::pin(async { Ok(true) }));

<<<<<<< HEAD
        provider.expect_simulate_transaction().returning(|_| {
=======
        mock_provider.expect_simulate_transaction().returning(|_| {
>>>>>>> ad7a1ffe
            Box::pin(async {
                Ok(solana_client::rpc_response::RpcSimulateTransactionResult {
                    err: None,
                    logs: None,
                    accounts: None,
                    units_consumed: None,
                    return_data: None,
                    replacement_blockhash: None,
                    inner_instructions: None,
                })
            })
        });

<<<<<<< HEAD
        let rpc = SolanaRpcMethodsImpl::new_mock(
            relayer,
            Arc::new(provider),
            Arc::new(signer),
            Arc::new(jupiter_service),
        );
=======
        let provider = Arc::new(mock_provider);
        let rpc = SolanaRpcMethodsImpl::new_mock(relayer, provider, signer);
>>>>>>> ad7a1ffe

        let params = SignTransactionRequestParams {
            transaction: encoded_tx,
        };

        let result = rpc.sign_transaction(params).await;

        match result {
            Err(SolanaRpcError::SolanaTransactionValidation(err)) => {
                let error_string = err.to_string();
                assert!(
                    error_string.contains(
                        "Policy violation: Program 11111111111111111111111111111111 not allowed"
                    ),
                    "Unexpected error message: {}",
                    err
                );
            }
            other => panic!("Expected ValidationError, got: {:?}", other),
        }
    }

    #[tokio::test]
    async fn test_sign_transaction_exceeds_data_size() {
<<<<<<< HEAD
        let (mut relayer, signer, mut provider, jupiter_service, encoded_tx) = setup_test_context();
=======
        let (mut relayer, signer, encoded_tx) = setup_test_context();
>>>>>>> ad7a1ffe

        // Update policy with small max data size
        relayer.policies = RelayerNetworkPolicy::Solana(RelayerSolanaPolicy {
            max_tx_data_size: 10,
            ..Default::default()
        });

<<<<<<< HEAD
        provider
=======
        let mut mock_provider = MockSolanaProviderTrait::new();
        mock_provider
>>>>>>> ad7a1ffe
            .expect_is_blockhash_valid()
            .with(predicate::always(), predicate::always())
            .returning(|_, _| Box::pin(async { Ok(true) }));

<<<<<<< HEAD
        provider.expect_simulate_transaction().returning(|_| {
=======
        mock_provider.expect_simulate_transaction().returning(|_| {
>>>>>>> ad7a1ffe
            Box::pin(async {
                Ok(solana_client::rpc_response::RpcSimulateTransactionResult {
                    err: None,
                    logs: None,
                    accounts: None,
                    units_consumed: None,
                    return_data: None,
                    replacement_blockhash: None,
                    inner_instructions: None,
                })
            })
        });

<<<<<<< HEAD
        let rpc = SolanaRpcMethodsImpl::new_mock(
            relayer,
            Arc::new(provider),
            Arc::new(signer),
            Arc::new(jupiter_service),
        );
=======
        let provider = Arc::new(mock_provider);
        let rpc = SolanaRpcMethodsImpl::new_mock(relayer, provider, signer);
>>>>>>> ad7a1ffe

        let params = SignTransactionRequestParams {
            transaction: encoded_tx,
        };

        let result = rpc.sign_transaction(params).await;
        match result {
            Err(SolanaRpcError::SolanaTransactionValidation(err)) => {
                let error_string = err.to_string();
                assert!(
                    error_string.contains(
                        "Policy violation: Transaction size 215 exceeds maximum allowed 10"
                    ),
                    "Unexpected error message: {}",
                    err
                );
            }
            other => panic!("Expected ValidationError, got: {:?}", other),
        }
    }

    #[tokio::test]
    async fn test_sign_transaction_wrong_fee_payer() {
<<<<<<< HEAD
        let (relayer, signer, mut provider, jupiter_service, _) = setup_test_context();
=======
        let (relayer, signer, _) = setup_test_context();
>>>>>>> ad7a1ffe

        // Create transaction with different fee payer
        let wrong_fee_payer = Keypair::new();
        let recipient = Pubkey::new_unique();
        let ix = system_instruction::transfer(&wrong_fee_payer.pubkey(), &recipient, 1000);
        let message = Message::new(&[ix], Some(&wrong_fee_payer.pubkey())); // Different fee payer
        let transaction = Transaction::new_unsigned(message);
        let encoded_tx = EncodedSerializedTransaction::try_from(&transaction)
            .expect("Failed to encode transaction");

<<<<<<< HEAD
        provider
=======
        let mut mock_provider = MockSolanaProviderTrait::new();
        mock_provider
>>>>>>> ad7a1ffe
            .expect_is_blockhash_valid()
            .with(predicate::always(), predicate::always())
            .returning(|_, _| Box::pin(async { Ok(true) }));

<<<<<<< HEAD
        let rpc = SolanaRpcMethodsImpl::new_mock(
            relayer,
            Arc::new(provider),
            Arc::new(signer),
            Arc::new(jupiter_service),
        );
=======
        let provider = Arc::new(mock_provider);
        let rpc = SolanaRpcMethodsImpl::new_mock(relayer, provider, signer);
>>>>>>> ad7a1ffe

        let params = SignTransactionRequestParams {
            transaction: encoded_tx,
        };

        let result = rpc.sign_transaction(params).await;

        match result {
            Err(SolanaRpcError::SolanaTransactionValidation(err)) => {
                let error_string = err.to_string();
                assert!(
                    error_string.contains("Policy violation: Fee payer"),
                    "Unexpected error message: {}",
                    err
                );
            }
            other => panic!("Expected ValidationError, got: {:?}", other),
        }
    }

    #[tokio::test]
    async fn test_sign_transaction_disallowed_account() {
<<<<<<< HEAD
        let (mut relayer, signer, mut provider, jupiter_service, encoded_tx) = setup_test_context();
=======
        let (mut relayer, signer, encoded_tx) = setup_test_context();
>>>>>>> ad7a1ffe

        // Update policy with disallowed accounts
        relayer.policies = RelayerNetworkPolicy::Solana(RelayerSolanaPolicy {
            disallowed_accounts: Some(vec![Pubkey::new_unique().to_string()]),
            ..Default::default()
        });

<<<<<<< HEAD
        provider
=======
        let mut mock_provider = MockSolanaProviderTrait::new();
        mock_provider
>>>>>>> ad7a1ffe
            .expect_is_blockhash_valid()
            .with(predicate::always(), predicate::always())
            .returning(|_, _| Box::pin(async { Ok(true) }));

<<<<<<< HEAD
        provider.expect_simulate_transaction().returning(|_| {
=======
        mock_provider.expect_simulate_transaction().returning(|_| {
>>>>>>> ad7a1ffe
            Box::pin(async {
                Ok(solana_client::rpc_response::RpcSimulateTransactionResult {
                    err: None,
                    logs: None,
                    accounts: None,
                    units_consumed: None,
                    return_data: None,
                    replacement_blockhash: None,
                    inner_instructions: None,
                })
            })
        });
<<<<<<< HEAD
        let rpc = SolanaRpcMethodsImpl::new_mock(
            relayer,
            Arc::new(provider),
            Arc::new(signer),
            Arc::new(jupiter_service),
        );
=======
        let provider = Arc::new(mock_provider);
        let rpc = SolanaRpcMethodsImpl::new_mock(relayer, provider, signer);
>>>>>>> ad7a1ffe

        let params = SignTransactionRequestParams {
            transaction: encoded_tx,
        };

        let result = rpc.sign_transaction(params).await;

        // This should pass since our test transaction doesn't use disallowed accounts
        assert!(result.is_ok());
    }

    #[tokio::test]
    async fn test_sign_transaction_exceeds_max_lamports_transfer() {
<<<<<<< HEAD
        let (mut relayer, signer, mut provider, jupiter_service, _) = setup_test_context();
=======
        let (mut relayer, signer, _) = setup_test_context();
>>>>>>> ad7a1ffe

        // Set max allowed transfer amount in policy
        relayer.policies = RelayerNetworkPolicy::Solana(RelayerSolanaPolicy {
            max_allowed_transfer_amount_lamports: Some(500),
            ..Default::default()
        });

        // Create transaction that exceeds max transfer amount
        let payer = Keypair::new();
        relayer.address = payer.pubkey().to_string();
        let recipient = Pubkey::new_unique();
        let ix = system_instruction::transfer(
            &payer.pubkey(),
            &recipient,
            1000, // Amount exceeds max_allowed_transfer_amount_lamports
        );
        let message = Message::new(&[ix], Some(&payer.pubkey()));
        let transaction = Transaction::new_unsigned(message);
        let encoded_tx = EncodedSerializedTransaction::try_from(&transaction)
            .expect("Failed to encode transaction");

<<<<<<< HEAD
        provider
=======
        let mut mock_provider = MockSolanaProviderTrait::new();
        mock_provider
>>>>>>> ad7a1ffe
            .expect_is_blockhash_valid()
            .with(predicate::always(), predicate::always())
            .returning(|_, _| Box::pin(async { Ok(true) }));

<<<<<<< HEAD
        provider.expect_simulate_transaction().returning(|_| {
=======
        mock_provider.expect_simulate_transaction().returning(|_| {
>>>>>>> ad7a1ffe
            Box::pin(async {
                Ok(solana_client::rpc_response::RpcSimulateTransactionResult {
                    err: None,
                    logs: None,
                    accounts: None,
                    units_consumed: None,
                    return_data: None,
                    replacement_blockhash: None,
                    inner_instructions: None,
                })
            })
        });

<<<<<<< HEAD
        let rpc = SolanaRpcMethodsImpl::new_mock(
            relayer,
            Arc::new(provider),
            Arc::new(signer),
            Arc::new(jupiter_service),
        );
=======
        let provider = Arc::new(mock_provider);
        let rpc = SolanaRpcMethodsImpl::new_mock(relayer, provider, signer);
>>>>>>> ad7a1ffe

        let params = SignTransactionRequestParams {
            transaction: encoded_tx,
        };

        let result = rpc.sign_transaction(params).await;

        match result {
            Err(SolanaRpcError::SolanaTransactionValidation(err)) => {
                let error_string = err.to_string();
                assert!(
                    error_string
                        .contains("Lamports transfer amount 1000 exceeds max allowed fee 500"),
                    "Unexpected error message: {}",
                    err
                );
            }
            other => panic!("Expected ValidationError, got: {:?}", other),
        }
    }

    #[tokio::test]
    async fn test_sign_and_send_transaction_success() {
<<<<<<< HEAD
        let (relayer, signer, mut provider, jupiter_service, encoded_tx) = setup_test_context();

        let expected_signature = Signature::new_unique();

        provider
=======
        let (relayer, signer, encoded_tx) = setup_test_context();

        let mut mock_provider = MockSolanaProviderTrait::new();
        let expected_signature = Signature::new_unique();

        mock_provider
>>>>>>> ad7a1ffe
            .expect_is_blockhash_valid()
            .with(predicate::always(), predicate::always())
            .returning(|_, _| Box::pin(async { Ok(true) }));

<<<<<<< HEAD
        provider.expect_simulate_transaction().returning(|_| {
=======
        mock_provider.expect_simulate_transaction().returning(|_| {
>>>>>>> ad7a1ffe
            Box::pin(async {
                Ok(solana_client::rpc_response::RpcSimulateTransactionResult {
                    err: None,
                    logs: None,
                    accounts: None,
                    units_consumed: None,
                    return_data: None,
                    replacement_blockhash: None,
                    inner_instructions: None,
                })
            })
        });

<<<<<<< HEAD
        provider
            .expect_send_transaction()
            .returning(move |_| Box::pin(async move { Ok(expected_signature.clone()) }));

        let rpc = SolanaRpcMethodsImpl::new_mock(
            relayer,
            Arc::new(provider),
            Arc::new(signer),
            Arc::new(jupiter_service),
        );
=======
        mock_provider
            .expect_send_transaction()
            .returning(move |_| Box::pin(async move { Ok(expected_signature.clone()) }));

        let provider = Arc::new(mock_provider);
        let rpc = SolanaRpcMethodsImpl::new_mock(relayer, provider, signer);
>>>>>>> ad7a1ffe

        let params = SignAndSendTransactionRequestParams {
            transaction: encoded_tx,
        };

        let result = rpc.sign_and_send_transaction(params).await;
        assert!(result.is_ok());

        let send_result = result.unwrap();
        assert_eq!(send_result.signature, expected_signature.to_string());
    }

    #[tokio::test]
    async fn test_get_supported_tokens() {
<<<<<<< HEAD
        let (mut relayer, signer, provider, jupiter_service, _) = setup_test_context();
=======
        let (mut relayer, signer, _) = setup_test_context();
>>>>>>> ad7a1ffe

        // Update relayer policy with some tokens
        relayer.policies = RelayerNetworkPolicy::Solana(RelayerSolanaPolicy {
            allowed_tokens: Some(vec![
                SolanaAllowedTokensPolicy {
                    mint: "mint1".to_string(),
                    symbol: Some("TOKEN1".to_string()),
                    decimals: Some(9),
                    max_allowed_fee: Some(1000),
<<<<<<< HEAD
                    conversion_slippage_percentage: None,
=======
>>>>>>> ad7a1ffe
                },
                SolanaAllowedTokensPolicy {
                    mint: "mint2".to_string(),
                    symbol: Some("TOKEN2".to_string()),
                    decimals: Some(6),
                    max_allowed_fee: None,
<<<<<<< HEAD
                    conversion_slippage_percentage: None,
=======
>>>>>>> ad7a1ffe
                },
            ]),
            ..Default::default()
        });

<<<<<<< HEAD
        let rpc = SolanaRpcMethodsImpl::new_mock(
            relayer,
            Arc::new(provider),
            Arc::new(signer),
            Arc::new(jupiter_service),
        );
=======
        let provider = Arc::new(MockSolanaProviderTrait::new());
        let rpc = SolanaRpcMethodsImpl::new_mock(relayer, provider, signer);
>>>>>>> ad7a1ffe

        let result = rpc
            .get_supported_tokens(GetSupportedTokensRequestParams {})
            .await;

        assert!(result.is_ok());
        let tokens = result.unwrap().tokens;
        assert_eq!(tokens.len(), 2);
        assert_eq!(tokens[0].mint, "mint1");
        assert_eq!(tokens[0].symbol, "TOKEN1");
        assert_eq!(tokens[0].decimals, 9);
        assert_eq!(tokens[0].max_allowed_fee, Some(1000));
    }
<<<<<<< HEAD

    #[tokio::test]
    async fn test_estimate_fee_success() {
        let (relayer, signer, mut provider, jupiter_service, encoded_tx) = setup_test_context();

        provider
            .expect_is_blockhash_valid()
            .with(predicate::always(), predicate::always())
            .returning(|_, _| Box::pin(async { Ok(true) }));

        // mock simulate_transaction
        provider.expect_simulate_transaction().returning(|_| {
            Box::pin(async {
                Ok(solana_client::rpc_response::RpcSimulateTransactionResult {
                    err: None,
                    logs: None,
                    accounts: None,
                    units_consumed: None,
                    return_data: None,
                    replacement_blockhash: None,
                    inner_instructions: None,
                })
            })
        });

        let rpc = SolanaRpcMethodsImpl::new_mock(
            relayer,
            Arc::new(provider),
            Arc::new(signer),
            Arc::new(jupiter_service),
        );

        let params = SignTransactionRequestParams {
            transaction: encoded_tx,
        };

        let result = rpc.sign_transaction(params).await;

        assert!(result.is_ok());
        let sign_result = result.unwrap();

        // Verify signature format (base58 encoded, 64 bytes)
        let decoded_sig = bs58::decode(&sign_result.signature)
            .into_vec()
            .expect("Failed to decode base58 signature");
        assert_eq!(decoded_sig.len(), 64);
    }

    #[tokio::test]
    async fn test_fee_estimate_with_allowed_token() {
        let (mut relayer, signer, mut provider, mut jupiter_service, encoded_tx) =
            setup_test_context();

        // Set up policy with allowed token
        relayer.policies = RelayerNetworkPolicy::Solana(RelayerSolanaPolicy {
            allowed_tokens: Some(vec![SolanaAllowedTokensPolicy {
                mint: "USDC".to_string(),
                symbol: Some("USDC".to_string()),
                decimals: Some(6),
                max_allowed_fee: Some(1000000),
                conversion_slippage_percentage: Some(1.0),
            }]),
            ..Default::default()
        });

        // Mock provider methods
        provider
            .expect_get_latest_blockhash()
            .returning(|| Box::pin(async { Ok([0u8; 32]) }));

        provider
            .expect_calculate_total_fee()
            .returning(|_| Box::pin(async { Ok(500000000u64) }));

        // Mock Jupiter quote
        jupiter_service
            .expect_get_sol_to_token_quote()
            .with(
                predicate::eq("USDC"),
                predicate::eq(500000000u64),
                predicate::eq(1.0f32),
            )
            .returning(|_, _, _| {
                Box::pin(async {
                    Ok(QuoteResponse {
                        input_mint: "SOL".to_string(),
                        output_mint: "USDC".to_string(),
                        in_amount: 500000000,
                        out_amount: 80000000,
                        price_impact_pct: 0.1,
                        other_amount_threshold: 0,
                    })
                })
            });

        let rpc = SolanaRpcMethodsImpl::new_mock(
            relayer,
            Arc::new(provider),
            Arc::new(signer),
            Arc::new(jupiter_service),
        );

        let params = FeeEstimateRequestParams {
            transaction: encoded_tx,
            fee_token: "USDC".to_string(),
        };

        let result = rpc.fee_estimate(params).await;
        assert!(result.is_ok());

        let fee_estimate = result.unwrap();
        assert_eq!(fee_estimate.estimated_fee, "80");
        assert_eq!(fee_estimate.conversion_rate, "160");
    }

    #[tokio::test]
    async fn test_fee_estimate_usdt_to_sol_conversion() {
        let (mut relayer, signer, _provider, mut jupiter_service, encoded_tx) =
            setup_test_context();

        relayer.policies = RelayerNetworkPolicy::Solana(RelayerSolanaPolicy {
            allowed_tokens: Some(vec![SolanaAllowedTokensPolicy {
                mint: "Es9vMFrzaCERmJfrF4H2FYD4KCoNkY11McCe8BenwNYB".to_string(), // USDT mint
                symbol: Some("USDT".to_string()),
                decimals: Some(6),
                max_allowed_fee: Some(1000000),
                conversion_slippage_percentage: Some(1.0),
            }]),
            ..Default::default()
        });

        let mut provider = MockSolanaProviderTrait::new();

        provider
            .expect_get_latest_blockhash()
            .returning(|| Box::pin(async { Ok([0u8; 32]) }));

        provider
            .expect_calculate_total_fee()
            .returning(|_| Box::pin(async { Ok(1_000_000u64) }));

        // Mock Jupiter quote
        // Assuming 1 SOL = 20 USDT, so 0.001 SOL = 0.02 USDT (20_000 with 6 decimals)
        jupiter_service
            .expect_get_sol_to_token_quote()
            .with(
                predicate::eq("Es9vMFrzaCERmJfrF4H2FYD4KCoNkY11McCe8BenwNYB"),
                predicate::eq(1_000_000u64),
                predicate::eq(1.0f32),
            )
            .returning(|_, _, _| {
                Box::pin(async {
                    Ok(QuoteResponse {
                        input_mint: "So11111111111111111111111111111111111111112".to_string(),
                        output_mint: "Es9vMFrzaCERmJfrF4H2FYD4KCoNkY11McCe8BenwNYB".to_string(),
                        in_amount: 1_000_000, // 0.001 SOL
                        out_amount: 20_000,   // 0.02 USDT
                        price_impact_pct: 0.1,
                        other_amount_threshold: 0,
                    })
                })
            });

        let rpc = SolanaRpcMethodsImpl::new_mock(
            relayer,
            Arc::new(provider),
            Arc::new(signer),
            Arc::new(jupiter_service),
        );

        let params = FeeEstimateRequestParams {
            transaction: encoded_tx,
            fee_token: "Es9vMFrzaCERmJfrF4H2FYD4KCoNkY11McCe8BenwNYB".to_string(),
        };

        let result = rpc.fee_estimate(params).await;
        assert!(result.is_ok());

        let fee_estimate = result.unwrap();
        assert_eq!(fee_estimate.estimated_fee, "0.02"); // 0.02 USDT
        assert_eq!(fee_estimate.conversion_rate, "20"); // 1 SOL = 20 USDT
    }

    #[tokio::test]
    async fn test_fee_estimate_uni_to_sol_dynamic_price() {
        let (mut relayer, signer, mut provider, mut jupiter_service, encoded_tx) =
            setup_test_context();

        // Set up policy with UNI token (decimals = 8)
        relayer.policies = RelayerNetworkPolicy::Solana(RelayerSolanaPolicy {
            allowed_tokens: Some(vec![SolanaAllowedTokensPolicy {
                mint: "8qJSyQprMC57TWKaYEmetUR3UUiTP2M3hXW6D2evU9Tt".to_string(), // UNI mint
                symbol: Some("UNI".to_string()),
                decimals: Some(8),
                max_allowed_fee: Some(1_000_000_000),
                conversion_slippage_percentage: Some(1.0),
            }]),
            ..Default::default()
        });

        // Mock 0.001 SOL fee (1_000_000 lamports)
        provider
            .expect_get_latest_blockhash()
            .returning(|| Box::pin(async { Ok([0u8; 32]) }));

        provider
            .expect_calculate_total_fee()
            .returning(|_| Box::pin(async { Ok(1_000_000u64) }));

        // Mock Jupiter quote
        // 1 SOL = 17.7 UNI
        // For 0.001 SOL fee, we need 0.0177 UNI (1_770_000 with 8 decimals)
        jupiter_service
            .expect_get_sol_to_token_quote()
            .with(
                predicate::eq("8qJSyQprMC57TWKaYEmetUR3UUiTP2M3hXW6D2evU9Tt"),
                predicate::eq(1_000_000u64),
                predicate::eq(1.0f32),
            )
            .returning(|_, _, _| {
                Box::pin(async {
                    Ok(QuoteResponse {
                        input_mint: "So11111111111111111111111111111111111111112".to_string(),
                        output_mint: "8qJSyQprMC57TWKaYEmetUR3UUiTP2M3hXW6D2evU9Tt".to_string(),
                        in_amount: 1_000_000,  // 0.001 SOL
                        out_amount: 1_770_000, // 0.0177 UNI
                        price_impact_pct: 0.1,
                        other_amount_threshold: 0,
                    })
                })
            });

        let rpc = SolanaRpcMethodsImpl::new_mock(
            relayer,
            Arc::new(provider),
            Arc::new(signer),
            Arc::new(jupiter_service),
        );

        let params = FeeEstimateRequestParams {
            transaction: encoded_tx,
            fee_token: "8qJSyQprMC57TWKaYEmetUR3UUiTP2M3hXW6D2evU9Tt".to_string(),
        };

        let result = rpc.fee_estimate(params).await;
        assert!(result.is_ok());

        let fee_estimate = result.unwrap();
        assert_eq!(fee_estimate.estimated_fee, "0.0177"); // 0.0177 UNI
        assert_eq!(fee_estimate.conversion_rate, "17.7"); // 1 SOL = 17.7 UNI
    }

    #[tokio::test]
    async fn test_fee_estimate_native_sol() {
        let (mut relayer, signer, mut provider, jupiter_service, encoded_tx) = setup_test_context();

        // Set up policy with SOL token
        relayer.policies = RelayerNetworkPolicy::Solana(RelayerSolanaPolicy {
            allowed_tokens: Some(vec![SolanaAllowedTokensPolicy {
                mint: "So11111111111111111111111111111111111111112".to_string(), // Native SOL
                symbol: Some("SOL".to_string()),
                decimals: Some(9),
                max_allowed_fee: None,
                conversion_slippage_percentage: None,
            }]),
            ..Default::default()
        });

        // Mock provider methods - expect 0.001 SOL fee (1_000_000 lamports)
        provider
            .expect_get_latest_blockhash()
            .returning(|| Box::pin(async { Ok([0u8; 32]) }));

        provider
            .expect_calculate_total_fee()
            .returning(|_| Box::pin(async { Ok(1_000_000u64) }));

        // We don't expect any Jupiter quotes for native SOL

        let rpc = SolanaRpcMethodsImpl::new_mock(
            relayer,
            Arc::new(provider),
            Arc::new(signer),
            Arc::new(jupiter_service),
        );

        let params = FeeEstimateRequestParams {
            transaction: encoded_tx,
            fee_token: "So11111111111111111111111111111111111111112".to_string(),
        };

        let result = rpc.fee_estimate(params).await;
        assert!(result.is_ok());

        let fee_estimate = result.unwrap();
        assert_eq!(fee_estimate.estimated_fee, "0.001"); // 0.001 SOL (1_000_000 lamports)
        assert_eq!(fee_estimate.conversion_rate, "1"); // 1:1 for native SOL
    }
=======
>>>>>>> ad7a1ffe
}<|MERGE_RESOLUTION|>--- conflicted
+++ resolved
@@ -5,12 +5,6 @@
 //! transaction processing (transfer, prepare, sign, and send), token retrieval, and feature
 //! queries.
 use async_trait::async_trait;
-<<<<<<< HEAD
-=======
-use solana_sdk::transaction::Transaction;
-
-use super::{SolanaRpcError, SolanaTransactionValidator};
->>>>>>> ad7a1ffe
 #[cfg(test)]
 use mockall::automock;
 use solana_sdk::transaction::Transaction;
@@ -28,7 +22,6 @@
         PrepareTransactionResult, RelayerRepoModel, SignAndSendTransactionRequestParams,
         SignAndSendTransactionResult, SignTransactionRequestParams, SignTransactionResult,
         TransferTransactionRequestParams, TransferTransactionResult,
-<<<<<<< HEAD
     },
     services::{
         JupiterService, JupiterServiceTrait, SolanaProvider, SolanaProviderTrait, SolanaSignTrait,
@@ -38,14 +31,6 @@
 
 #[cfg(test)]
 use crate::services::{MockJupiterServiceTrait, MockSolanaProviderTrait, MockSolanaSignTrait};
-=======
-    },
-    services::{SolanaProvider, SolanaProviderTrait, SolanaSignTrait, SolanaSigner},
-};
-
-#[cfg(test)]
-use crate::services::{MockSolanaProviderTrait, MockSolanaSignTrait};
->>>>>>> ad7a1ffe
 
 #[cfg_attr(test, automock)]
 #[async_trait]
@@ -82,7 +67,6 @@
 
 pub type DefaultProvider = SolanaProvider;
 pub type DefaultSigner = SolanaSigner;
-<<<<<<< HEAD
 pub type DefaultJupiterService = JupiterService;
 
 // Modified implementation with constrained generics
@@ -95,79 +79,44 @@
 
 // Default implementation for production use
 impl SolanaRpcMethodsImpl<DefaultProvider, DefaultSigner, DefaultJupiterService> {
-=======
-
-// Modified implementation with constrained generics
-pub struct SolanaRpcMethodsImpl<P = DefaultProvider, S = DefaultSigner> {
-    relayer: RelayerRepoModel,
-    provider: Arc<P>,
-    signer: Arc<S>,
-}
-
-// Default implementation for production use
-impl SolanaRpcMethodsImpl<DefaultProvider, DefaultSigner> {
->>>>>>> ad7a1ffe
     pub fn new(
         relayer: RelayerRepoModel,
         provider: Arc<DefaultProvider>,
         signer: Arc<DefaultSigner>,
-<<<<<<< HEAD
         jupiter_service: Arc<DefaultJupiterService>,
-=======
->>>>>>> ad7a1ffe
     ) -> Self {
         Self {
             relayer,
             provider,
             signer,
-<<<<<<< HEAD
             jupiter_service,
-=======
->>>>>>> ad7a1ffe
         }
     }
 }
 
 #[cfg(test)]
-<<<<<<< HEAD
 impl SolanaRpcMethodsImpl<MockSolanaProviderTrait, MockSolanaSignTrait, MockJupiterServiceTrait> {
-=======
-impl SolanaRpcMethodsImpl<MockSolanaProviderTrait, MockSolanaSignTrait> {
->>>>>>> ad7a1ffe
     pub fn new_mock(
         relayer: RelayerRepoModel,
         provider: Arc<MockSolanaProviderTrait>,
         signer: Arc<MockSolanaSignTrait>,
-<<<<<<< HEAD
         jupiter_service: Arc<MockJupiterServiceTrait>,
-=======
->>>>>>> ad7a1ffe
     ) -> Self {
         Self {
             relayer,
             provider,
             signer,
-<<<<<<< HEAD
             jupiter_service,
-=======
->>>>>>> ad7a1ffe
         }
     }
 }
 
 #[async_trait]
-<<<<<<< HEAD
 impl<P, S, J> SolanaRpcMethods for SolanaRpcMethodsImpl<P, S, J>
 where
     P: SolanaProviderTrait + Send + Sync,
     S: SolanaSignTrait + Send + Sync,
     J: JupiterServiceTrait + Send + Sync,
-=======
-impl<P, S> SolanaRpcMethods for SolanaRpcMethodsImpl<P, S>
-where
-    P: SolanaProviderTrait + Send + Sync,
-    S: SolanaSignTrait + Send + Sync,
->>>>>>> ad7a1ffe
 {
     /// Retrieves the supported tokens.
     async fn get_supported_tokens(
@@ -187,10 +136,7 @@
                         symbol: token.symbol.as_deref().unwrap_or("").to_string(),
                         decimals: token.decimals.unwrap_or(0),
                         max_allowed_fee: token.max_allowed_fee,
-<<<<<<< HEAD
                         conversion_slippage_percentage: token.conversion_slippage_percentage,
-=======
->>>>>>> ad7a1ffe
                     })
                     .collect()
             })
@@ -375,11 +321,7 @@
         models::{
             NetworkType, RelayerNetworkPolicy, RelayerSolanaPolicy, SolanaAllowedTokensPolicy,
         },
-<<<<<<< HEAD
         services::{MockSolanaProviderTrait, MockSolanaSignTrait, QuoteResponse},
-=======
-        services::{MockSolanaProviderTrait, MockSolanaSignTrait},
->>>>>>> ad7a1ffe
     };
 
     use super::*;
@@ -393,13 +335,9 @@
 
     fn setup_test_context() -> (
         RelayerRepoModel,
-<<<<<<< HEAD
         MockSolanaSignTrait,
         MockSolanaProviderTrait,
         MockJupiterServiceTrait,
-=======
-        Arc<MockSolanaSignTrait>,
->>>>>>> ad7a1ffe
         EncodedSerializedTransaction,
     ) {
         // Create test transaction
@@ -442,38 +380,23 @@
         let encoded_tx = EncodedSerializedTransaction::try_from(&transaction)
             .expect("Failed to encode transaction");
 
-<<<<<<< HEAD
         let jupiter_service = MockJupiterServiceTrait::new();
         let provider = MockSolanaProviderTrait::new();
 
         (relayer, mock_signer, provider, jupiter_service, encoded_tx)
-=======
-        (relayer, Arc::new(mock_signer), encoded_tx)
->>>>>>> ad7a1ffe
     }
 
     #[tokio::test]
     async fn test_sign_transaction_success() {
-<<<<<<< HEAD
         let (relayer, signer, mut provider, jupiter_service, encoded_tx) = setup_test_context();
 
         provider
-=======
-        let (relayer, signer, encoded_tx) = setup_test_context();
-
-        let mut mock_provider = MockSolanaProviderTrait::new();
-        mock_provider
->>>>>>> ad7a1ffe
             .expect_is_blockhash_valid()
             .with(predicate::always(), predicate::always())
             .returning(|_, _| Box::pin(async { Ok(true) }));
 
         // mock simulate_transaction
-<<<<<<< HEAD
         provider.expect_simulate_transaction().returning(|_| {
-=======
-        mock_provider.expect_simulate_transaction().returning(|_| {
->>>>>>> ad7a1ffe
             Box::pin(async {
                 Ok(solana_client::rpc_response::RpcSimulateTransactionResult {
                     err: None,
@@ -487,17 +410,12 @@
             })
         });
 
-<<<<<<< HEAD
-        let rpc = SolanaRpcMethodsImpl::new_mock(
-            relayer,
-            Arc::new(provider),
-            Arc::new(signer),
-            Arc::new(jupiter_service),
-        );
-=======
-        let provider = Arc::new(mock_provider);
-        let rpc = SolanaRpcMethodsImpl::new_mock(relayer, provider, signer);
->>>>>>> ad7a1ffe
+        let rpc = SolanaRpcMethodsImpl::new_mock(
+            relayer,
+            Arc::new(provider),
+            Arc::new(signer),
+            Arc::new(jupiter_service),
+        );
 
         let params = SignTransactionRequestParams {
             transaction: encoded_tx,
@@ -517,31 +435,19 @@
 
     #[tokio::test]
     async fn test_sign_transaction_validation_failure_blockhash() {
-<<<<<<< HEAD
         let (relayer, signer, mut provider, jupiter_service, encoded_tx) = setup_test_context();
 
         provider
-=======
-        let (relayer, signer, encoded_tx) = setup_test_context();
-
-        let mut mock_provider = MockSolanaProviderTrait::new();
-        mock_provider
->>>>>>> ad7a1ffe
             .expect_is_blockhash_valid()
             .with(predicate::always(), predicate::always())
             .returning(|_, _| Box::pin(async { Ok(false) }));
 
-<<<<<<< HEAD
-        let rpc = SolanaRpcMethodsImpl::new_mock(
-            relayer,
-            Arc::new(provider),
-            Arc::new(signer),
-            Arc::new(jupiter_service),
-        );
-=======
-        let provider = Arc::new(mock_provider);
-        let rpc = SolanaRpcMethodsImpl::new_mock(relayer, provider, signer);
->>>>>>> ad7a1ffe
+        let rpc = SolanaRpcMethodsImpl::new_mock(
+            relayer,
+            Arc::new(provider),
+            Arc::new(signer),
+            Arc::new(jupiter_service),
+        );
 
         let params = SignTransactionRequestParams {
             transaction: encoded_tx,
@@ -553,11 +459,7 @@
 
     #[tokio::test]
     async fn test_sign_transaction_exceeds_max_signatures() {
-<<<<<<< HEAD
         let (mut relayer, signer, mut provider, jupiter_service, encoded_tx) = setup_test_context();
-=======
-        let (mut relayer, signer, encoded_tx) = setup_test_context();
->>>>>>> ad7a1ffe
 
         // Update policy with low max signatures
         relayer.policies = RelayerNetworkPolicy::Solana(RelayerSolanaPolicy {
@@ -565,21 +467,12 @@
             ..Default::default()
         });
 
-<<<<<<< HEAD
-        provider
-=======
-        let mut mock_provider = MockSolanaProviderTrait::new();
-        mock_provider
->>>>>>> ad7a1ffe
+        provider
             .expect_is_blockhash_valid()
             .with(predicate::always(), predicate::always())
             .returning(|_, _| Box::pin(async { Ok(true) }));
 
-<<<<<<< HEAD
         provider.expect_simulate_transaction().returning(|_| {
-=======
-        mock_provider.expect_simulate_transaction().returning(|_| {
->>>>>>> ad7a1ffe
             Box::pin(async {
                 Ok(solana_client::rpc_response::RpcSimulateTransactionResult {
                     err: None,
@@ -593,17 +486,12 @@
             })
         });
 
-<<<<<<< HEAD
-        let rpc = SolanaRpcMethodsImpl::new_mock(
-            relayer,
-            Arc::new(provider),
-            Arc::new(signer),
-            Arc::new(jupiter_service),
-        );
-=======
-        let provider = Arc::new(mock_provider);
-        let rpc = SolanaRpcMethodsImpl::new_mock(relayer, provider, signer);
->>>>>>> ad7a1ffe
+        let rpc = SolanaRpcMethodsImpl::new_mock(
+            relayer,
+            Arc::new(provider),
+            Arc::new(signer),
+            Arc::new(jupiter_service),
+        );
 
         let params = SignTransactionRequestParams {
             transaction: encoded_tx,
@@ -628,11 +516,7 @@
 
     #[tokio::test]
     async fn test_sign_transaction_disallowed_program() {
-<<<<<<< HEAD
         let (mut relayer, signer, mut provider, jupiter_service, encoded_tx) = setup_test_context();
-=======
-        let (mut relayer, signer, encoded_tx) = setup_test_context();
->>>>>>> ad7a1ffe
 
         // Update policy with disallowed programs
         relayer.policies = RelayerNetworkPolicy::Solana(RelayerSolanaPolicy {
@@ -640,21 +524,7 @@
             ..Default::default()
         });
 
-<<<<<<< HEAD
-        provider
-=======
-        let mut mock_provider = MockSolanaProviderTrait::new();
-        mock_provider
->>>>>>> ad7a1ffe
-            .expect_is_blockhash_valid()
-            .with(predicate::always(), predicate::always())
-            .returning(|_, _| Box::pin(async { Ok(true) }));
-
-<<<<<<< HEAD
         provider.expect_simulate_transaction().returning(|_| {
-=======
-        mock_provider.expect_simulate_transaction().returning(|_| {
->>>>>>> ad7a1ffe
             Box::pin(async {
                 Ok(solana_client::rpc_response::RpcSimulateTransactionResult {
                     err: None,
@@ -668,17 +538,12 @@
             })
         });
 
-<<<<<<< HEAD
-        let rpc = SolanaRpcMethodsImpl::new_mock(
-            relayer,
-            Arc::new(provider),
-            Arc::new(signer),
-            Arc::new(jupiter_service),
-        );
-=======
-        let provider = Arc::new(mock_provider);
-        let rpc = SolanaRpcMethodsImpl::new_mock(relayer, provider, signer);
->>>>>>> ad7a1ffe
+        let rpc = SolanaRpcMethodsImpl::new_mock(
+            relayer,
+            Arc::new(provider),
+            Arc::new(signer),
+            Arc::new(jupiter_service),
+        );
 
         let params = SignTransactionRequestParams {
             transaction: encoded_tx,
@@ -703,11 +568,7 @@
 
     #[tokio::test]
     async fn test_sign_transaction_exceeds_data_size() {
-<<<<<<< HEAD
         let (mut relayer, signer, mut provider, jupiter_service, encoded_tx) = setup_test_context();
-=======
-        let (mut relayer, signer, encoded_tx) = setup_test_context();
->>>>>>> ad7a1ffe
 
         // Update policy with small max data size
         relayer.policies = RelayerNetworkPolicy::Solana(RelayerSolanaPolicy {
@@ -715,21 +576,12 @@
             ..Default::default()
         });
 
-<<<<<<< HEAD
-        provider
-=======
-        let mut mock_provider = MockSolanaProviderTrait::new();
-        mock_provider
->>>>>>> ad7a1ffe
+        provider
             .expect_is_blockhash_valid()
             .with(predicate::always(), predicate::always())
             .returning(|_, _| Box::pin(async { Ok(true) }));
 
-<<<<<<< HEAD
         provider.expect_simulate_transaction().returning(|_| {
-=======
-        mock_provider.expect_simulate_transaction().returning(|_| {
->>>>>>> ad7a1ffe
             Box::pin(async {
                 Ok(solana_client::rpc_response::RpcSimulateTransactionResult {
                     err: None,
@@ -743,17 +595,12 @@
             })
         });
 
-<<<<<<< HEAD
-        let rpc = SolanaRpcMethodsImpl::new_mock(
-            relayer,
-            Arc::new(provider),
-            Arc::new(signer),
-            Arc::new(jupiter_service),
-        );
-=======
-        let provider = Arc::new(mock_provider);
-        let rpc = SolanaRpcMethodsImpl::new_mock(relayer, provider, signer);
->>>>>>> ad7a1ffe
+        let rpc = SolanaRpcMethodsImpl::new_mock(
+            relayer,
+            Arc::new(provider),
+            Arc::new(signer),
+            Arc::new(jupiter_service),
+        );
 
         let params = SignTransactionRequestParams {
             transaction: encoded_tx,
@@ -777,11 +624,7 @@
 
     #[tokio::test]
     async fn test_sign_transaction_wrong_fee_payer() {
-<<<<<<< HEAD
         let (relayer, signer, mut provider, jupiter_service, _) = setup_test_context();
-=======
-        let (relayer, signer, _) = setup_test_context();
->>>>>>> ad7a1ffe
 
         // Create transaction with different fee payer
         let wrong_fee_payer = Keypair::new();
@@ -792,28 +635,17 @@
         let encoded_tx = EncodedSerializedTransaction::try_from(&transaction)
             .expect("Failed to encode transaction");
 
-<<<<<<< HEAD
-        provider
-=======
-        let mut mock_provider = MockSolanaProviderTrait::new();
-        mock_provider
->>>>>>> ad7a1ffe
+        provider
             .expect_is_blockhash_valid()
             .with(predicate::always(), predicate::always())
             .returning(|_, _| Box::pin(async { Ok(true) }));
 
-<<<<<<< HEAD
-        let rpc = SolanaRpcMethodsImpl::new_mock(
-            relayer,
-            Arc::new(provider),
-            Arc::new(signer),
-            Arc::new(jupiter_service),
-        );
-=======
-        let provider = Arc::new(mock_provider);
-        let rpc = SolanaRpcMethodsImpl::new_mock(relayer, provider, signer);
->>>>>>> ad7a1ffe
-
+        let rpc = SolanaRpcMethodsImpl::new_mock(
+            relayer,
+            Arc::new(provider),
+            Arc::new(signer),
+            Arc::new(jupiter_service),
+        );
         let params = SignTransactionRequestParams {
             transaction: encoded_tx,
         };
@@ -835,11 +667,7 @@
 
     #[tokio::test]
     async fn test_sign_transaction_disallowed_account() {
-<<<<<<< HEAD
         let (mut relayer, signer, mut provider, jupiter_service, encoded_tx) = setup_test_context();
-=======
-        let (mut relayer, signer, encoded_tx) = setup_test_context();
->>>>>>> ad7a1ffe
 
         // Update policy with disallowed accounts
         relayer.policies = RelayerNetworkPolicy::Solana(RelayerSolanaPolicy {
@@ -847,21 +675,12 @@
             ..Default::default()
         });
 
-<<<<<<< HEAD
-        provider
-=======
-        let mut mock_provider = MockSolanaProviderTrait::new();
-        mock_provider
->>>>>>> ad7a1ffe
+        provider
             .expect_is_blockhash_valid()
             .with(predicate::always(), predicate::always())
             .returning(|_, _| Box::pin(async { Ok(true) }));
 
-<<<<<<< HEAD
         provider.expect_simulate_transaction().returning(|_| {
-=======
-        mock_provider.expect_simulate_transaction().returning(|_| {
->>>>>>> ad7a1ffe
             Box::pin(async {
                 Ok(solana_client::rpc_response::RpcSimulateTransactionResult {
                     err: None,
@@ -874,17 +693,12 @@
                 })
             })
         });
-<<<<<<< HEAD
-        let rpc = SolanaRpcMethodsImpl::new_mock(
-            relayer,
-            Arc::new(provider),
-            Arc::new(signer),
-            Arc::new(jupiter_service),
-        );
-=======
-        let provider = Arc::new(mock_provider);
-        let rpc = SolanaRpcMethodsImpl::new_mock(relayer, provider, signer);
->>>>>>> ad7a1ffe
+        let rpc = SolanaRpcMethodsImpl::new_mock(
+            relayer,
+            Arc::new(provider),
+            Arc::new(signer),
+            Arc::new(jupiter_service),
+        );
 
         let params = SignTransactionRequestParams {
             transaction: encoded_tx,
@@ -898,11 +712,7 @@
 
     #[tokio::test]
     async fn test_sign_transaction_exceeds_max_lamports_transfer() {
-<<<<<<< HEAD
         let (mut relayer, signer, mut provider, jupiter_service, _) = setup_test_context();
-=======
-        let (mut relayer, signer, _) = setup_test_context();
->>>>>>> ad7a1ffe
 
         // Set max allowed transfer amount in policy
         relayer.policies = RelayerNetworkPolicy::Solana(RelayerSolanaPolicy {
@@ -924,21 +734,12 @@
         let encoded_tx = EncodedSerializedTransaction::try_from(&transaction)
             .expect("Failed to encode transaction");
 
-<<<<<<< HEAD
-        provider
-=======
-        let mut mock_provider = MockSolanaProviderTrait::new();
-        mock_provider
->>>>>>> ad7a1ffe
+        provider
             .expect_is_blockhash_valid()
             .with(predicate::always(), predicate::always())
             .returning(|_, _| Box::pin(async { Ok(true) }));
 
-<<<<<<< HEAD
         provider.expect_simulate_transaction().returning(|_| {
-=======
-        mock_provider.expect_simulate_transaction().returning(|_| {
->>>>>>> ad7a1ffe
             Box::pin(async {
                 Ok(solana_client::rpc_response::RpcSimulateTransactionResult {
                     err: None,
@@ -952,17 +753,12 @@
             })
         });
 
-<<<<<<< HEAD
-        let rpc = SolanaRpcMethodsImpl::new_mock(
-            relayer,
-            Arc::new(provider),
-            Arc::new(signer),
-            Arc::new(jupiter_service),
-        );
-=======
-        let provider = Arc::new(mock_provider);
-        let rpc = SolanaRpcMethodsImpl::new_mock(relayer, provider, signer);
->>>>>>> ad7a1ffe
+        let rpc = SolanaRpcMethodsImpl::new_mock(
+            relayer,
+            Arc::new(provider),
+            Arc::new(signer),
+            Arc::new(jupiter_service),
+        );
 
         let params = SignTransactionRequestParams {
             transaction: encoded_tx,
@@ -986,29 +782,16 @@
 
     #[tokio::test]
     async fn test_sign_and_send_transaction_success() {
-<<<<<<< HEAD
         let (relayer, signer, mut provider, jupiter_service, encoded_tx) = setup_test_context();
 
         let expected_signature = Signature::new_unique();
 
         provider
-=======
-        let (relayer, signer, encoded_tx) = setup_test_context();
-
-        let mut mock_provider = MockSolanaProviderTrait::new();
-        let expected_signature = Signature::new_unique();
-
-        mock_provider
->>>>>>> ad7a1ffe
             .expect_is_blockhash_valid()
             .with(predicate::always(), predicate::always())
             .returning(|_, _| Box::pin(async { Ok(true) }));
 
-<<<<<<< HEAD
         provider.expect_simulate_transaction().returning(|_| {
-=======
-        mock_provider.expect_simulate_transaction().returning(|_| {
->>>>>>> ad7a1ffe
             Box::pin(async {
                 Ok(solana_client::rpc_response::RpcSimulateTransactionResult {
                     err: None,
@@ -1022,7 +805,6 @@
             })
         });
 
-<<<<<<< HEAD
         provider
             .expect_send_transaction()
             .returning(move |_| Box::pin(async move { Ok(expected_signature.clone()) }));
@@ -1033,14 +815,6 @@
             Arc::new(signer),
             Arc::new(jupiter_service),
         );
-=======
-        mock_provider
-            .expect_send_transaction()
-            .returning(move |_| Box::pin(async move { Ok(expected_signature.clone()) }));
-
-        let provider = Arc::new(mock_provider);
-        let rpc = SolanaRpcMethodsImpl::new_mock(relayer, provider, signer);
->>>>>>> ad7a1ffe
 
         let params = SignAndSendTransactionRequestParams {
             transaction: encoded_tx,
@@ -1055,11 +829,7 @@
 
     #[tokio::test]
     async fn test_get_supported_tokens() {
-<<<<<<< HEAD
         let (mut relayer, signer, provider, jupiter_service, _) = setup_test_context();
-=======
-        let (mut relayer, signer, _) = setup_test_context();
->>>>>>> ad7a1ffe
 
         // Update relayer policy with some tokens
         relayer.policies = RelayerNetworkPolicy::Solana(RelayerSolanaPolicy {
@@ -1069,36 +839,25 @@
                     symbol: Some("TOKEN1".to_string()),
                     decimals: Some(9),
                     max_allowed_fee: Some(1000),
-<<<<<<< HEAD
                     conversion_slippage_percentage: None,
-=======
->>>>>>> ad7a1ffe
                 },
                 SolanaAllowedTokensPolicy {
                     mint: "mint2".to_string(),
                     symbol: Some("TOKEN2".to_string()),
                     decimals: Some(6),
                     max_allowed_fee: None,
-<<<<<<< HEAD
                     conversion_slippage_percentage: None,
-=======
->>>>>>> ad7a1ffe
                 },
             ]),
             ..Default::default()
         });
 
-<<<<<<< HEAD
-        let rpc = SolanaRpcMethodsImpl::new_mock(
-            relayer,
-            Arc::new(provider),
-            Arc::new(signer),
-            Arc::new(jupiter_service),
-        );
-=======
-        let provider = Arc::new(MockSolanaProviderTrait::new());
-        let rpc = SolanaRpcMethodsImpl::new_mock(relayer, provider, signer);
->>>>>>> ad7a1ffe
+        let rpc = SolanaRpcMethodsImpl::new_mock(
+            relayer,
+            Arc::new(provider),
+            Arc::new(signer),
+            Arc::new(jupiter_service),
+        );
 
         let result = rpc
             .get_supported_tokens(GetSupportedTokensRequestParams {})
@@ -1112,7 +871,6 @@
         assert_eq!(tokens[0].decimals, 9);
         assert_eq!(tokens[0].max_allowed_fee, Some(1000));
     }
-<<<<<<< HEAD
 
     #[tokio::test]
     async fn test_estimate_fee_success() {
@@ -1411,6 +1169,4 @@
         assert_eq!(fee_estimate.estimated_fee, "0.001"); // 0.001 SOL (1_000_000 lamports)
         assert_eq!(fee_estimate.conversion_rate, "1"); // 1:1 for native SOL
     }
-=======
->>>>>>> ad7a1ffe
 }