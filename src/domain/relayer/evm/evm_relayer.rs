--- conflicted
+++ resolved
@@ -36,22 +36,13 @@
     jobs::{JobProducer, JobProducerTrait, TransactionRequest},
     models::{
         produce_relayer_disabled_payload, EvmNetwork, EvmRpcResult, NetworkRpcRequest,
-<<<<<<< HEAD
-        NetworkRpcResult, NetworkTransactionRequest, RelayerRepoModel, RelayerStatus,
+        NetworkRpcResult, NetworkTransactionRequest, NetworkType, RelayerRepoModel, RelayerStatus,
         RepositoryError, TransactionRepoModel, TransactionStatus,
-    },
-    repositories::{
-        InMemoryRelayerRepository, InMemoryTransactionCounter, InMemoryTransactionRepository,
-        RelayerRepository, RelayerRepositoryStorage, Repository, TransactionRepository,
-=======
-        NetworkRpcResult, NetworkTransactionRequest, NetworkType, RelayerRepoModel,
-        RepositoryError, TransactionRepoModel,
     },
     repositories::{
         InMemoryNetworkRepository, InMemoryRelayerRepository, InMemoryTransactionCounter,
         InMemoryTransactionRepository, NetworkRepository, RelayerRepository,
-        RelayerRepositoryStorage, Repository,
->>>>>>> 752155c5
+        RelayerRepositoryStorage, Repository, TransactionRepository,
     },
     services::{
         DataSignerTrait, EvmProvider, EvmProviderTrait, EvmSigner, TransactionCounterService,
@@ -69,12 +60,8 @@
 where
     P: EvmProviderTrait + Send + Sync,
     R: Repository<RelayerRepoModel, String> + RelayerRepository + Send + Sync,
-<<<<<<< HEAD
     T: Repository<TransactionRepoModel, String> + TransactionRepository + Send + Sync,
-=======
-    T: Repository<TransactionRepoModel, String> + Send + Sync,
     N: NetworkRepository + Send + Sync,
->>>>>>> 752155c5
     J: JobProducerTrait + Send + Sync,
     S: DataSignerTrait + Send + Sync,
     C: TransactionCounterServiceTrait + Send + Sync,
@@ -95,12 +82,8 @@
 where
     P: EvmProviderTrait + Send + Sync,
     R: Repository<RelayerRepoModel, String> + RelayerRepository + Send + Sync,
-<<<<<<< HEAD
     T: Repository<TransactionRepoModel, String> + TransactionRepository + Send + Sync,
-=======
     N: NetworkRepository + Send + Sync,
-    T: Repository<TransactionRepoModel, String> + Send + Sync,
->>>>>>> 752155c5
     J: JobProducerTrait + Send + Sync,
     S: DataSignerTrait + Send + Sync,
     C: TransactionCounterServiceTrait + Send + Sync,
@@ -198,12 +181,8 @@
 where
     P: EvmProviderTrait + Send + Sync,
     R: Repository<RelayerRepoModel, String> + RelayerRepository + Send + Sync,
-<<<<<<< HEAD
+    N: NetworkRepository + Send + Sync,
     T: Repository<TransactionRepoModel, String> + TransactionRepository + Send + Sync,
-=======
-    N: NetworkRepository + Send + Sync,
-    T: Repository<TransactionRepoModel, String> + Send + Sync,
->>>>>>> 752155c5
     J: JobProducerTrait + Send + Sync,
     S: DataSignerTrait + Send + Sync,
     C: TransactionCounterServiceTrait + Send + Sync,
@@ -464,19 +443,11 @@
     use crate::{
         jobs::MockJobProducerTrait,
         models::{
-<<<<<<< HEAD
-            NetworkType, RelayerEvmPolicy, RelayerNetworkPolicy, RepositoryError, SignerError,
-            TransactionStatus, U256,
-        },
-        repositories::{MockRelayerRepository, MockTransactionRepository},
-        services::{MockEvmProviderTrait, MockTransactionCounterServiceTrait, ProviderError},
-=======
-            NetworkRepoModel, NetworkType, RelayerEvmPolicy, RelayerNetworkPolicy, SignerError,
-            U256,
+            NetworkRepoModel, NetworkType, RelayerEvmPolicy, RelayerNetworkPolicy, RepositoryError,
+            SignerError, TransactionStatus, U256,
         },
         repositories::{MockNetworkRepository, MockRelayerRepository, MockTransactionRepository},
-        services::{MockEvmProviderTrait, MockTransactionCounterServiceTrait},
->>>>>>> 752155c5
+        services::{MockEvmProviderTrait, MockTransactionCounterServiceTrait, ProviderError},
     };
     use mockall::predicate::*;
     use std::future::ready;
@@ -770,7 +741,7 @@
 
     #[tokio::test]
     async fn test_get_status_success() {
-        let (mut provider, relayer_repo, mut tx_repo, job_producer, signer, counter) =
+        let (mut provider, relayer_repo, network_repo, mut tx_repo, job_producer, signer, counter) =
             setup_mocks();
         let relayer_model = create_test_relayer();
 
@@ -831,8 +802,9 @@
             relayer_model.clone(),
             signer,
             provider,
-            EvmNetwork::from_id(1),
+            create_test_evm_network(),
             Arc::new(relayer_repo),
+            Arc::new(network_repo),
             Arc::new(tx_repo),
             Arc::new(counter),
             Arc::new(job_producer),
@@ -866,7 +838,8 @@
 
     #[tokio::test]
     async fn test_get_status_provider_nonce_error() {
-        let (mut provider, relayer_repo, tx_repo, job_producer, signer, counter) = setup_mocks();
+        let (mut provider, relayer_repo, network_repo, tx_repo, job_producer, signer, counter) =
+            setup_mocks();
         let relayer_model = create_test_relayer();
 
         provider.expect_get_transaction_count().returning(|_| {
@@ -879,8 +852,9 @@
             relayer_model.clone(),
             signer,
             provider,
-            EvmNetwork::from_id(1),
+            create_test_evm_network(),
             Arc::new(relayer_repo),
+            Arc::new(network_repo),
             Arc::new(tx_repo),
             Arc::new(counter),
             Arc::new(job_producer),
@@ -897,7 +871,7 @@
 
     #[tokio::test]
     async fn test_get_status_repository_pending_error() {
-        let (mut provider, relayer_repo, mut tx_repo, job_producer, signer, counter) =
+        let (mut provider, relayer_repo, network_repo, mut tx_repo, job_producer, signer, counter) =
             setup_mocks();
         let relayer_model = create_test_relayer();
 
@@ -929,8 +903,9 @@
             relayer_model.clone(),
             signer,
             provider,
-            EvmNetwork::from_id(1),
+            create_test_evm_network(),
             Arc::new(relayer_repo),
+            Arc::new(network_repo),
             Arc::new(tx_repo),
             Arc::new(counter),
             Arc::new(job_producer),
@@ -948,7 +923,7 @@
 
     #[tokio::test]
     async fn test_get_status_no_confirmed_transactions() {
-        let (mut provider, relayer_repo, mut tx_repo, job_producer, signer, counter) =
+        let (mut provider, relayer_repo, network_repo, mut tx_repo, job_producer, signer, counter) =
             setup_mocks();
         let relayer_model = create_test_relayer();
 
@@ -996,8 +971,9 @@
             relayer_model.clone(),
             signer,
             provider,
-            EvmNetwork::from_id(1),
+            create_test_evm_network(),
             Arc::new(relayer_repo),
+            Arc::new(network_repo),
             Arc::new(tx_repo),
             Arc::new(counter),
             Arc::new(job_producer),
