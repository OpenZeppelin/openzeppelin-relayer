/// This module provides utility functions and structures for managing and interacting
/// with relayers within the application. It includes functions to retrieve relayers
/// by ID, construct network relayers, and handle unsupported operations for specific
/// relayer types.
///
/// The primary components of this module are:
/// - `get_relayer_by_id`: Retrieves a relayer from the repository using its ID.
/// - `get_network_relayer`: Constructs a network relayer using a relayer ID.
/// - `get_network_relayer_by_model`: Constructs a network relayer using a relayer model.
/// - `solana_not_supported`: Returns an error for unsupported Solana relayer operations.
///
/// These utilities are essential for the application's relayer management and
/// interaction with the underlying repositories and factories.
use actix_web::web::ThinData;

use crate::{
    domain::{RelayerFactory, RelayerFactoryTrait},
    jobs::JobProducerTrait,
    models::{ApiError, AppState, RelayerError, RelayerRepoModel},
    repositories::Repository,
};

use super::NetworkRelayer;

/// Retrieves a relayer by its ID from the repository.
///
/// # Arguments
///
/// * `relayer_id` - A string slice that holds the ID of the relayer.
/// * `state` - A reference to the application state.
///
/// # Returns
///
/// * `Result<RelayerRepoModel, ApiError>` - Returns a `RelayerRepoModel` on success, or an
///   `ApiError` on failure.
pub async fn get_relayer_by_id<P>(
    relayer_id: String,
    state: &ThinData<AppState<P>>,
) -> Result<RelayerRepoModel, ApiError>
where
    P: JobProducerTrait + 'static,
{
    state
        .relayer_repository
        .get_by_id(relayer_id)
        .await
        .map_err(|e| e.into())
}

/// Retrieves a network relayer by its ID, constructing it using the relayer and signer models.
///
/// # Arguments
///
/// * `relayer_id` - A string slice that holds the ID of the relayer.
/// * `state` - A reference to the application state.
///
/// # Returns
///
/// * `Result<NetworkRelayer, ApiError>` - Returns a `NetworkRelayer` on success, or an `ApiError`
///   on failure.
pub async fn get_network_relayer<P: JobProducerTrait + 'static>(
    relayer_id: String,
    state: &ThinData<AppState<P>>,
) -> Result<NetworkRelayer<P>, ApiError> {
    let relayer_model = get_relayer_by_id(relayer_id, state).await?;
    let signer_model = state
        .signer_repository
        .get_by_id(relayer_model.signer_id.clone())
        .await?;

<<<<<<< HEAD
    RelayerFactory::create_relayer(
        relayer_model,
        signer_model,
        state.relayer_repository(),
        state.network_repository(),
        state.transaction_repository(),
        state.transaction_counter_store(),
        state.sync_state_store(),
        state.job_producer(),
    )
    .await
    .map_err(|e| e.into())
=======
    RelayerFactory::create_relayer(relayer_model, signer_model, state)
        .await
        .map_err(|e| e.into())
>>>>>>> 784e89fa
}

/// Constructs a network relayer using a given relayer model.
///
/// # Arguments
///
/// * `relayer_model` - A `RelayerRepoModel` that holds the relayer data.
/// * `state` - A reference to the application state.
///
/// # Returns
///
/// * `Result<NetworkRelayer, ApiError>` - Returns a `NetworkRelayer` on success, or an `ApiError`
///   on failure.
pub async fn get_network_relayer_by_model<P: JobProducerTrait + 'static>(
    relayer_model: RelayerRepoModel,
    state: &ThinData<AppState<P>>,
) -> Result<NetworkRelayer<P>, ApiError> {
    let signer_model = state
        .signer_repository
        .get_by_id(relayer_model.signer_id.clone())
        .await?;

<<<<<<< HEAD
    RelayerFactory::create_relayer(
        relayer_model,
        signer_model,
        state.relayer_repository(),
        state.network_repository(),
        state.transaction_repository(),
        state.transaction_counter_store(),
        state.sync_state_store(),
        state.job_producer(),
    )
    .await
    .map_err(|e| e.into())
=======
    RelayerFactory::create_relayer(relayer_model, signer_model, state)
        .await
        .map_err(|e| e.into())
>>>>>>> 784e89fa
}

/// Returns an error indicating that the endpoint is not supported for Solana relayers.
///
/// # Returns
///
/// * `Result<T, RelayerError>` - Always returns a `RelayerError::NotSupported`.
pub fn solana_not_supported_relayer<T>() -> Result<T, RelayerError> {
    Err(RelayerError::NotSupported(
        "Endpoint is not supported for Solana relayers".to_string(),
    ))
}<|MERGE_RESOLUTION|>--- conflicted
+++ resolved
@@ -68,24 +68,9 @@
         .get_by_id(relayer_model.signer_id.clone())
         .await?;
 
-<<<<<<< HEAD
-    RelayerFactory::create_relayer(
-        relayer_model,
-        signer_model,
-        state.relayer_repository(),
-        state.network_repository(),
-        state.transaction_repository(),
-        state.transaction_counter_store(),
-        state.sync_state_store(),
-        state.job_producer(),
-    )
-    .await
-    .map_err(|e| e.into())
-=======
     RelayerFactory::create_relayer(relayer_model, signer_model, state)
         .await
         .map_err(|e| e.into())
->>>>>>> 784e89fa
 }
 
 /// Constructs a network relayer using a given relayer model.
@@ -108,24 +93,9 @@
         .get_by_id(relayer_model.signer_id.clone())
         .await?;
 
-<<<<<<< HEAD
-    RelayerFactory::create_relayer(
-        relayer_model,
-        signer_model,
-        state.relayer_repository(),
-        state.network_repository(),
-        state.transaction_repository(),
-        state.transaction_counter_store(),
-        state.sync_state_store(),
-        state.job_producer(),
-    )
-    .await
-    .map_err(|e| e.into())
-=======
     RelayerFactory::create_relayer(relayer_model, signer_model, state)
         .await
         .map_err(|e| e.into())
->>>>>>> 784e89fa
 }
 
 /// Returns an error indicating that the endpoint is not supported for Solana relayers.
