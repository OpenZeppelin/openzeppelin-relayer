--- conflicted
+++ resolved
@@ -19,13 +19,8 @@
         SignerRepoModel, ThinDataAppState, TransactionRepoModel,
     },
     repositories::{
-<<<<<<< HEAD
-        NetworkRepository, PluginRepositoryTrait, RelayerRepository, Repository, SyncStateTrait,
-        TransactionCounterTrait, TransactionRepository,
-=======
         ApiKeyRepositoryTrait, NetworkRepository, PluginRepositoryTrait, RelayerRepository,
-        Repository, TransactionCounterTrait, TransactionRepository,
->>>>>>> 093203b8
+        Repository, SyncStateTrait, TransactionCounterTrait, TransactionRepository,
     },
 };
 
@@ -42,15 +37,9 @@
 ///
 /// * `Result<RelayerRepoModel, ApiError>` - Returns a `RelayerRepoModel` on success, or an
 ///   `ApiError` on failure.
-<<<<<<< HEAD
-pub async fn get_relayer_by_id<J, RR, TR, NR, NFR, SR, TCR, RSR, PR>(
+pub async fn get_relayer_by_id<J, RR, TR, NR, NFR, SR, TCR, RSR, PR, AKR>(
     relayer_id: String,
-    state: &ThinDataAppState<J, RR, TR, NR, NFR, SR, TCR, RSR, PR>,
-=======
-pub async fn get_relayer_by_id<J, RR, TR, NR, NFR, SR, TCR, PR, AKR>(
-    relayer_id: String,
-    state: &ThinDataAppState<J, RR, TR, NR, NFR, SR, TCR, PR, AKR>,
->>>>>>> 093203b8
+    state: &ThinDataAppState<J, RR, TR, NR, NFR, SR, TCR, RSR, PR, AKR>,
 ) -> Result<RelayerRepoModel, ApiError>
 where
     J: JobProducerTrait + Send + Sync + 'static,
@@ -82,17 +71,10 @@
 ///
 /// * `Result<NetworkRelayer, ApiError>` - Returns a `NetworkRelayer` on success, or an `ApiError`
 ///   on failure.
-<<<<<<< HEAD
-pub async fn get_network_relayer<J, RR, TR, NR, NFR, SR, TCR, RSR, PR>(
+pub async fn get_network_relayer<J, RR, TR, NR, NFR, SR, TCR, RSR, PR, AKR>(
     relayer_id: String,
-    state: &ThinDataAppState<J, RR, TR, NR, NFR, SR, TCR, RSR, PR>,
+    state: &ThinDataAppState<J, RR, TR, NR, NFR, SR, TCR, RSR, PR, AKR>,
 ) -> Result<NetworkRelayer<J, TR, RR, NR, TCR, RSR>, ApiError>
-=======
-pub async fn get_network_relayer<J, RR, TR, NR, NFR, SR, TCR, PR, AKR>(
-    relayer_id: String,
-    state: &ThinDataAppState<J, RR, TR, NR, NFR, SR, TCR, PR, AKR>,
-) -> Result<NetworkRelayer<J, TR, RR, NR, TCR>, ApiError>
->>>>>>> 093203b8
 where
     J: JobProducerTrait + Send + Sync + 'static,
     RR: RelayerRepository + Repository<RelayerRepoModel, String> + Send + Sync + 'static,
@@ -127,17 +109,10 @@
 ///
 /// * `Result<NetworkRelayer, ApiError>` - Returns a `NetworkRelayer` on success, or an `ApiError`
 ///   on failure.
-<<<<<<< HEAD
-pub async fn get_network_relayer_by_model<J, RR, TR, NR, NFR, SR, TCR, RSR, PR>(
+pub async fn get_network_relayer_by_model<J, RR, TR, NR, NFR, SR, TCR, RSR, PR, AKR>(
     relayer_model: RelayerRepoModel,
-    state: &ThinDataAppState<J, RR, TR, NR, NFR, SR, TCR, RSR, PR>,
+    state: &ThinDataAppState<J, RR, TR, NR, NFR, SR, TCR, RSR, PR, AKR>,
 ) -> Result<NetworkRelayer<J, TR, RR, NR, TCR, RSR>, ApiError>
-=======
-pub async fn get_network_relayer_by_model<J, RR, TR, NR, NFR, SR, TCR, PR, AKR>(
-    relayer_model: RelayerRepoModel,
-    state: &ThinDataAppState<J, RR, TR, NR, NFR, SR, TCR, PR, AKR>,
-) -> Result<NetworkRelayer<J, TR, RR, NR, TCR>, ApiError>
->>>>>>> 093203b8
 where
     J: JobProducerTrait + Send + Sync + 'static,
     RR: RelayerRepository + Repository<RelayerRepoModel, String> + Send + Sync + 'static,
