//! This module defines the core transaction handling logic for different blockchain networks,
//! including Ethereum (EVM), Solana, and Stellar. It provides a unified interface for preparing,
//! submitting, handling, canceling, replacing, signing, and validating transactions across these
//! networks. The module also includes a factory for creating network-specific transaction handlers
//! based on relayer and repository information.
//!
//! The main components of this module are:
//! - `Transaction` trait: Defines the operations for handling transactions.
//! - `NetworkTransaction` enum: Represents a transaction for different network types.
//! - `RelayerTransactionFactory`: A factory for creating network transactions.
//!
//! The module leverages async traits to handle asynchronous operations and uses the `eyre` crate
//! for error handling.
use crate::{
    domain::midnight::MidnightTransaction,
    jobs::JobProducer,
    models::{
        EvmNetwork, MidnightNetwork, NetworkTransactionRequest, NetworkType, RelayerRepoModel,
        SignerRepoModel, SolanaNetwork, StellarNetwork, TransactionError, TransactionRepoModel,
    },
    repositories::{
        NetworkRepository, NetworkRepositoryStorage, RelayerRepositoryStorage,
        RelayerStateRepositoryStorage, TransactionCounterRepositoryStorage,
        TransactionRepositoryStorage,
    },
    services::{
        gas::{
            cache::GasPriceCache, evm_gas_price::EvmGasPriceService,
            price_params_handler::PriceParamsHandler,
        },
<<<<<<< HEAD
        midnight::handler::{QuickSyncStrategy, SyncManager},
        provider::{get_network_provider, MidnightProviderTrait},
        signer::{
            EvmSignerFactory, MidnightSignerFactory, MidnightSignerTrait, StellarSignerFactory,
        },
=======
        provider::get_network_provider,
        signer::{EvmSignerFactory, SolanaSignerFactory, StellarSignerFactory},
>>>>>>> 1ecb022e
    },
};
use async_trait::async_trait;
use eyre::Result;
#[cfg(test)]
use mockall::automock;
use std::{collections::HashMap, sync::Arc};
use tokio::sync::Mutex;

pub mod common;
pub mod evm;
pub mod midnight;
pub mod solana;
pub mod stellar;

mod util;
pub use util::*;

// Explicit re-exports to avoid ambiguous glob re-exports
pub use common::is_final_state;
pub use common::*;
pub use evm::{ensure_status, ensure_status_one_of, DefaultEvmTransaction, EvmRelayerTransaction};
pub use midnight::{midnight_transaction::DefaultMidnightTransaction, to_midnight_network_id};
pub use solana::{DefaultSolanaTransaction, SolanaRelayerTransaction};
pub use stellar::{DefaultStellarTransaction, StellarRelayerTransaction};

/// A trait that defines the operations for handling transactions across different networks.
#[cfg_attr(test, automock)]
#[async_trait]
#[allow(dead_code)]
pub trait Transaction {
    /// Prepares a transaction for submission.
    ///
    /// # Arguments
    ///
    /// * `tx` - A `TransactionRepoModel` representing the transaction to be prepared.
    ///
    /// # Returns
    ///
    /// A `Result` containing the prepared `TransactionRepoModel` or a `TransactionError`.
    async fn prepare_transaction(
        &self,
        tx: TransactionRepoModel,
    ) -> Result<TransactionRepoModel, TransactionError>;

    /// Submits a transaction to the network.
    ///
    /// # Arguments
    ///
    /// * `tx` - A `TransactionRepoModel` representing the transaction to be submitted.
    ///
    /// # Returns
    ///
    /// A `Result` containing the submitted `TransactionRepoModel` or a `TransactionError`.
    async fn submit_transaction(
        &self,
        tx: TransactionRepoModel,
    ) -> Result<TransactionRepoModel, TransactionError>;

    /// Resubmits a transaction with updated parameters.
    ///
    /// # Arguments
    ///
    /// * `tx` - A `TransactionRepoModel` representing the transaction to be resubmitted.
    ///
    /// # Returns
    ///
    /// A `Result` containing the resubmitted `TransactionRepoModel` or a `TransactionError`.
    async fn resubmit_transaction(
        &self,
        tx: TransactionRepoModel,
    ) -> Result<TransactionRepoModel, TransactionError>;

    /// Handles the status of a transaction.
    ///
    /// # Arguments
    ///
    /// * `tx` - A `TransactionRepoModel` representing the transaction whose status is to be
    ///   handled.
    ///
    /// # Returns
    ///
    /// A `Result` containing the updated `TransactionRepoModel` or a `TransactionError`.
    async fn handle_transaction_status(
        &self,
        tx: TransactionRepoModel,
    ) -> Result<TransactionRepoModel, TransactionError>;

    /// Cancels a transaction.
    ///
    /// # Arguments
    ///
    /// * `tx` - A `TransactionRepoModel` representing the transaction to be canceled.
    ///
    /// # Returns
    ///
    /// A `Result` containing the canceled `TransactionRepoModel` or a `TransactionError`.
    async fn cancel_transaction(
        &self,
        tx: TransactionRepoModel,
    ) -> Result<TransactionRepoModel, TransactionError>;

    /// Replaces a transaction with a new one.
    ///
    /// # Arguments
    ///
    /// * `old_tx` - A `TransactionRepoModel` representing the transaction to be replaced.
    /// * `new_tx_request` - A `NetworkTransactionRequest` representing the new transaction data.
    ///
    /// # Returns
    ///
    /// A `Result` containing the new `TransactionRepoModel` or a `TransactionError`.
    async fn replace_transaction(
        &self,
        old_tx: TransactionRepoModel,
        new_tx_request: NetworkTransactionRequest,
    ) -> Result<TransactionRepoModel, TransactionError>;

    /// Signs a transaction.
    ///
    /// # Arguments
    ///
    /// * `tx` - A `TransactionRepoModel` representing the transaction to be signed.
    ///
    /// # Returns
    ///
    /// A `Result` containing the signed `TransactionRepoModel` or a `TransactionError`.
    async fn sign_transaction(
        &self,
        tx: TransactionRepoModel,
    ) -> Result<TransactionRepoModel, TransactionError>;

    /// Validates a transaction.
    ///
    /// # Arguments
    ///
    /// * `tx` - A `TransactionRepoModel` representing the transaction to be validated.
    ///
    /// # Returns
    ///
    /// A `Result` containing a boolean indicating the validity of the transaction or a
    /// `TransactionError`.
    async fn validate_transaction(
        &self,
        tx: TransactionRepoModel,
    ) -> Result<bool, TransactionError>;
}

/// An enum representing a transaction for different network types.
pub enum NetworkTransaction {
    Evm(Box<DefaultEvmTransaction>),
    Solana(DefaultSolanaTransaction),
    Stellar(DefaultStellarTransaction),
    Midnight(DefaultMidnightTransaction),
}

#[async_trait]
impl Transaction for NetworkTransaction {
    /// Prepares a transaction for submission based on the network type.
    ///
    /// # Arguments
    ///
    /// * `tx` - A `TransactionRepoModel` representing the transaction to be prepared.
    ///
    /// # Returns
    ///
    /// A `Result` containing the prepared `TransactionRepoModel` or a `TransactionError`.
    async fn prepare_transaction(
        &self,
        tx: TransactionRepoModel,
    ) -> Result<TransactionRepoModel, TransactionError> {
        match self {
            NetworkTransaction::Evm(relayer) => relayer.prepare_transaction(tx).await,
            NetworkTransaction::Solana(relayer) => relayer.prepare_transaction(tx).await,
            NetworkTransaction::Stellar(relayer) => relayer.prepare_transaction(tx).await,
            NetworkTransaction::Midnight(relayer) => relayer.prepare_transaction(tx).await,
        }
    }

    /// Submits a transaction to the network based on the network type.
    ///
    /// # Arguments
    ///
    /// * `tx` - A `TransactionRepoModel` representing the transaction to be submitted.
    ///
    /// # Returns
    ///
    /// A `Result` containing the submitted `TransactionRepoModel` or a `TransactionError`.
    async fn submit_transaction(
        &self,
        tx: TransactionRepoModel,
    ) -> Result<TransactionRepoModel, TransactionError> {
        match self {
            NetworkTransaction::Evm(relayer) => relayer.submit_transaction(tx).await,
            NetworkTransaction::Solana(relayer) => relayer.submit_transaction(tx).await,
            NetworkTransaction::Stellar(relayer) => relayer.submit_transaction(tx).await,
            NetworkTransaction::Midnight(relayer) => relayer.submit_transaction(tx).await,
        }
    }
    /// Resubmits a transaction with updated parameters based on the network type.
    ///
    /// # Arguments
    ///
    /// * `tx` - A `TransactionRepoModel` representing the transaction to be resubmitted.
    ///
    /// # Returns
    ///
    /// A `Result` containing the resubmitted `TransactionRepoModel` or a `TransactionError`.
    async fn resubmit_transaction(
        &self,
        tx: TransactionRepoModel,
    ) -> Result<TransactionRepoModel, TransactionError> {
        match self {
            NetworkTransaction::Evm(relayer) => relayer.resubmit_transaction(tx).await,
            NetworkTransaction::Solana(relayer) => relayer.resubmit_transaction(tx).await,
            NetworkTransaction::Stellar(relayer) => relayer.resubmit_transaction(tx).await,
            NetworkTransaction::Midnight(relayer) => relayer.resubmit_transaction(tx).await,
        }
    }

    /// Handles the status of a transaction based on the network type.
    ///
    /// # Arguments
    ///
    /// * `tx` - A `TransactionRepoModel` representing the transaction whose status is to be
    ///   handled.
    ///
    /// # Returns
    ///
    /// A `Result` containing the updated `TransactionRepoModel` or a `TransactionError`.
    async fn handle_transaction_status(
        &self,
        tx: TransactionRepoModel,
    ) -> Result<TransactionRepoModel, TransactionError> {
        match self {
            NetworkTransaction::Evm(relayer) => relayer.handle_transaction_status(tx).await,
            NetworkTransaction::Solana(relayer) => relayer.handle_transaction_status(tx).await,
            NetworkTransaction::Stellar(relayer) => relayer.handle_transaction_status(tx).await,
            NetworkTransaction::Midnight(relayer) => relayer.handle_transaction_status(tx).await,
        }
    }

    /// Cancels a transaction based on the network type.
    ///
    /// # Arguments
    ///
    /// * `tx` - A `TransactionRepoModel` representing the transaction to be canceled.
    ///
    /// # Returns
    ///
    /// A `Result` containing the canceled `TransactionRepoModel` or a `TransactionError`.
    async fn cancel_transaction(
        &self,
        tx: TransactionRepoModel,
    ) -> Result<TransactionRepoModel, TransactionError> {
        match self {
            NetworkTransaction::Evm(relayer) => relayer.cancel_transaction(tx).await,
            NetworkTransaction::Solana(_) => solana_not_supported_transaction(),
            NetworkTransaction::Stellar(relayer) => relayer.cancel_transaction(tx).await,
            NetworkTransaction::Midnight(relayer) => relayer.cancel_transaction(tx).await,
        }
    }

    /// Replaces a transaction with a new one based on the network type.
    ///
    /// # Arguments
    ///
    /// * `old_tx` - A `TransactionRepoModel` representing the transaction to be replaced.
    /// * `new_tx_request` - A `NetworkTransactionRequest` representing the new transaction data.
    ///
    /// # Returns
    ///
    /// A `Result` containing the new `TransactionRepoModel` or a `TransactionError`.
    async fn replace_transaction(
        &self,
        old_tx: TransactionRepoModel,
        new_tx_request: NetworkTransactionRequest,
    ) -> Result<TransactionRepoModel, TransactionError> {
        match self {
            NetworkTransaction::Evm(relayer) => {
                relayer.replace_transaction(old_tx, new_tx_request).await
            }
            NetworkTransaction::Solana(_) => solana_not_supported_transaction(),
            NetworkTransaction::Stellar(relayer) => {
                relayer.replace_transaction(old_tx, new_tx_request).await
            }
            NetworkTransaction::Midnight(relayer) => {
                relayer.replace_transaction(old_tx, new_tx_request).await
            }
        }
    }

    /// Signs a transaction based on the network type.
    ///
    /// # Arguments
    ///
    /// * `tx` - A `TransactionRepoModel` representing the transaction to be signed.
    ///
    /// # Returns
    ///
    /// A `Result` containing the signed `TransactionRepoModel` or a `TransactionError`.
    async fn sign_transaction(
        &self,
        tx: TransactionRepoModel,
    ) -> Result<TransactionRepoModel, TransactionError> {
        match self {
            NetworkTransaction::Evm(relayer) => relayer.sign_transaction(tx).await,
            NetworkTransaction::Solana(relayer) => relayer.sign_transaction(tx).await,
            NetworkTransaction::Stellar(relayer) => relayer.sign_transaction(tx).await,
            NetworkTransaction::Midnight(relayer) => relayer.sign_transaction(tx).await,
        }
    }

    /// Validates a transaction based on the network type.
    ///
    /// # Arguments
    ///
    /// * `tx` - A `TransactionRepoModel` representing the transaction to be validated.
    ///
    /// # Returns
    ///
    /// A `Result` containing a boolean indicating the validity of the transaction or a
    /// `TransactionError`.
    async fn validate_transaction(
        &self,
        tx: TransactionRepoModel,
    ) -> Result<bool, TransactionError> {
        match self {
            NetworkTransaction::Evm(relayer) => relayer.validate_transaction(tx).await,
            NetworkTransaction::Solana(relayer) => relayer.validate_transaction(tx).await,
            NetworkTransaction::Stellar(relayer) => relayer.validate_transaction(tx).await,
            NetworkTransaction::Midnight(relayer) => relayer.validate_transaction(tx).await,
        }
    }
}

/// A trait for creating network transactions.
#[allow(dead_code)]
pub trait RelayerTransactionFactoryTrait {
    /// Creates a network transaction based on the relayer and repository information.
    ///
    /// # Arguments
    ///
    /// * `relayer` - A `RelayerRepoModel` representing the relayer.
    /// * `relayer_repository` - An `Arc` to the `RelayerRepositoryStorage`.
    /// * `transaction_repository` - An `Arc` to the `TransactionRepositoryStorage`.
    /// * `job_producer` - An `Arc` to the `JobProducer`.
    ///
    /// # Returns
    ///
    /// A `Result` containing the created `NetworkTransaction` or a `TransactionError`.
    fn create_transaction(
        relayer: RelayerRepoModel,
        relayer_repository: Arc<RelayerRepositoryStorage>,
        transaction_repository: Arc<TransactionRepositoryStorage>,
        job_producer: Arc<JobProducer>,
    ) -> Result<NetworkTransaction, TransactionError>;
}
/// A factory for creating relayer transactions.
pub struct RelayerTransactionFactory;

#[allow(dead_code)]
impl RelayerTransactionFactory {
    /// Creates a network transaction based on the relayer, signer, and repository information.
    ///
    /// # Arguments
    ///
    /// * `relayer` - A `RelayerRepoModel` representing the relayer.
    /// * `signer` - A `SignerRepoModel` representing the signer.
    /// * `relayer_repository` - An `Arc` to the `RelayerRepositoryStorage`.
    /// * `transaction_repository` - An `Arc` to the `InMemoryTransactionRepository`.
    /// * `transaction_counter_store` - An `Arc` to the `InMemoryTransactionCounter`.
    /// * `sync_state_store` - An `Arc` to the `InMemoryRelayerStateRepository`.
    /// * `job_producer` - An `Arc` to the `JobProducer`.
    ///
    /// # Returns
    ///
    /// A `Result` containing the created `NetworkTransaction` or a `TransactionError`.
    #[allow(clippy::too_many_arguments)]
    pub async fn create_transaction(
        relayer: RelayerRepoModel,
        signer: SignerRepoModel,
        relayer_repository: Arc<RelayerRepositoryStorage>,
        network_repository: Arc<NetworkRepositoryStorage>,
        transaction_repository: Arc<TransactionRepositoryStorage>,
        transaction_counter_store: Arc<TransactionCounterRepositoryStorage>,
        sync_state_store: Arc<RelayerStateRepositoryStorage>,
        job_producer: Arc<JobProducer>,
    ) -> Result<NetworkTransaction, TransactionError> {
        match relayer.network_type {
            NetworkType::Evm => {
                let network_repo = network_repository
                    .get_by_name(NetworkType::Evm, &relayer.network)
                    .await
                    .ok()
                    .flatten()
                    .ok_or_else(|| {
                        TransactionError::NetworkConfiguration(format!(
                            "Network {} not found",
                            relayer.network
                        ))
                    })?;

                let network = EvmNetwork::try_from(network_repo)
                    .map_err(|e| TransactionError::NetworkConfiguration(e.to_string()))?;

                let evm_provider =
                    get_network_provider(&network, relayer.custom_rpc_urls.clone(), None)?;
                let signer_service = EvmSignerFactory::create_evm_signer(signer.into()).await?;
                let price_params_handler =
                    PriceParamsHandler::for_network(&network, evm_provider.clone());

                let evm_gas_cache = GasPriceCache::global();

                // Use the global cache if gas price caching is enabled
                let cache = if let Some(cfg) = &network.gas_price_cache {
                    evm_gas_cache.configure_network(network.chain_id, cfg.clone());
                    Some(evm_gas_cache.clone())
                } else {
                    if evm_gas_cache.has_configuration_for_network(network.chain_id) {
                        evm_gas_cache.remove_network(network.chain_id);
                    }
                    None
                };

                let gas_price_service =
                    EvmGasPriceService::new(evm_provider.clone(), network.clone(), cache);

                let price_calculator =
                    evm::PriceCalculator::new(gas_price_service, price_params_handler);

                Ok(NetworkTransaction::Evm(Box::new(
                    DefaultEvmTransaction::new(
                        relayer,
                        evm_provider,
                        relayer_repository,
                        network_repository,
                        transaction_repository,
                        transaction_counter_store,
                        job_producer,
                        price_calculator,
                        signer_service,
                    )?,
                )))
            }
            NetworkType::Solana => {
                let network_repo = network_repository
                    .get_by_name(NetworkType::Solana, &relayer.network)
                    .await
                    .ok()
                    .flatten()
                    .ok_or_else(|| {
                        TransactionError::NetworkConfiguration(format!(
                            "Network {} not found",
                            relayer.network
                        ))
                    })?;

                let network = SolanaNetwork::try_from(network_repo)
                    .map_err(|e| TransactionError::NetworkConfiguration(e.to_string()))?;

                let solana_provider = Arc::new(get_network_provider(
                    &network,
                    relayer.custom_rpc_urls.clone(),
                    None,
                )?);

                let signer_service =
                    Arc::new(SolanaSignerFactory::create_solana_signer(&signer.into())?);

                Ok(NetworkTransaction::Solana(SolanaRelayerTransaction::new(
                    relayer,
                    relayer_repository,
                    solana_provider,
                    transaction_repository,
                    job_producer,
                    signer_service,
                )?))
            }
            NetworkType::Stellar => {
                let signer_service =
                    Arc::new(StellarSignerFactory::create_stellar_signer(&signer.into())?);

                let network_repo = network_repository
                    .get_by_name(NetworkType::Stellar, &relayer.network)
                    .await
                    .ok()
                    .flatten()
                    .ok_or_else(|| {
                        TransactionError::NetworkConfiguration(format!(
                            "Network {} not found",
                            relayer.network
                        ))
                    })?;

                let network = StellarNetwork::try_from(network_repo)
                    .map_err(|e| TransactionError::NetworkConfiguration(e.to_string()))?;

                let stellar_provider =
                    get_network_provider(&network, relayer.custom_rpc_urls.clone(), None)
                        .map_err(|e| TransactionError::NetworkConfiguration(e.to_string()))?;

                Ok(NetworkTransaction::Stellar(DefaultStellarTransaction::new(
                    relayer,
                    relayer_repository,
                    transaction_repository,
                    job_producer,
                    signer_service,
                    stellar_provider,
                    transaction_counter_store,
                )?))
            }
            NetworkType::Midnight => {
                let signer_service = Arc::new(MidnightSignerFactory::create_midnight_signer(
                    &signer.into(),
                    to_midnight_network_id(&relayer.network),
                )?);

                let network_repo = network_repository
                    .get_by_name(NetworkType::Midnight, &relayer.network)
                    .await
                    .ok()
                    .flatten()
                    .ok_or_else(|| {
                        TransactionError::NetworkConfiguration(format!(
                            "Network {} not found",
                            relayer.network
                        ))
                    })?;

                let network = MidnightNetwork::try_from(network_repo)
                    .map_err(|e| TransactionError::NetworkConfiguration(e.to_string()))?;

                let network_id = to_midnight_network_id(&relayer.network);
                let indexer_urls = network.indexer_urls.clone();

                let midnight_provider = Arc::new(get_network_provider(
                    &network,
                    relayer.custom_rpc_urls.clone(),
                    Some(&HashMap::from([
                        ("network".to_string(), format!("{:?}", network_id)),
                        ("http".to_string(), indexer_urls.http),
                        ("ws".to_string(), indexer_urls.ws),
                    ])),
                )?);

                // Get wallet seed for the relayer
                let wallet_seed = signer_service.wallet_seed();

                // Sync wallet state with the network
                let indexer_client = midnight_provider.get_indexer_client();

                // This still requires `MIDNIGHT_LEDGER_TEST_STATIC_DIR` environment variable to be set (limitation by LedgerContext test resolver)
                // TODO: We should check with the Midnight team if we can use a different constructor for LedgerContext
                let sync_manager = Arc::new(Mutex::new(
                    SyncManager::<QuickSyncStrategy, RelayerStateRepositoryStorage>::new(
                        indexer_client,
                        wallet_seed,
                        network_id,
                        sync_state_store.clone(),
                        relayer.id.clone(),
                    )
                    .await
                    .map_err(|e| TransactionError::NetworkConfiguration(e.to_string()))?,
                ));

                Ok(NetworkTransaction::Midnight(MidnightTransaction::new(
                    relayer,
                    midnight_provider,
                    relayer_repository,
                    transaction_repository,
                    job_producer,
                    signer_service,
                    transaction_counter_store,
                    sync_manager,
                    network,
                )?))
            }
        }
    }
}<|MERGE_RESOLUTION|>--- conflicted
+++ resolved
@@ -28,16 +28,12 @@
             cache::GasPriceCache, evm_gas_price::EvmGasPriceService,
             price_params_handler::PriceParamsHandler,
         },
-<<<<<<< HEAD
         midnight::handler::{QuickSyncStrategy, SyncManager},
         provider::{get_network_provider, MidnightProviderTrait},
         signer::{
-            EvmSignerFactory, MidnightSignerFactory, MidnightSignerTrait, StellarSignerFactory,
+            EvmSignerFactory, MidnightSignerFactory, MidnightSignerTrait, SolanaSignerFactory,
+            StellarSignerFactory,
         },
-=======
-        provider::get_network_provider,
-        signer::{EvmSignerFactory, SolanaSignerFactory, StellarSignerFactory},
->>>>>>> 1ecb022e
     },
 };
 use async_trait::async_trait;
