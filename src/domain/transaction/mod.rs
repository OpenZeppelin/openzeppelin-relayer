--- conflicted
+++ resolved
@@ -12,15 +12,11 @@
 //! The module leverages async traits to handle asynchronous operations and uses the `eyre` crate
 //! for error handling.
 use crate::{
+    domain::midnight::MidnightTransaction,
     jobs::JobProducer,
     models::{
-<<<<<<< HEAD
-        EvmNetwork, MidnightNetwork, NetworkType, RelayerRepoModel, SignerRepoModel, SolanaNetwork,
-        StellarNetwork, TransactionError, TransactionRepoModel,
-=======
-        EvmNetwork, NetworkTransactionRequest, NetworkType, RelayerRepoModel, SignerRepoModel,
-        SolanaNetwork, StellarNetwork, TransactionError, TransactionRepoModel,
->>>>>>> 784e89fa
+        EvmNetwork, MidnightNetwork, NetworkTransactionRequest, NetworkType, RelayerRepoModel,
+        SignerRepoModel, SolanaNetwork, StellarNetwork, TransactionError, TransactionRepoModel,
     },
     repositories::{
         InMemoryNetworkRepository, InMemoryRelayerRepository, InMemorySyncState,
@@ -40,22 +36,8 @@
 use std::{collections::HashMap, sync::Arc};
 use tokio::sync::Mutex;
 
-<<<<<<< HEAD
-mod evm;
-mod midnight;
-mod solana;
-mod stellar;
-mod util;
-
-pub use evm::*;
-pub use midnight::*;
-pub use solana::*;
-pub use stellar::*;
-pub use util::*;
-
-use self::midnight_transaction::DefaultMidnightTransaction;
-=======
 pub mod evm;
+pub mod midnight;
 pub mod solana;
 pub mod stellar;
 
@@ -64,9 +46,9 @@
 
 // Explicit re-exports to avoid ambiguous glob re-exports
 pub use evm::{DefaultEvmTransaction, EvmRelayerTransaction};
+pub use midnight::{midnight_transaction::DefaultMidnightTransaction, to_midnight_network_id};
 pub use solana::SolanaRelayerTransaction;
 pub use stellar::{DefaultStellarTransaction, StellarRelayerTransaction};
->>>>>>> 784e89fa
 
 /// A trait that defines the operations for handling transactions across different networks.
 #[cfg_attr(test, automock)]
@@ -325,14 +307,12 @@
                 relayer.replace_transaction(old_tx, new_tx_request).await
             }
             NetworkTransaction::Solana(_) => solana_not_supported_transaction(),
-<<<<<<< HEAD
-            NetworkTransaction::Stellar(relayer) => relayer.replace_transaction(tx).await,
-            NetworkTransaction::Midnight(relayer) => relayer.replace_transaction(tx).await,
-=======
             NetworkTransaction::Stellar(relayer) => {
                 relayer.replace_transaction(old_tx, new_tx_request).await
             }
->>>>>>> 784e89fa
+            NetworkTransaction::Midnight(relayer) => {
+                relayer.replace_transaction(old_tx, new_tx_request).await
+            }
         }
     }
 
@@ -450,14 +430,9 @@
                 let network = EvmNetwork::try_from(network_repo)
                     .map_err(|e| TransactionError::NetworkConfiguration(e.to_string()))?;
 
-<<<<<<< HEAD
                 let evm_provider =
                     get_network_provider(&network, relayer.custom_rpc_urls.clone(), None)?;
-                let signer_service = EvmSignerFactory::create_evm_signer(&signer)?;
-=======
-                let evm_provider = get_network_provider(&network, relayer.custom_rpc_urls.clone())?;
                 let signer_service = EvmSignerFactory::create_evm_signer(signer).await?;
->>>>>>> 784e89fa
                 let network_extra_fee_calculator =
                     get_network_extra_fee_calculator_service(network.clone(), evm_provider.clone());
                 let price_calculator = evm::PriceCalculator::new(
