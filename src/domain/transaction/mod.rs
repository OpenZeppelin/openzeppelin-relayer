--- conflicted
+++ resolved
@@ -14,11 +14,7 @@
 use crate::{
     jobs::JobProducer,
     models::{
-<<<<<<< HEAD
-        EvmNetwork, NetworkType, RelayerRepoModel, SignerRepoModel, StellarNetwork,
-=======
-        EvmNetwork, NetworkType, RelayerRepoModel, SignerRepoModel, SolanaNetwork,
->>>>>>> 92ea5ad3
+        EvmNetwork, NetworkType, RelayerRepoModel, SignerRepoModel, SolanaNetwork, StellarNetwork,
         TransactionError, TransactionRepoModel,
     },
     repositories::{
