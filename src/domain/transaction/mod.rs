//! This module defines the core transaction handling logic for different blockchain networks,
//! including Ethereum (EVM), Solana, and Stellar. It provides a unified interface for preparing,
//! submitting, handling, canceling, replacing, signing, and validating transactions across these
//! networks. The module also includes a factory for creating network-specific transaction handlers
//! based on relayer and repository information.
//!
//! The main components of this module are:
//! - `Transaction` trait: Defines the operations for handling transactions.
//! - `NetworkTransaction` enum: Represents a transaction for different network types.
//! - `RelayerTransactionFactory`: A factory for creating network transactions.
//!
//! The module leverages async traits to handle asynchronous operations and uses the `eyre` crate
//! for error handling.
use crate::{
    jobs::JobProducer,
    models::{
        EvmNetwork, NetworkTransactionRequest, NetworkType, RelayerRepoModel, SignerRepoModel,
        SolanaNetwork, StellarNetwork, TransactionError, TransactionRepoModel,
    },
    repositories::{
        NetworkRepository, NetworkRepositoryStorage, RelayerRepositoryStorage,
        TransactionCounterRepositoryStorage, TransactionRepositoryStorage,
    },
    services::{
        gas::{
            cache::GasPriceCache, evm_gas_price::EvmGasPriceService,
            price_params_handler::PriceParamsHandler,
        },
<<<<<<< HEAD
        get_network_provider, EvmSignerFactory, SolanaSignerFactory, StellarSignerFactory,
=======
        provider::get_network_provider,
        signer::{EvmSignerFactory, StellarSignerFactory},
>>>>>>> 471128d5
    },
};
use async_trait::async_trait;
use eyre::Result;
#[cfg(test)]
use mockall::automock;
use std::sync::Arc;

pub mod common;
pub mod evm;
pub mod solana;
pub mod stellar;

mod util;
pub use util::*;

<<<<<<< HEAD
// Explicit re-exports to avoid ambiguous glob re-exports
pub use common::is_final_state;
=======
pub use common::*;
>>>>>>> 471128d5
pub use evm::{ensure_status, ensure_status_one_of, DefaultEvmTransaction, EvmRelayerTransaction};
pub use solana::{DefaultSolanaTransaction, SolanaRelayerTransaction};
pub use stellar::{DefaultStellarTransaction, StellarRelayerTransaction};

/// A trait that defines the operations for handling transactions across different networks.
#[cfg_attr(test, automock)]
#[async_trait]
#[allow(dead_code)]
pub trait Transaction {
    /// Prepares a transaction for submission.
    ///
    /// # Arguments
    ///
    /// * `tx` - A `TransactionRepoModel` representing the transaction to be prepared.
    ///
    /// # Returns
    ///
    /// A `Result` containing the prepared `TransactionRepoModel` or a `TransactionError`.
    async fn prepare_transaction(
        &self,
        tx: TransactionRepoModel,
    ) -> Result<TransactionRepoModel, TransactionError>;

    /// Submits a transaction to the network.
    ///
    /// # Arguments
    ///
    /// * `tx` - A `TransactionRepoModel` representing the transaction to be submitted.
    ///
    /// # Returns
    ///
    /// A `Result` containing the submitted `TransactionRepoModel` or a `TransactionError`.
    async fn submit_transaction(
        &self,
        tx: TransactionRepoModel,
    ) -> Result<TransactionRepoModel, TransactionError>;

    /// Resubmits a transaction with updated parameters.
    ///
    /// # Arguments
    ///
    /// * `tx` - A `TransactionRepoModel` representing the transaction to be resubmitted.
    ///
    /// # Returns
    ///
    /// A `Result` containing the resubmitted `TransactionRepoModel` or a `TransactionError`.
    async fn resubmit_transaction(
        &self,
        tx: TransactionRepoModel,
    ) -> Result<TransactionRepoModel, TransactionError>;

    /// Handles the status of a transaction.
    ///
    /// # Arguments
    ///
    /// * `tx` - A `TransactionRepoModel` representing the transaction whose status is to be
    ///   handled.
    ///
    /// # Returns
    ///
    /// A `Result` containing the updated `TransactionRepoModel` or a `TransactionError`.
    async fn handle_transaction_status(
        &self,
        tx: TransactionRepoModel,
    ) -> Result<TransactionRepoModel, TransactionError>;

    /// Cancels a transaction.
    ///
    /// # Arguments
    ///
    /// * `tx` - A `TransactionRepoModel` representing the transaction to be canceled.
    ///
    /// # Returns
    ///
    /// A `Result` containing the canceled `TransactionRepoModel` or a `TransactionError`.
    async fn cancel_transaction(
        &self,
        tx: TransactionRepoModel,
    ) -> Result<TransactionRepoModel, TransactionError>;

    /// Replaces a transaction with a new one.
    ///
    /// # Arguments
    ///
    /// * `old_tx` - A `TransactionRepoModel` representing the transaction to be replaced.
    /// * `new_tx_request` - A `NetworkTransactionRequest` representing the new transaction data.
    ///
    /// # Returns
    ///
    /// A `Result` containing the new `TransactionRepoModel` or a `TransactionError`.
    async fn replace_transaction(
        &self,
        old_tx: TransactionRepoModel,
        new_tx_request: NetworkTransactionRequest,
    ) -> Result<TransactionRepoModel, TransactionError>;

    /// Signs a transaction.
    ///
    /// # Arguments
    ///
    /// * `tx` - A `TransactionRepoModel` representing the transaction to be signed.
    ///
    /// # Returns
    ///
    /// A `Result` containing the signed `TransactionRepoModel` or a `TransactionError`.
    async fn sign_transaction(
        &self,
        tx: TransactionRepoModel,
    ) -> Result<TransactionRepoModel, TransactionError>;

    /// Validates a transaction.
    ///
    /// # Arguments
    ///
    /// * `tx` - A `TransactionRepoModel` representing the transaction to be validated.
    ///
    /// # Returns
    ///
    /// A `Result` containing a boolean indicating the validity of the transaction or a
    /// `TransactionError`.
    async fn validate_transaction(
        &self,
        tx: TransactionRepoModel,
    ) -> Result<bool, TransactionError>;
}

/// An enum representing a transaction for different network types.
pub enum NetworkTransaction {
    Evm(Box<DefaultEvmTransaction>),
    Solana(DefaultSolanaTransaction),
    Stellar(DefaultStellarTransaction),
}

#[async_trait]
impl Transaction for NetworkTransaction {
    /// Prepares a transaction for submission based on the network type.
    ///
    /// # Arguments
    ///
    /// * `tx` - A `TransactionRepoModel` representing the transaction to be prepared.
    ///
    /// # Returns
    ///
    /// A `Result` containing the prepared `TransactionRepoModel` or a `TransactionError`.
    async fn prepare_transaction(
        &self,
        tx: TransactionRepoModel,
    ) -> Result<TransactionRepoModel, TransactionError> {
        match self {
            NetworkTransaction::Evm(relayer) => relayer.prepare_transaction(tx).await,
            NetworkTransaction::Solana(relayer) => relayer.prepare_transaction(tx).await,
            NetworkTransaction::Stellar(relayer) => relayer.prepare_transaction(tx).await,
        }
    }

    /// Submits a transaction to the network based on the network type.
    ///
    /// # Arguments
    ///
    /// * `tx` - A `TransactionRepoModel` representing the transaction to be submitted.
    ///
    /// # Returns
    ///
    /// A `Result` containing the submitted `TransactionRepoModel` or a `TransactionError`.
    async fn submit_transaction(
        &self,
        tx: TransactionRepoModel,
    ) -> Result<TransactionRepoModel, TransactionError> {
        match self {
            NetworkTransaction::Evm(relayer) => relayer.submit_transaction(tx).await,
            NetworkTransaction::Solana(relayer) => relayer.submit_transaction(tx).await,
            NetworkTransaction::Stellar(relayer) => relayer.submit_transaction(tx).await,
        }
    }
    /// Resubmits a transaction with updated parameters based on the network type.
    ///
    /// # Arguments
    ///
    /// * `tx` - A `TransactionRepoModel` representing the transaction to be resubmitted.
    ///
    /// # Returns
    ///
    /// A `Result` containing the resubmitted `TransactionRepoModel` or a `TransactionError`.
    async fn resubmit_transaction(
        &self,
        tx: TransactionRepoModel,
    ) -> Result<TransactionRepoModel, TransactionError> {
        match self {
            NetworkTransaction::Evm(relayer) => relayer.resubmit_transaction(tx).await,
            NetworkTransaction::Solana(relayer) => relayer.resubmit_transaction(tx).await,
            NetworkTransaction::Stellar(relayer) => relayer.resubmit_transaction(tx).await,
        }
    }

    /// Handles the status of a transaction based on the network type.
    ///
    /// # Arguments
    ///
    /// * `tx` - A `TransactionRepoModel` representing the transaction whose status is to be
    ///   handled.
    ///
    /// # Returns
    ///
    /// A `Result` containing the updated `TransactionRepoModel` or a `TransactionError`.
    async fn handle_transaction_status(
        &self,
        tx: TransactionRepoModel,
    ) -> Result<TransactionRepoModel, TransactionError> {
        match self {
            NetworkTransaction::Evm(relayer) => relayer.handle_transaction_status(tx).await,
            NetworkTransaction::Solana(relayer) => relayer.handle_transaction_status(tx).await,
            NetworkTransaction::Stellar(relayer) => relayer.handle_transaction_status(tx).await,
        }
    }

    /// Cancels a transaction based on the network type.
    ///
    /// # Arguments
    ///
    /// * `tx` - A `TransactionRepoModel` representing the transaction to be canceled.
    ///
    /// # Returns
    ///
    /// A `Result` containing the canceled `TransactionRepoModel` or a `TransactionError`.
    async fn cancel_transaction(
        &self,
        tx: TransactionRepoModel,
    ) -> Result<TransactionRepoModel, TransactionError> {
        match self {
            NetworkTransaction::Evm(relayer) => relayer.cancel_transaction(tx).await,
            NetworkTransaction::Solana(_) => solana_not_supported_transaction(),
            NetworkTransaction::Stellar(relayer) => relayer.cancel_transaction(tx).await,
        }
    }

    /// Replaces a transaction with a new one based on the network type.
    ///
    /// # Arguments
    ///
    /// * `old_tx` - A `TransactionRepoModel` representing the transaction to be replaced.
    /// * `new_tx_request` - A `NetworkTransactionRequest` representing the new transaction data.
    ///
    /// # Returns
    ///
    /// A `Result` containing the new `TransactionRepoModel` or a `TransactionError`.
    async fn replace_transaction(
        &self,
        old_tx: TransactionRepoModel,
        new_tx_request: NetworkTransactionRequest,
    ) -> Result<TransactionRepoModel, TransactionError> {
        match self {
            NetworkTransaction::Evm(relayer) => {
                relayer.replace_transaction(old_tx, new_tx_request).await
            }
            NetworkTransaction::Solana(_) => solana_not_supported_transaction(),
            NetworkTransaction::Stellar(relayer) => {
                relayer.replace_transaction(old_tx, new_tx_request).await
            }
        }
    }

    /// Signs a transaction based on the network type.
    ///
    /// # Arguments
    ///
    /// * `tx` - A `TransactionRepoModel` representing the transaction to be signed.
    ///
    /// # Returns
    ///
    /// A `Result` containing the signed `TransactionRepoModel` or a `TransactionError`.
    async fn sign_transaction(
        &self,
        tx: TransactionRepoModel,
    ) -> Result<TransactionRepoModel, TransactionError> {
        match self {
            NetworkTransaction::Evm(relayer) => relayer.sign_transaction(tx).await,
            NetworkTransaction::Solana(relayer) => relayer.sign_transaction(tx).await,
            NetworkTransaction::Stellar(relayer) => relayer.sign_transaction(tx).await,
        }
    }

    /// Validates a transaction based on the network type.
    ///
    /// # Arguments
    ///
    /// * `tx` - A `TransactionRepoModel` representing the transaction to be validated.
    ///
    /// # Returns
    ///
    /// A `Result` containing a boolean indicating the validity of the transaction or a
    /// `TransactionError`.
    async fn validate_transaction(
        &self,
        tx: TransactionRepoModel,
    ) -> Result<bool, TransactionError> {
        match self {
            NetworkTransaction::Evm(relayer) => relayer.validate_transaction(tx).await,
            NetworkTransaction::Solana(relayer) => relayer.validate_transaction(tx).await,
            NetworkTransaction::Stellar(relayer) => relayer.validate_transaction(tx).await,
        }
    }
}

/// A trait for creating network transactions.
#[allow(dead_code)]
pub trait RelayerTransactionFactoryTrait {
    /// Creates a network transaction based on the relayer and repository information.
    ///
    /// # Arguments
    ///
    /// * `relayer` - A `RelayerRepoModel` representing the relayer.
    /// * `relayer_repository` - An `Arc` to the `RelayerRepositoryStorage`.
    /// * `transaction_repository` - An `Arc` to the `TransactionRepositoryStorage`.
    /// * `job_producer` - An `Arc` to the `JobProducer`.
    ///
    /// # Returns
    ///
    /// A `Result` containing the created `NetworkTransaction` or a `TransactionError`.
    fn create_transaction(
        relayer: RelayerRepoModel,
        relayer_repository: Arc<RelayerRepositoryStorage>,
        transaction_repository: Arc<TransactionRepositoryStorage>,
        job_producer: Arc<JobProducer>,
    ) -> Result<NetworkTransaction, TransactionError>;
}
/// A factory for creating relayer transactions.
pub struct RelayerTransactionFactory;

#[allow(dead_code)]
impl RelayerTransactionFactory {
    /// Creates a network transaction based on the relayer, signer, and repository information.
    ///
    /// # Arguments
    ///
    /// * `relayer` - A `RelayerRepoModel` representing the relayer.
    /// * `signer` - A `SignerRepoModel` representing the signer.
    /// * `relayer_repository` - An `Arc` to the `RelayerRepositoryStorage`.
    /// * `transaction_repository` - An `Arc` to the `InMemoryTransactionRepository`.
    /// * `transaction_counter_store` - An `Arc` to the `InMemoryTransactionCounter`.
    /// * `job_producer` - An `Arc` to the `JobProducer`.
    ///
    /// # Returns
    ///
    /// A `Result` containing the created `NetworkTransaction` or a `TransactionError`.
    pub async fn create_transaction(
        relayer: RelayerRepoModel,
        signer: SignerRepoModel,
        relayer_repository: Arc<RelayerRepositoryStorage>,
        network_repository: Arc<NetworkRepositoryStorage>,
        transaction_repository: Arc<TransactionRepositoryStorage>,
        transaction_counter_store: Arc<TransactionCounterRepositoryStorage>,
        job_producer: Arc<JobProducer>,
    ) -> Result<NetworkTransaction, TransactionError> {
        match relayer.network_type {
            NetworkType::Evm => {
                let network_repo = network_repository
                    .get_by_name(NetworkType::Evm, &relayer.network)
                    .await
                    .ok()
                    .flatten()
                    .ok_or_else(|| {
                        TransactionError::NetworkConfiguration(format!(
                            "Network {} not found",
                            relayer.network
                        ))
                    })?;

                let network = EvmNetwork::try_from(network_repo)
                    .map_err(|e| TransactionError::NetworkConfiguration(e.to_string()))?;

                let evm_provider = get_network_provider(&network, relayer.custom_rpc_urls.clone())?;
                let signer_service = EvmSignerFactory::create_evm_signer(signer.into()).await?;
                let price_params_handler =
                    PriceParamsHandler::for_network(&network, evm_provider.clone());

                let evm_gas_cache = GasPriceCache::global();

                // Use the global cache if gas price caching is enabled
                let cache = if let Some(cfg) = &network.gas_price_cache {
                    evm_gas_cache.configure_network(network.chain_id, cfg.clone());
                    Some(evm_gas_cache.clone())
                } else {
                    if evm_gas_cache.has_configuration_for_network(network.chain_id) {
                        evm_gas_cache.remove_network(network.chain_id);
                    }
                    None
                };

                let gas_price_service =
                    EvmGasPriceService::new(evm_provider.clone(), network.clone(), cache);

                let price_calculator =
                    evm::PriceCalculator::new(gas_price_service, price_params_handler);

                Ok(NetworkTransaction::Evm(Box::new(
                    DefaultEvmTransaction::new(
                        relayer,
                        evm_provider,
                        relayer_repository,
                        network_repository,
                        transaction_repository,
                        transaction_counter_store,
                        job_producer,
                        price_calculator,
                        signer_service,
                    )?,
                )))
            }
            NetworkType::Solana => {
                let network_repo = network_repository
                    .get_by_name(NetworkType::Solana, &relayer.network)
                    .await
                    .ok()
                    .flatten()
                    .ok_or_else(|| {
                        TransactionError::NetworkConfiguration(format!(
                            "Network {} not found",
                            relayer.network
                        ))
                    })?;

                let network = SolanaNetwork::try_from(network_repo)
                    .map_err(|e| TransactionError::NetworkConfiguration(e.to_string()))?;

                let solana_provider = Arc::new(get_network_provider(
                    &network,
                    relayer.custom_rpc_urls.clone(),
                )?);

                let signer_service =
                    Arc::new(SolanaSignerFactory::create_solana_signer(&signer.into())?);

                Ok(NetworkTransaction::Solana(SolanaRelayerTransaction::new(
                    relayer,
                    relayer_repository,
                    solana_provider,
                    transaction_repository,
                    job_producer,
                    signer_service,
                )?))
            }
            NetworkType::Stellar => {
                let signer_service =
                    Arc::new(StellarSignerFactory::create_stellar_signer(&signer.into())?);

                let network_repo = network_repository
                    .get_by_name(NetworkType::Stellar, &relayer.network)
                    .await
                    .ok()
                    .flatten()
                    .ok_or_else(|| {
                        TransactionError::NetworkConfiguration(format!(
                            "Network {} not found",
                            relayer.network
                        ))
                    })?;

                let network = StellarNetwork::try_from(network_repo)
                    .map_err(|e| TransactionError::NetworkConfiguration(e.to_string()))?;

                let stellar_provider =
                    get_network_provider(&network, relayer.custom_rpc_urls.clone())
                        .map_err(|e| TransactionError::NetworkConfiguration(e.to_string()))?;

                Ok(NetworkTransaction::Stellar(DefaultStellarTransaction::new(
                    relayer,
                    relayer_repository,
                    transaction_repository,
                    job_producer,
                    signer_service,
                    stellar_provider,
                    transaction_counter_store,
                )?))
            }
        }
    }
}<|MERGE_RESOLUTION|>--- conflicted
+++ resolved
@@ -26,12 +26,8 @@
             cache::GasPriceCache, evm_gas_price::EvmGasPriceService,
             price_params_handler::PriceParamsHandler,
         },
-<<<<<<< HEAD
-        get_network_provider, EvmSignerFactory, SolanaSignerFactory, StellarSignerFactory,
-=======
         provider::get_network_provider,
-        signer::{EvmSignerFactory, StellarSignerFactory},
->>>>>>> 471128d5
+        signer::{EvmSignerFactory, SolanaSignerFactory, StellarSignerFactory},
     },
 };
 use async_trait::async_trait;
@@ -48,12 +44,9 @@
 mod util;
 pub use util::*;
 
-<<<<<<< HEAD
 // Explicit re-exports to avoid ambiguous glob re-exports
 pub use common::is_final_state;
-=======
 pub use common::*;
->>>>>>> 471128d5
 pub use evm::{ensure_status, ensure_status_one_of, DefaultEvmTransaction, EvmRelayerTransaction};
 pub use solana::{DefaultSolanaTransaction, SolanaRelayerTransaction};
 pub use stellar::{DefaultStellarTransaction, StellarRelayerTransaction};
