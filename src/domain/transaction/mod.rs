//! This module defines the core transaction handling logic for different blockchain networks,
//! including Ethereum (EVM), Solana, and Stellar. It provides a unified interface for preparing,
//! submitting, handling, canceling, replacing, signing, and validating transactions across these
//! networks. The module also includes a factory for creating network-specific transaction handlers
//! based on relayer and repository information.
//!
//! The main components of this module are:
//! - `Transaction` trait: Defines the operations for handling transactions.
//! - `NetworkTransaction` enum: Represents a transaction for different network types.
//! - `RelayerTransactionFactory`: A factory for creating network transactions.
//!
//! The module leverages async traits to handle asynchronous operations and uses the `eyre` crate
//! for error handling.
use crate::{
    jobs::JobProducer,
    models::{
        EvmNetwork, NetworkType, RelayerRepoModel, SignerRepoModel, TransactionError,
        TransactionRepoModel,
    },
    repositories::{
        InMemoryRelayerRepository, InMemoryTransactionCounter, InMemoryTransactionRepository,
        RelayerRepositoryStorage,
    },
    services::{
        get_solana_network_provider_from_str, EvmGasPriceService, EvmProvider, EvmSignerFactory,
    },
};
use async_trait::async_trait;
use eyre::Result;
use std::sync::Arc;

mod evm;
mod solana;
mod stellar;
mod util;

pub use evm::*;
pub use solana::*;
pub use stellar::*;
pub use util::*;

use self::price_calculator::PriceCalculator;

/// A trait that defines the operations for handling transactions across different networks.
#[async_trait]
#[allow(dead_code)]
pub trait Transaction {
    /// Prepares a transaction for submission.
    ///
    /// # Arguments
    ///
    /// * `tx` - A `TransactionRepoModel` representing the transaction to be prepared.
    ///
    /// # Returns
    ///
    /// A `Result` containing the prepared `TransactionRepoModel` or a `TransactionError`.
    async fn prepare_transaction(
        &self,
        tx: TransactionRepoModel,
    ) -> Result<TransactionRepoModel, TransactionError>;

    /// Submits a transaction to the network.
    ///
    /// # Arguments
    ///
    /// * `tx` - A `TransactionRepoModel` representing the transaction to be submitted.
    ///
    /// # Returns
    ///
    /// A `Result` containing the submitted `TransactionRepoModel` or a `TransactionError`.
    async fn submit_transaction(
        &self,
        tx: TransactionRepoModel,
    ) -> Result<TransactionRepoModel, TransactionError>;

    /// Resubmits a transaction with updated parameters.
    ///
    /// # Arguments
    ///
    /// * `tx` - A `TransactionRepoModel` representing the transaction to be resubmitted.
    ///
    /// # Returns
    ///
    /// A `Result` containing the resubmitted `TransactionRepoModel` or a `TransactionError`.
    async fn resubmit_transaction(
        &self,
        tx: TransactionRepoModel,
    ) -> Result<TransactionRepoModel, TransactionError>;

    /// Handles the status of a transaction.
    ///
    /// # Arguments
    ///
    /// * `tx` - A `TransactionRepoModel` representing the transaction whose status is to be
    ///   handled.
    ///
    /// # Returns
    ///
    /// A `Result` containing the updated `TransactionRepoModel` or a `TransactionError`.
    async fn handle_transaction_status(
        &self,
        tx: TransactionRepoModel,
    ) -> Result<TransactionRepoModel, TransactionError>;

    /// Cancels a transaction.
    ///
    /// # Arguments
    ///
    /// * `tx` - A `TransactionRepoModel` representing the transaction to be canceled.
    ///
    /// # Returns
    ///
    /// A `Result` containing the canceled `TransactionRepoModel` or a `TransactionError`.
    async fn cancel_transaction(
        &self,
        tx: TransactionRepoModel,
    ) -> Result<TransactionRepoModel, TransactionError>;

    /// Replaces a transaction with a new one.
    ///
    /// # Arguments
    ///
    /// * `tx` - A `TransactionRepoModel` representing the transaction to be replaced.
    ///
    /// # Returns
    ///
    /// A `Result` containing the new `TransactionRepoModel` or a `TransactionError`.
    async fn replace_transaction(
        &self,
        tx: TransactionRepoModel,
    ) -> Result<TransactionRepoModel, TransactionError>;

    /// Signs a transaction.
    ///
    /// # Arguments
    ///
    /// * `tx` - A `TransactionRepoModel` representing the transaction to be signed.
    ///
    /// # Returns
    ///
    /// A `Result` containing the signed `TransactionRepoModel` or a `TransactionError`.
    async fn sign_transaction(
        &self,
        tx: TransactionRepoModel,
    ) -> Result<TransactionRepoModel, TransactionError>;

    /// Validates a transaction.
    ///
    /// # Arguments
    ///
    /// * `tx` - A `TransactionRepoModel` representing the transaction to be validated.
    ///
    /// # Returns
    ///
    /// A `Result` containing a boolean indicating the validity of the transaction or a
    /// `TransactionError`.
    async fn validate_transaction(
        &self,
        tx: TransactionRepoModel,
    ) -> Result<bool, TransactionError>;
}

/// An enum representing a transaction for different network types.
pub enum NetworkTransaction {
    Evm(DefaultEvmTransaction),
    Solana(SolanaRelayerTransaction),
    Stellar(StellarRelayerTransaction),
}

#[async_trait]
impl Transaction for NetworkTransaction {
    /// Prepares a transaction for submission based on the network type.
    ///
    /// # Arguments
    ///
    /// * `tx` - A `TransactionRepoModel` representing the transaction to be prepared.
    ///
    /// # Returns
    ///
    /// A `Result` containing the prepared `TransactionRepoModel` or a `TransactionError`.
    async fn prepare_transaction(
        &self,
        tx: TransactionRepoModel,
    ) -> Result<TransactionRepoModel, TransactionError> {
        match self {
            NetworkTransaction::Evm(relayer) => relayer.prepare_transaction(tx).await,
            NetworkTransaction::Solana(relayer) => relayer.prepare_transaction(tx).await,
            NetworkTransaction::Stellar(relayer) => relayer.prepare_transaction(tx).await,
        }
    }

    /// Submits a transaction to the network based on the network type.
    ///
    /// # Arguments
    ///
    /// * `tx` - A `TransactionRepoModel` representing the transaction to be submitted.
    ///
    /// # Returns
    ///
    /// A `Result` containing the submitted `TransactionRepoModel` or a `TransactionError`.
    async fn submit_transaction(
        &self,
        tx: TransactionRepoModel,
    ) -> Result<TransactionRepoModel, TransactionError> {
        match self {
            NetworkTransaction::Evm(relayer) => relayer.submit_transaction(tx).await,
            NetworkTransaction::Solana(relayer) => relayer.submit_transaction(tx).await,
            NetworkTransaction::Stellar(relayer) => relayer.submit_transaction(tx).await,
        }
    }
    /// Resubmits a transaction with updated parameters based on the network type.
    ///
    /// # Arguments
    ///
    /// * `tx` - A `TransactionRepoModel` representing the transaction to be resubmitted.
    ///
    /// # Returns
    ///
    /// A `Result` containing the resubmitted `TransactionRepoModel` or a `TransactionError`.
    async fn resubmit_transaction(
        &self,
        tx: TransactionRepoModel,
    ) -> Result<TransactionRepoModel, TransactionError> {
        match self {
            NetworkTransaction::Evm(relayer) => relayer.resubmit_transaction(tx).await,
            NetworkTransaction::Solana(relayer) => relayer.resubmit_transaction(tx).await,
            NetworkTransaction::Stellar(relayer) => relayer.resubmit_transaction(tx).await,
        }
    }

    /// Resubmits a transaction with updated parameters based on the network type.
    ///
    /// # Arguments
    ///
    /// * `tx` - A `TransactionRepoModel` representing the transaction to be resubmitted.
    ///
    /// # Returns
    ///
    /// A `Result` containing the resubmitted `TransactionRepoModel` or a `TransactionError`.
    async fn resubmit_transaction(
        &self,
        tx: TransactionRepoModel,
    ) -> Result<TransactionRepoModel, TransactionError> {
        match self {
            NetworkTransaction::Evm(relayer) => relayer.resubmit_transaction(tx).await,
            NetworkTransaction::Solana(relayer) => relayer.resubmit_transaction(tx).await,
            NetworkTransaction::Stellar(relayer) => relayer.resubmit_transaction(tx).await,
        }
    }

    /// Handles the status of a transaction based on the network type.
    ///
    /// # Arguments
    ///
    /// * `tx` - A `TransactionRepoModel` representing the transaction whose status is to be
    ///   handled.
    ///
    /// # Returns
    ///
    /// A `Result` containing the updated `TransactionRepoModel` or a `TransactionError`.
    async fn handle_transaction_status(
        &self,
        tx: TransactionRepoModel,
    ) -> Result<TransactionRepoModel, TransactionError> {
        match self {
            NetworkTransaction::Evm(relayer) => relayer.handle_transaction_status(tx).await,
            NetworkTransaction::Solana(relayer) => relayer.handle_transaction_status(tx).await,
            NetworkTransaction::Stellar(relayer) => relayer.handle_transaction_status(tx).await,
        }
    }

    /// Cancels a transaction based on the network type.
    ///
    /// # Arguments
    ///
    /// * `tx` - A `TransactionRepoModel` representing the transaction to be canceled.
    ///
    /// # Returns
    ///
    /// A `Result` containing the canceled `TransactionRepoModel` or a `TransactionError`.
    async fn cancel_transaction(
        &self,
        tx: TransactionRepoModel,
    ) -> Result<TransactionRepoModel, TransactionError> {
        match self {
            NetworkTransaction::Evm(relayer) => relayer.cancel_transaction(tx).await,
            NetworkTransaction::Solana(_) => solana_not_supported_transaction(),
            NetworkTransaction::Stellar(relayer) => relayer.cancel_transaction(tx).await,
        }
    }

    /// Replaces a transaction with a new one based on the network type.
    ///
    /// # Arguments
    ///
    /// * `tx` - A `TransactionRepoModel` representing the transaction to be replaced.
    ///
    /// # Returns
    ///
    /// A `Result` containing the new `TransactionRepoModel` or a `TransactionError`.
    async fn replace_transaction(
        &self,
        tx: TransactionRepoModel,
    ) -> Result<TransactionRepoModel, TransactionError> {
        match self {
            NetworkTransaction::Evm(relayer) => relayer.replace_transaction(tx).await,
            NetworkTransaction::Solana(_) => solana_not_supported_transaction(),
            NetworkTransaction::Stellar(relayer) => relayer.replace_transaction(tx).await,
        }
    }

    /// Signs a transaction based on the network type.
    ///
    /// # Arguments
    ///
    /// * `tx` - A `TransactionRepoModel` representing the transaction to be signed.
    ///
    /// # Returns
    ///
    /// A `Result` containing the signed `TransactionRepoModel` or a `TransactionError`.
    async fn sign_transaction(
        &self,
        tx: TransactionRepoModel,
    ) -> Result<TransactionRepoModel, TransactionError> {
        match self {
            NetworkTransaction::Evm(relayer) => relayer.sign_transaction(tx).await,
            NetworkTransaction::Solana(relayer) => relayer.sign_transaction(tx).await,
            NetworkTransaction::Stellar(relayer) => relayer.sign_transaction(tx).await,
        }
    }

    /// Validates a transaction based on the network type.
    ///
    /// # Arguments
    ///
    /// * `tx` - A `TransactionRepoModel` representing the transaction to be validated.
    ///
    /// # Returns
    ///
    /// A `Result` containing a boolean indicating the validity of the transaction or a
    /// `TransactionError`.
    async fn validate_transaction(
        &self,
        tx: TransactionRepoModel,
    ) -> Result<bool, TransactionError> {
        match self {
            NetworkTransaction::Evm(relayer) => relayer.validate_transaction(tx).await,
            NetworkTransaction::Solana(relayer) => relayer.validate_transaction(tx).await,
            NetworkTransaction::Stellar(relayer) => relayer.validate_transaction(tx).await,
        }
    }
}

/// A trait for creating network transactions.
#[allow(dead_code)]
pub trait RelayerTransactionFactoryTrait {
    /// Creates a network transaction based on the relayer and repository information.
    ///
    /// # Arguments
    ///
    /// * `relayer` - A `RelayerRepoModel` representing the relayer.
    /// * `relayer_repository` - An `Arc` to the `RelayerRepositoryStorage`.
    /// * `transaction_repository` - An `Arc` to the `InMemoryTransactionRepository`.
    /// * `job_producer` - An `Arc` to the `JobProducer`.
    ///
    /// # Returns
    ///
    /// A `Result` containing the created `NetworkTransaction` or a `TransactionError`.
    fn create_transaction(
        relayer: RelayerRepoModel,
        relayer_repository: Arc<RelayerRepositoryStorage<InMemoryRelayerRepository>>,
        transaction_repository: Arc<InMemoryTransactionRepository>,
        job_producer: Arc<JobProducer>,
    ) -> Result<NetworkTransaction, TransactionError>;
}
/// A factory for creating relayer transactions.
pub struct RelayerTransactionFactory;

#[allow(dead_code)]
impl RelayerTransactionFactory {
    /// Creates a network transaction based on the relayer, signer, and repository information.
    ///
    /// # Arguments
    ///
    /// * `relayer` - A `RelayerRepoModel` representing the relayer.
    /// * `signer` - A `SignerRepoModel` representing the signer.
    /// * `relayer_repository` - An `Arc` to the `RelayerRepositoryStorage`.
    /// * `transaction_repository` - An `Arc` to the `InMemoryTransactionRepository`.
    /// * `transaction_counter_store` - An `Arc` to the `InMemoryTransactionCounter`.
    /// * `job_producer` - An `Arc` to the `JobProducer`.
    ///
    /// # Returns
    ///
    /// A `Result` containing the created `NetworkTransaction` or a `TransactionError`.
    pub fn create_transaction(
        relayer: RelayerRepoModel,
        signer: SignerRepoModel,
        relayer_repository: Arc<RelayerRepositoryStorage<InMemoryRelayerRepository>>,
        transaction_repository: Arc<InMemoryTransactionRepository>,
        transaction_counter_store: Arc<InMemoryTransactionCounter>,
        job_producer: Arc<JobProducer>,
    ) -> Result<NetworkTransaction, TransactionError> {
        match relayer.network_type {
            NetworkType::Evm => {
                let network = match EvmNetwork::from_network_str(&relayer.network) {
                    Ok(network) => network,
                    Err(e) => return Err(TransactionError::NetworkConfiguration(e.to_string())),
                };
                let rpc_url = network
                    .public_rpc_urls()
                    .and_then(|urls| urls.first().cloned())
                    .ok_or_else(|| {
                        TransactionError::NetworkConfiguration("No RPC URLs configured".to_string())
                    })?;
                let evm_provider: EvmProvider = EvmProvider::new(rpc_url)
                    .map_err(|e| TransactionError::NetworkConfiguration(e.to_string()))?;

                let signer_service = EvmSignerFactory::create_evm_signer(&signer)?;
                let price_calculator =
                    PriceCalculator::new(EvmGasPriceService::new(evm_provider.clone(), network));

                Ok(NetworkTransaction::Evm(DefaultEvmTransaction::new(
                    relayer,
                    evm_provider,
                    relayer_repository,
                    transaction_repository,
                    transaction_counter_store,
                    job_producer,
<<<<<<< HEAD
                    gas_price_service,
                    Arc::new(price_calculator),
=======
                    price_calculator,
>>>>>>> 6c258b62
                    signer_service,
                )?))
            }
            NetworkType::Solana => {
                let solana_provider =
                    Arc::new(get_solana_network_provider_from_str(&relayer.network)?);

                Ok(NetworkTransaction::Solana(SolanaRelayerTransaction::new(
                    relayer,
                    relayer_repository,
                    solana_provider,
                    transaction_repository,
                    job_producer,
                )?))
            }
            NetworkType::Stellar => {
                Ok(NetworkTransaction::Stellar(StellarRelayerTransaction::new(
                    relayer,
                    relayer_repository,
                    transaction_repository,
                    job_producer,
                )?))
            }
        }
    }
}<|MERGE_RESOLUTION|>--- conflicted
+++ resolved
@@ -39,8 +39,6 @@
 pub use stellar::*;
 pub use util::*;
 
-use self::price_calculator::PriceCalculator;
-
 /// A trait that defines the operations for handling transactions across different networks.
 #[async_trait]
 #[allow(dead_code)]
@@ -208,26 +206,6 @@
             NetworkTransaction::Stellar(relayer) => relayer.submit_transaction(tx).await,
         }
     }
-    /// Resubmits a transaction with updated parameters based on the network type.
-    ///
-    /// # Arguments
-    ///
-    /// * `tx` - A `TransactionRepoModel` representing the transaction to be resubmitted.
-    ///
-    /// # Returns
-    ///
-    /// A `Result` containing the resubmitted `TransactionRepoModel` or a `TransactionError`.
-    async fn resubmit_transaction(
-        &self,
-        tx: TransactionRepoModel,
-    ) -> Result<TransactionRepoModel, TransactionError> {
-        match self {
-            NetworkTransaction::Evm(relayer) => relayer.resubmit_transaction(tx).await,
-            NetworkTransaction::Solana(relayer) => relayer.resubmit_transaction(tx).await,
-            NetworkTransaction::Stellar(relayer) => relayer.resubmit_transaction(tx).await,
-        }
-    }
-
     /// Resubmits a transaction with updated parameters based on the network type.
     ///
     /// # Arguments
@@ -426,12 +404,7 @@
                     transaction_repository,
                     transaction_counter_store,
                     job_producer,
-<<<<<<< HEAD
-                    gas_price_service,
-                    Arc::new(price_calculator),
-=======
                     price_calculator,
->>>>>>> 6c258b62
                     signer_service,
                 )?))
             }
