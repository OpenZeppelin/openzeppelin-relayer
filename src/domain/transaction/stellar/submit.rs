//! This module contains the submission-related functionality for Stellar transactions.
//! It includes methods for submitting transactions with robust error handling,
//! ensuring proper transaction state management on failure.

use chrono::Utc;
use log::{info, warn};

use super::{utils::is_bad_sequence_error, StellarRelayerTransaction};
use crate::{
    jobs::{JobProducerTrait, TransactionStatusCheck},
    models::{
        NetworkTransactionData, RelayerRepoModel, TransactionError, TransactionRepoModel,
        TransactionStatus, TransactionUpdateRequest,
    },
    repositories::{Repository, TransactionCounterTrait, TransactionRepository},
    services::{Signer, StellarProviderTrait},
};

impl<R, T, J, S, P, C> StellarRelayerTransaction<R, T, J, S, P, C>
where
    R: Repository<RelayerRepoModel, String> + Send + Sync,
    T: TransactionRepository + Send + Sync,
    J: JobProducerTrait + Send + Sync,
    S: Signer + Send + Sync,
    P: StellarProviderTrait + Send + Sync,
    C: TransactionCounterTrait + Send + Sync,
{
    /// Main submission method with robust error handling.
    /// Unlike prepare, submit doesn't claim lanes but still needs proper error handling.
    pub async fn submit_transaction_impl(
        &self,
        tx: TransactionRepoModel,
    ) -> Result<TransactionRepoModel, TransactionError> {
        info!("Submitting Stellar transaction: {:?}", tx.id);

        // Call core submission logic with error handling
        match self.submit_core(tx.clone()).await {
            Ok(submitted_tx) => Ok(submitted_tx),
            Err(error) => {
                // Handle submission failure - mark as failed and send notification
                self.handle_submit_failure(tx, error).await
            }
        }
    }

    /// Core submission logic - pure business logic without error handling concerns.
    async fn submit_core(
        &self,
        tx: TransactionRepoModel,
    ) -> Result<TransactionRepoModel, TransactionError> {
        let stellar_data = tx.network_data.get_stellar_transaction_data()?;
        let tx_envelope = stellar_data
            .get_envelope_for_submission()
            .map_err(TransactionError::from)?;

        let hash = self
            .provider()
            .send_transaction(&tx_envelope)
            .await
            .map_err(TransactionError::from)?;

        let tx_hash_hex = hex::encode(hash.as_slice());
        let updated_stellar_data = stellar_data.with_hash(tx_hash_hex.clone());

        let mut hashes = tx.hashes.clone();
        hashes.push(tx_hash_hex);

        let update_req = TransactionUpdateRequest {
            status: Some(TransactionStatus::Submitted),
            sent_at: Some(Utc::now().to_rfc3339()),
            network_data: Some(NetworkTransactionData::Stellar(updated_stellar_data)),
            hashes: Some(hashes),
            ..Default::default()
        };

        let updated_tx = self
            .transaction_repository()
            .partial_update(tx.id.clone(), update_req)
            .await?;

        // Enqueue status check job
        self.job_producer()
            .produce_check_transaction_status_job(
                TransactionStatusCheck::new(updated_tx.id.clone(), updated_tx.relayer_id.clone()),
                None,
            )
            .await?;

        // Send notification
        self.send_transaction_update_notification(&updated_tx)
            .await?;

        Ok(updated_tx)
    }

    /// Handles submission failures with comprehensive cleanup and error reporting.
    /// For bad sequence errors, resets the transaction and re-enqueues it for retry.
    async fn handle_submit_failure(
        &self,
        tx: TransactionRepoModel,
        error: TransactionError,
    ) -> Result<TransactionRepoModel, TransactionError> {
        let error_reason = format!("Submission failed: {}", error);
        let tx_id = tx.id.clone();
        warn!("Transaction {} submission failed: {}", tx_id, error_reason);

<<<<<<< HEAD
        if is_bad_sequence_error(&error_reason) {
            // For bad sequence errors, sync sequence from chain first
            if let Ok(stellar_data) = tx.network_data.get_stellar_transaction_data() {
                info!(
                    "Syncing sequence from chain after bad sequence error for transaction {}",
                    tx_id
                );
                match self
                    .sync_sequence_from_chain(&stellar_data.source_account)
                    .await
                {
                    Ok(()) => {
                        info!(
                            "Successfully synced sequence from chain for transaction {}",
                            tx_id
                        );
                    }
                    Err(sync_error) => {
                        warn!(
                            "Failed to sync sequence from chain for transaction {}: {}",
                            tx_id, sync_error
                        );
                    }
                }
            }

            // Reset the transaction and re-enqueue it
            info!(
                "Bad sequence error detected for transaction {}. Resetting and re-enqueueing.",
                tx_id
            );

            // Reset the transaction to pending state
            match self.reset_transaction_for_retry(tx.clone()).await {
                Ok(reset_tx) => {
                    // Re-enqueue the transaction to go through the pipeline again
                    if let Err(e) = self.send_transaction_request_job(&reset_tx, Some(2)).await {
                        warn!(
                            "Failed to re-enqueue transaction {} after reset: {}",
                            tx_id, e
                        );
                    } else {
                        info!(
                            "Transaction {} reset and re-enqueued for retry through pipeline",
                            tx_id
                        );
                    }

                    // Return success since we're handling the retry
                    return Ok(reset_tx);
                }
                Err(reset_error) => {
                    warn!(
                        "Failed to reset transaction {} for retry: {}",
                        tx_id, reset_error
                    );
                    // Fall through to normal failure handling
                }
            }
        }

        // For non-bad-sequence errors or if reset failed, mark as failed
=======
        // Step 1: Mark transaction as Failed with detailed reason
        let update_request = TransactionUpdateRequest {
            status: Some(TransactionStatus::Failed),
            status_reason: Some(error_reason.clone()),
            ..Default::default()
        };

>>>>>>> f8b921b4
        let _failed_tx = match self
            .finalize_transaction_state(tx_id.clone(), update_request)
            .await
        {
            Ok(updated_tx) => updated_tx,
            Err(finalize_error) => {
                warn!(
                    "Failed to mark transaction {} as failed: {}. Continuing with lane cleanup.",
                    tx_id, finalize_error
                );
                tx
            }
        };

        // Attempt to enqueue next pending transaction or release lane
        if let Err(enqueue_error) = self.enqueue_next_pending_transaction(&tx_id).await {
            warn!(
                "Failed to enqueue next pending transaction after {} submission failure: {}.",
                tx_id, enqueue_error
            );
        }

        info!(
            "Transaction {} submission failure handled. Error: {}",
            tx_id, error_reason
        );

        Err(error)
    }

    /// Resubmit transaction - delegates to submit_transaction_impl
    pub async fn resubmit_transaction_impl(
        &self,
        tx: TransactionRepoModel,
    ) -> Result<TransactionRepoModel, TransactionError> {
        self.submit_transaction_impl(tx).await
    }
}

#[cfg(test)]
mod tests {
    use super::*;
    use soroban_rs::xdr::{Hash, WriteXdr};

    use crate::domain::transaction::stellar::test_helpers::*;

    mod submit_transaction_tests {
        use crate::models::RepositoryError;

        use super::*;

        #[tokio::test]
        async fn submit_transaction_happy_path() {
            let relayer = create_test_relayer();
            let mut mocks = default_test_mocks();

            // provider gives a hash
            mocks
                .provider
                .expect_send_transaction()
                .returning(|_| Box::pin(async { Ok(Hash([1u8; 32])) }));

            // expect partial update to Submitted
            mocks
                .tx_repo
                .expect_partial_update()
                .withf(|_, upd| upd.status == Some(TransactionStatus::Submitted))
                .returning(|id, upd| {
                    let mut tx = create_test_transaction("relayer-1");
                    tx.id = id;
                    tx.status = upd.status.unwrap();
                    Ok::<_, RepositoryError>(tx)
                });

            // enqueue status-check & notification
            mocks
                .job_producer
                .expect_produce_check_transaction_status_job()
                .times(1)
                .returning(|_, _| Box::pin(async { Ok(()) }));
            mocks
                .job_producer
                .expect_produce_send_notification_job()
                .times(1)
                .returning(|_, _| Box::pin(async { Ok(()) }));

            let handler = make_stellar_tx_handler(relayer.clone(), mocks);

            let mut tx = create_test_transaction(&relayer.id);
            if let NetworkTransactionData::Stellar(ref mut d) = tx.network_data {
                d.signatures.push(dummy_signature());
            }

            let res = handler.submit_transaction_impl(tx).await.unwrap();
            assert_eq!(res.status, TransactionStatus::Submitted);
        }

        #[tokio::test]
        async fn submit_transaction_provider_error_marks_failed() {
            let relayer = create_test_relayer();
            let mut mocks = default_test_mocks();

            // Provider fails with non-bad-sequence error
            mocks
                .provider
                .expect_send_transaction()
                .returning(|_| Box::pin(async { Err(eyre::eyre!("Network error")) }));

            // Mock finalize_transaction_state for failure handling
            mocks
                .tx_repo
                .expect_partial_update()
                .withf(|_, upd| upd.status == Some(TransactionStatus::Failed))
                .returning(|id, upd| {
                    let mut tx = create_test_transaction("relayer-1");
                    tx.id = id;
                    tx.status = upd.status.unwrap();
                    Ok::<_, RepositoryError>(tx)
                });

            // Mock notification for failed transaction
            mocks
                .job_producer
                .expect_produce_send_notification_job()
                .times(1)
                .returning(|_, _| Box::pin(async { Ok(()) }));

            // Mock find_by_status for enqueue_next_pending_transaction
            mocks
                .tx_repo
                .expect_find_by_status()
                .returning(|_, _| Ok(vec![])); // No pending transactions

            let handler = make_stellar_tx_handler(relayer.clone(), mocks);
            let mut tx = create_test_transaction(&relayer.id);
            if let NetworkTransactionData::Stellar(ref mut data) = tx.network_data {
                data.signatures.push(dummy_signature());
                data.sequence_number = Some(42); // Set sequence number
            }

            let res = handler.submit_transaction_impl(tx).await;

            // Should return error but transaction should be marked as failed
            assert!(res.is_err());
            matches!(res.unwrap_err(), TransactionError::UnexpectedError(_));
        }

        #[tokio::test]
        async fn submit_transaction_repository_error_marks_failed() {
            let relayer = create_test_relayer();
            let mut mocks = default_test_mocks();

            // Provider succeeds
            mocks
                .provider
                .expect_send_transaction()
                .returning(|_| Box::pin(async { Ok(Hash([1u8; 32])) }));

            // Repository fails on first update (submission)
            mocks
                .tx_repo
                .expect_partial_update()
                .withf(|_, upd| upd.status == Some(TransactionStatus::Submitted))
                .returning(|_, _| Err(RepositoryError::Unknown("Database error".to_string())));

            // Mock finalize_transaction_state for failure handling
            mocks
                .tx_repo
                .expect_partial_update()
                .withf(|_, upd| upd.status == Some(TransactionStatus::Failed))
                .returning(|id, upd| {
                    let mut tx = create_test_transaction("relayer-1");
                    tx.id = id;
                    tx.status = upd.status.unwrap();
                    Ok::<_, RepositoryError>(tx)
                });

            // Mock notification for failed transaction
            mocks
                .job_producer
                .expect_produce_send_notification_job()
                .times(1)
                .returning(|_, _| Box::pin(async { Ok(()) }));

            // Mock find_by_status for enqueue_next_pending_transaction
            mocks
                .tx_repo
                .expect_find_by_status()
                .returning(|_, _| Ok(vec![])); // No pending transactions

            let handler = make_stellar_tx_handler(relayer.clone(), mocks);
            let mut tx = create_test_transaction(&relayer.id);
            if let NetworkTransactionData::Stellar(ref mut data) = tx.network_data {
                data.signatures.push(dummy_signature());
                data.sequence_number = Some(42); // Set sequence number
            }

            let res = handler.submit_transaction_impl(tx).await;

            // Should return error but transaction should be marked as failed
            assert!(res.is_err());
        }

        #[tokio::test]
        async fn submit_transaction_uses_signed_envelope_xdr() {
            let relayer = create_test_relayer();
            let mut mocks = default_test_mocks();

            // Create a transaction with signed_envelope_xdr set
            let mut tx = create_test_transaction(&relayer.id);
            if let NetworkTransactionData::Stellar(ref mut data) = tx.network_data {
                data.signatures.push(dummy_signature());
                // Build and store the signed envelope XDR
                let envelope = data.get_envelope_for_submission().unwrap();
                let xdr = envelope
                    .to_xdr_base64(soroban_rs::xdr::Limits::none())
                    .unwrap();
                data.signed_envelope_xdr = Some(xdr);
            }

            // Provider should receive the envelope decoded from signed_envelope_xdr
            mocks
                .provider
                .expect_send_transaction()
                .returning(|_| Box::pin(async { Ok(Hash([2u8; 32])) }));

            // Update to Submitted
            mocks
                .tx_repo
                .expect_partial_update()
                .withf(|_, upd| upd.status == Some(TransactionStatus::Submitted))
                .returning(|id, upd| {
                    let mut tx = create_test_transaction("relayer-1");
                    tx.id = id;
                    tx.status = upd.status.unwrap();
                    Ok::<_, RepositoryError>(tx)
                });

            // Job and notification expectations
            mocks
                .job_producer
                .expect_produce_check_transaction_status_job()
                .times(1)
                .returning(|_, _| Box::pin(async { Ok(()) }));
            mocks
                .job_producer
                .expect_produce_send_notification_job()
                .times(1)
                .returning(|_, _| Box::pin(async { Ok(()) }));

            let handler = make_stellar_tx_handler(relayer.clone(), mocks);
            let res = handler.submit_transaction_impl(tx).await.unwrap();

            assert_eq!(res.status, TransactionStatus::Submitted);
        }

        #[tokio::test]
        async fn resubmit_transaction_delegates_to_submit() {
            let relayer = create_test_relayer();
            let mut mocks = default_test_mocks();

            // provider gives a hash
            mocks
                .provider
                .expect_send_transaction()
                .returning(|_| Box::pin(async { Ok(Hash([1u8; 32])) }));

            // expect partial update to Submitted
            mocks
                .tx_repo
                .expect_partial_update()
                .withf(|_, upd| upd.status == Some(TransactionStatus::Submitted))
                .returning(|id, upd| {
                    let mut tx = create_test_transaction("relayer-1");
                    tx.id = id;
                    tx.status = upd.status.unwrap();
                    Ok::<_, RepositoryError>(tx)
                });

            // enqueue status-check & notification
            mocks
                .job_producer
                .expect_produce_check_transaction_status_job()
                .times(1)
                .returning(|_, _| Box::pin(async { Ok(()) }));
            mocks
                .job_producer
                .expect_produce_send_notification_job()
                .times(1)
                .returning(|_, _| Box::pin(async { Ok(()) }));

            let handler = make_stellar_tx_handler(relayer.clone(), mocks);

            let mut tx = create_test_transaction(&relayer.id);
            if let NetworkTransactionData::Stellar(ref mut d) = tx.network_data {
                d.signatures.push(dummy_signature());
            }

            let res = handler.resubmit_transaction_impl(tx).await.unwrap();
            assert_eq!(res.status, TransactionStatus::Submitted);
        }

        #[tokio::test]
        async fn submit_transaction_failure_enqueues_next_transaction() {
            let relayer = create_test_relayer();
            let mut mocks = default_test_mocks();

            // Provider fails with non-bad-sequence error
            mocks
                .provider
                .expect_send_transaction()
                .returning(|_| Box::pin(async { Err(eyre::eyre!("Network error")) }));

            // No sync expected for non-bad-sequence errors

            // Mock finalize_transaction_state for failure handling
            mocks
                .tx_repo
                .expect_partial_update()
                .withf(|_, upd| upd.status == Some(TransactionStatus::Failed))
                .returning(|id, upd| {
                    let mut tx = create_test_transaction("relayer-1");
                    tx.id = id;
                    tx.status = upd.status.unwrap();
                    Ok::<_, RepositoryError>(tx)
                });

            // Mock notification for failed transaction
            mocks
                .job_producer
                .expect_produce_send_notification_job()
                .times(1)
                .returning(|_, _| Box::pin(async { Ok(()) }));

            // Mock find_by_status to return a pending transaction
            let mut pending_tx = create_test_transaction(&relayer.id);
            pending_tx.id = "next-pending-tx".to_string();
            pending_tx.status = TransactionStatus::Pending;
            let captured_pending_tx = pending_tx.clone();
            mocks
                .tx_repo
                .expect_find_by_status()
                .with(
                    mockall::predicate::eq(relayer.id.clone()),
                    mockall::predicate::eq(vec![TransactionStatus::Pending]),
                )
                .times(1)
                .returning(move |_, _| Ok(vec![captured_pending_tx.clone()]));

            // Mock produce_transaction_request_job for the next pending transaction
            mocks
                .job_producer
                .expect_produce_transaction_request_job()
                .withf(move |job, _delay| job.transaction_id == "next-pending-tx")
                .times(1)
                .returning(|_, _| Box::pin(async { Ok(()) }));

            let handler = make_stellar_tx_handler(relayer.clone(), mocks);
            let mut tx = create_test_transaction(&relayer.id);
            if let NetworkTransactionData::Stellar(ref mut data) = tx.network_data {
                data.signatures.push(dummy_signature());
                data.sequence_number = Some(42); // Set sequence number
            }

            let res = handler.submit_transaction_impl(tx).await;

            // Should return error but next transaction should be enqueued
            assert!(res.is_err());
            matches!(res.unwrap_err(), TransactionError::UnexpectedError(_));
        }

        #[tokio::test]
        async fn test_submit_bad_sequence_resets_and_retries() {
            let relayer = create_test_relayer();
            let mut mocks = default_test_mocks();

            // Mock provider to return bad sequence error
            mocks.provider.expect_send_transaction().returning(|_| {
                Box::pin(async { Err(eyre::eyre!("transaction submission failed: TxBadSeq")) })
            });

            // Mock get_account for sync_sequence_from_chain
            mocks.provider.expect_get_account().times(1).returning(|_| {
                Box::pin(async {
                    use soroban_rs::xdr::{
                        AccountEntry, AccountEntryExt, AccountId, PublicKey, SequenceNumber,
                        String32, Thresholds, Uint256,
                    };
                    use stellar_strkey::ed25519;

                    let pk = ed25519::PublicKey::from_string(TEST_PK).unwrap();
                    let account_id = AccountId(PublicKey::PublicKeyTypeEd25519(Uint256(pk.0)));

                    Ok(AccountEntry {
                        account_id,
                        balance: 1000000,
                        seq_num: SequenceNumber(100),
                        num_sub_entries: 0,
                        inflation_dest: None,
                        flags: 0,
                        home_domain: String32::default(),
                        thresholds: Thresholds([1, 1, 1, 1]),
                        signers: Default::default(),
                        ext: AccountEntryExt::V0,
                    })
                })
            });

            // Mock counter set for sync_sequence_from_chain
            mocks
                .counter
                .expect_set()
                .times(1)
                .returning(|_, _, _| Box::pin(async { Ok(()) }));

            // Mock partial_update for reset_transaction_for_retry - should reset to Pending
            mocks
                .tx_repo
                .expect_partial_update()
                .withf(|_, upd| upd.status == Some(TransactionStatus::Pending))
                .times(1)
                .returning(|id, upd| {
                    let mut tx = create_test_transaction("relayer-1");
                    tx.id = id;
                    tx.status = upd.status.unwrap();
                    if let Some(network_data) = upd.network_data {
                        tx.network_data = network_data;
                    }
                    Ok::<_, RepositoryError>(tx)
                });

            // Mock produce_transaction_request_job for re-enqueue
            mocks
                .job_producer
                .expect_produce_transaction_request_job()
                .times(1)
                .returning(|_, _| Box::pin(async { Ok(()) }));

            let handler = make_stellar_tx_handler(relayer.clone(), mocks);
            let mut tx = create_test_transaction(&relayer.id);
            if let NetworkTransactionData::Stellar(ref mut data) = tx.network_data {
                data.signatures.push(dummy_signature());
                data.sequence_number = Some(42);
            }

            let result = handler.submit_transaction_impl(tx).await;

            // Should return Ok since we're handling the retry
            assert!(result.is_ok());
            let reset_tx = result.unwrap();
            assert_eq!(reset_tx.status, TransactionStatus::Pending);

            // Verify stellar data was reset
            if let NetworkTransactionData::Stellar(data) = &reset_tx.network_data {
                assert!(data.sequence_number.is_none());
                assert!(data.signatures.is_empty());
                assert!(data.hash.is_none());
                assert!(data.signed_envelope_xdr.is_none());
            } else {
                panic!("Expected Stellar transaction data");
            }
        }
    }
}<|MERGE_RESOLUTION|>--- conflicted
+++ resolved
@@ -104,7 +104,6 @@
         let tx_id = tx.id.clone();
         warn!("Transaction {} submission failed: {}", tx_id, error_reason);
 
-<<<<<<< HEAD
         if is_bad_sequence_error(&error_reason) {
             // For bad sequence errors, sync sequence from chain first
             if let Ok(stellar_data) = tx.network_data.get_stellar_transaction_data() {
@@ -167,15 +166,12 @@
         }
 
         // For non-bad-sequence errors or if reset failed, mark as failed
-=======
         // Step 1: Mark transaction as Failed with detailed reason
         let update_request = TransactionUpdateRequest {
             status: Some(TransactionStatus::Failed),
             status_reason: Some(error_reason.clone()),
             ..Default::default()
         };
-
->>>>>>> f8b921b4
         let _failed_tx = match self
             .finalize_transaction_state(tx_id.clone(), update_request)
             .await
