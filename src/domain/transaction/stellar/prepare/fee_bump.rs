--- conflicted
+++ resolved
@@ -165,13 +165,11 @@
         }
     };
 
-<<<<<<< HEAD
     // Attach the signature directly to the fee-bump envelope (mutate in place)
     attach_signatures_to_envelope(&mut fee_bump_envelope, vec![signature.clone()]).map_err(
         |e| {
             TransactionError::SignerError(format!(
-                "Failed to attach signature to fee-bump envelope: {}",
-                e
+                "Failed to attach signature to fee-bump envelope: {e}"
             ))
         },
     )?;
@@ -181,29 +179,9 @@
         .to_xdr_base64(Limits::none())
         .map_err(|e| {
             TransactionError::SignerError(format!(
-                "Failed to serialize signed fee-bump envelope: {}",
-                e
+                "Failed to serialize signed fee-bump envelope: {e}"
             ))
         })?;
-=======
-    // Parse the envelope to attach the signature
-    let mut signed_envelope = TransactionEnvelope::from_xdr_base64(&fee_bump_xdr, Limits::none())
-        .map_err(|e| {
-        TransactionError::SignerError(format!("Failed to parse fee-bump envelope: {e}"))
-    })?;
-
-    // Attach the signature directly to the fee-bump envelope
-    attach_signatures_to_envelope(&mut signed_envelope, vec![signature.clone()]).map_err(|e| {
-        TransactionError::SignerError(format!(
-            "Failed to attach signature to fee-bump envelope: {e}"
-        ))
-    })?;
-
-    // Serialize the signed envelope
-    let signed_xdr = signed_envelope.to_xdr_base64(Limits::none()).map_err(|e| {
-        TransactionError::SignerError(format!("Failed to serialize signed fee-bump envelope: {e}"))
-    })?;
->>>>>>> b44812db
 
     // Update stellar data
     stellar_data = stellar_data.attach_signature(signature);
