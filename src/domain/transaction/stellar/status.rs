--- conflicted
+++ resolved
@@ -6,12 +6,7 @@
 use soroban_rs::xdr::{Error, Hash};
 use tracing::{debug, info, warn};
 
-<<<<<<< HEAD
 use super::{is_final_state, StellarRelayerTransaction};
-=======
-use super::StellarRelayerTransaction;
-use crate::domain::transaction::common::is_final_state;
->>>>>>> 471128d5
 use crate::{
     jobs::JobProducerTrait,
     models::{
@@ -19,11 +14,7 @@
         TransactionStatus, TransactionUpdateRequest,
     },
     repositories::{Repository, TransactionCounterTrait, TransactionRepository},
-<<<<<<< HEAD
-    services::{Signer, StellarProviderTrait},
-=======
     services::{provider::StellarProviderTrait, signer::Signer},
->>>>>>> 471128d5
 };
 
 impl<R, T, J, S, P, C> StellarRelayerTransaction<R, T, J, S, P, C>
