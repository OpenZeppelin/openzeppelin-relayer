//! This module contains the status-related functionality for EVM transactions.
//! It includes methods for checking transaction status, determining when to resubmit
//! or replace transactions with NOOPs, and updating transaction status in the repository.

use alloy::network::ReceiptResponse;
use chrono::{DateTime, Duration, Utc};
use eyre::Result;
use tracing::{debug, error, info, warn};

use super::EvmRelayerTransaction;
use super::{
<<<<<<< HEAD
    ensure_status, get_age_since_status_change, has_enough_confirmations, is_noop,
    is_too_early_to_resubmit, is_transaction_valid, make_noop, too_many_attempts,
    too_many_noop_attempts,
};
use crate::constants::{
    get_evm_pending_recovery_trigger_timeout, get_evm_prepare_timeout, get_evm_resend_timeout,
    ARBITRUM_TIME_TO_RESUBMIT,
};
use crate::domain::transaction::common::{
    get_age_of_sent_at, is_final_state, is_pending_transaction,
};
=======
    ensure_status, get_age_of_sent_at, get_age_since_status_change, has_enough_confirmations,
    is_noop, is_pending_transaction, is_too_early_to_resubmit, is_transaction_valid, make_noop,
    too_many_attempts, too_many_noop_attempts,
};
use crate::constants::{
    get_evm_min_age_for_hash_recovery, get_evm_pending_recovery_trigger_timeout,
    get_evm_prepare_timeout, get_evm_resend_timeout, ARBITRUM_TIME_TO_RESUBMIT,
    EVM_MIN_HASHES_FOR_RECOVERY, EVM_PREPARE_TIMEOUT_MINUTES,
};
use crate::domain::transaction::common::is_final_state;
>>>>>>> 471128d5
use crate::domain::transaction::util::get_age_since_created;
use crate::models::{EvmNetwork, NetworkRepoModel, NetworkType};
use crate::repositories::{NetworkRepository, RelayerRepository};
use crate::{
    domain::transaction::evm::price_calculator::PriceCalculatorTrait,
    jobs::JobProducerTrait,
    models::{
        NetworkTransactionData, RelayerRepoModel, TransactionError, TransactionRepoModel,
        TransactionStatus, TransactionUpdateRequest,
    },
    repositories::{Repository, TransactionCounterTrait, TransactionRepository},
    services::{provider::EvmProviderTrait, signer::Signer},
    utils::{get_resubmit_timeout_for_speed, get_resubmit_timeout_with_backoff},
};

impl<P, RR, NR, TR, J, S, TCR, PC> EvmRelayerTransaction<P, RR, NR, TR, J, S, TCR, PC>
where
    P: EvmProviderTrait + Send + Sync,
    RR: RelayerRepository + Repository<RelayerRepoModel, String> + Send + Sync + 'static,
    NR: NetworkRepository + Repository<NetworkRepoModel, String> + Send + Sync + 'static,
    TR: TransactionRepository + Repository<TransactionRepoModel, String> + Send + Sync + 'static,
    J: JobProducerTrait + Send + Sync + 'static,
    S: Signer + Send + Sync + 'static,
    TCR: TransactionCounterTrait + Send + Sync + 'static,
    PC: PriceCalculatorTrait + Send + Sync,
{
    pub(super) async fn check_transaction_status(
        &self,
        tx: &TransactionRepoModel,
    ) -> Result<TransactionStatus, TransactionError> {
        // Early return if transaction is already in a final state
        if is_final_state(&tx.status) {
            return Ok(tx.status.clone());
        }

        // Early return for Pending/Sent states - these are DB-only states
        // that don't require on-chain queries and may not have a hash yet
        match tx.status {
            TransactionStatus::Pending | TransactionStatus::Sent => {
                return Ok(tx.status.clone());
            }
            _ => {}
        }

        let evm_data = tx.network_data.get_evm_transaction_data()?;
        let tx_hash = evm_data
            .hash
            .as_ref()
            .ok_or(TransactionError::UnexpectedError(
                "Transaction hash is missing".to_string(),
            ))?;

        let receipt_result = self.provider().get_transaction_receipt(tx_hash).await?;

        if let Some(receipt) = receipt_result {
            if !receipt.inner.status() {
                return Ok(TransactionStatus::Failed);
            }
            let last_block_number = self.provider().get_block_number().await?;
            let tx_block_number = receipt
                .block_number
                .ok_or(TransactionError::UnexpectedError(
                    "Transaction receipt missing block number".to_string(),
                ))?;

            let network_model = self
                .network_repository()
                .get_by_chain_id(NetworkType::Evm, evm_data.chain_id)
                .await?
                .ok_or(TransactionError::UnexpectedError(format!(
                    "Network with chain id {} not found",
                    evm_data.chain_id
                )))?;

            let network = EvmNetwork::try_from(network_model).map_err(|e| {
                TransactionError::UnexpectedError(format!(
                    "Error converting network model to EvmNetwork: {}",
                    e
                ))
            })?;

            if !has_enough_confirmations(
                tx_block_number,
                last_block_number,
                network.required_confirmations,
            ) {
                debug!(tx_hash = %tx_hash, "transaction mined but not confirmed");
                return Ok(TransactionStatus::Mined);
            }
            Ok(TransactionStatus::Confirmed)
        } else {
            debug!(tx_hash = %tx_hash, "transaction not yet mined");

            // FALLBACK: Try to find transaction by checking all historical hashes
            // Only do this for transactions that have multiple resubmission attempts
            // and have been stuck in Submitted for a while
            if tx.hashes.len() > 1 && self.should_try_hash_recovery(tx)? {
                if let Some(recovered_tx) = self
                    .try_recover_with_historical_hashes(tx, &evm_data)
                    .await?
                {
                    // Return the status from the recovered (updated) transaction
                    return Ok(recovered_tx.status);
                }
            }

            Ok(TransactionStatus::Submitted)
        }
    }

    /// Determines if a transaction should be resubmitted.
    pub(super) async fn should_resubmit(
        &self,
        tx: &TransactionRepoModel,
    ) -> Result<bool, TransactionError> {
        // Validate transaction is in correct state for resubmission
        ensure_status(tx, TransactionStatus::Submitted, Some("should_resubmit"))?;

        let evm_data = tx.network_data.get_evm_transaction_data()?;
        let age = get_age_of_sent_at(tx)?;

        // Check if network lacks mempool and determine appropriate timeout
        let network_model = self
            .network_repository()
            .get_by_chain_id(NetworkType::Evm, evm_data.chain_id)
            .await?
            .ok_or(TransactionError::UnexpectedError(format!(
                "Network with chain id {} not found",
                evm_data.chain_id
            )))?;

        let network = EvmNetwork::try_from(network_model).map_err(|e| {
            TransactionError::UnexpectedError(format!(
                "Error converting network model to EvmNetwork: {}",
                e
            ))
        })?;

        let timeout = match network.is_arbitrum() {
            true => ARBITRUM_TIME_TO_RESUBMIT,
            false => get_resubmit_timeout_for_speed(&evm_data.speed),
        };

        let timeout_with_backoff = match network.is_arbitrum() {
            true => timeout, // Use base timeout without backoff for Arbitrum
            false => get_resubmit_timeout_with_backoff(timeout, tx.hashes.len()),
        };

        if age > Duration::milliseconds(timeout_with_backoff) {
            info!("Transaction has been pending for too long, resubmitting");
            return Ok(true);
        }
        Ok(false)
    }

    /// Determines if a transaction should be replaced with a NOOP transaction.
    pub(super) async fn should_noop(
        &self,
        tx: &TransactionRepoModel,
    ) -> Result<bool, TransactionError> {
        if too_many_noop_attempts(tx) {
            info!("Transaction has too many NOOP attempts already");
            return Ok(false);
        }

        let evm_data = tx.network_data.get_evm_transaction_data()?;
        if is_noop(&evm_data) {
            return Ok(false);
        }

        let network_model = self
            .network_repository()
            .get_by_chain_id(NetworkType::Evm, evm_data.chain_id)
            .await?
            .ok_or(TransactionError::UnexpectedError(format!(
                "Network with chain id {} not found",
                evm_data.chain_id
            )))?;

        let network = EvmNetwork::try_from(network_model).map_err(|e| {
            TransactionError::UnexpectedError(format!(
                "Error converting network model to EvmNetwork: {}",
                e
            ))
        })?;

        if network.is_rollup() && too_many_attempts(tx) {
            info!("Rollup transaction has too many attempts, will replace with NOOP");
            return Ok(true);
        }

        if !is_transaction_valid(&tx.created_at, &tx.valid_until) {
            info!("Transaction is expired, will replace with NOOP");
            return Ok(true);
        }

        if tx.status == TransactionStatus::Pending {
            let created_at = &tx.created_at;
            let created_time = DateTime::parse_from_rfc3339(created_at)
                .map_err(|e| {
                    TransactionError::UnexpectedError(format!(
                        "Invalid created_at timestamp: {}",
                        e
                    ))
                })?
                .with_timezone(&Utc);
            let age = Utc::now().signed_duration_since(created_time);
            if age > get_evm_prepare_timeout() {
<<<<<<< HEAD
                info!("Transaction in Pending state for over 2 minutes, will replace with NOOP");
=======
                info!("Transaction in Pending state for over {EVM_PREPARE_TIMEOUT_MINUTES} minutes, will replace with NOOP");
>>>>>>> 471128d5
                return Ok(true);
            }
        }
        Ok(false)
    }

    /// Helper method that updates transaction status only if it's different from the current status.
    pub(super) async fn update_transaction_status_if_needed(
        &self,
        tx: TransactionRepoModel,
        new_status: TransactionStatus,
    ) -> Result<TransactionRepoModel, TransactionError> {
        if tx.status != new_status {
            return self.update_transaction_status(tx, new_status).await;
        }
        Ok(tx)
    }

    /// Prepares a NOOP transaction update request.
    pub(super) async fn prepare_noop_update_request(
        &self,
        tx: &TransactionRepoModel,
        is_cancellation: bool,
    ) -> Result<TransactionUpdateRequest, TransactionError> {
        let mut evm_data = tx.network_data.get_evm_transaction_data()?;
        let network_model = self
            .network_repository()
            .get_by_chain_id(NetworkType::Evm, evm_data.chain_id)
            .await?
            .ok_or(TransactionError::UnexpectedError(format!(
                "Network with chain id {} not found",
                evm_data.chain_id
            )))?;

        let network = EvmNetwork::try_from(network_model).map_err(|e| {
            TransactionError::UnexpectedError(format!(
                "Error converting network model to EvmNetwork: {}",
                e
            ))
        })?;

        make_noop(&mut evm_data, &network, Some(self.provider())).await?;

        let noop_count = tx.noop_count.unwrap_or(0) + 1;
        let update_request = TransactionUpdateRequest {
            network_data: Some(NetworkTransactionData::Evm(evm_data)),
            noop_count: Some(noop_count),
            is_canceled: if is_cancellation {
                Some(true)
            } else {
                tx.is_canceled
            },
            ..Default::default()
        };
        Ok(update_request)
    }

    /// Handles transactions in the Submitted state.
    async fn handle_submitted_state(
        &self,
        tx: TransactionRepoModel,
    ) -> Result<TransactionRepoModel, TransactionError> {
        if self.should_resubmit(&tx).await? {
            let resubmitted_tx = self.handle_resubmission(tx).await?;
            return Ok(resubmitted_tx);
        }

        self.update_transaction_status_if_needed(tx, TransactionStatus::Submitted)
            .await
    }

    /// Processes transaction resubmission logic
    async fn handle_resubmission(
        &self,
        tx: TransactionRepoModel,
    ) -> Result<TransactionRepoModel, TransactionError> {
        debug!("scheduling resubmit job for transaction");

        let tx_to_process = if self.should_noop(&tx).await? {
            self.process_noop_transaction(&tx).await?
        } else {
            tx
        };

        self.send_transaction_resubmit_job(&tx_to_process).await?;
        Ok(tx_to_process)
    }

    /// Handles NOOP transaction processing before resubmission
    async fn process_noop_transaction(
        &self,
        tx: &TransactionRepoModel,
    ) -> Result<TransactionRepoModel, TransactionError> {
        debug!("preparing transaction NOOP before resubmission");
        let update = self.prepare_noop_update_request(tx, false).await?;
        let updated_tx = self
            .transaction_repository()
            .partial_update(tx.id.clone(), update)
            .await?;

        let res = self.send_transaction_update_notification(&updated_tx).await;
        if let Err(e) = res {
            error!(
                tx_id = %updated_tx.id,
                status = ?updated_tx.status,
                "sending transaction update notification failed for NOOP transaction: {:?}",
                e
            );
        }
        Ok(updated_tx)
    }

    /// Handles transactions in the Pending state.
    async fn handle_pending_state(
        &self,
        tx: TransactionRepoModel,
    ) -> Result<TransactionRepoModel, TransactionError> {
        if self.should_noop(&tx).await? {
            debug!("preparing NOOP for pending transaction {}", tx.id);
            let update = self.prepare_noop_update_request(&tx, false).await?;
            let updated_tx = self
                .transaction_repository()
                .partial_update(tx.id.clone(), update)
                .await?;

            self.send_transaction_submit_job(&updated_tx).await?;
            let res = self.send_transaction_update_notification(&updated_tx).await;
            if let Err(e) = res {
                error!(
                    tx_id = %updated_tx.id,
                    status = ?updated_tx.status,
                    "sending transaction update notification failed for Pending state NOOP: {:?}",
                    e
                );
            }
            return Ok(updated_tx);
        }

        // Check if transaction is stuck in Pending (prepare job may have failed)
        let age = get_age_since_created(&tx)?;
        if age > get_evm_pending_recovery_trigger_timeout() {
            warn!(
                tx_id = %tx.id,
                age_seconds = age.num_seconds(),
                "transaction stuck in Pending, queuing prepare job"
            );

            // Re-queue prepare job
            self.send_transaction_request_job(&tx).await?;
        }

        Ok(tx)
    }

    /// Handles transactions in the Mined state.
    async fn handle_mined_state(
        &self,
        tx: TransactionRepoModel,
    ) -> Result<TransactionRepoModel, TransactionError> {
        self.update_transaction_status_if_needed(tx, TransactionStatus::Mined)
            .await
    }

    /// Handles transactions in final states (Confirmed, Failed, Expired).
    async fn handle_final_state(
        &self,
        tx: TransactionRepoModel,
        status: TransactionStatus,
    ) -> Result<TransactionRepoModel, TransactionError> {
        self.update_transaction_status_if_needed(tx, status).await
    }

    /// Inherent status-handling method.
    ///
    /// This method encapsulates the full logic for handling transaction status,
    /// including resubmission, NOOP replacement, timeout detection, and updating status.
    pub async fn handle_status_impl(
        &self,
        tx: TransactionRepoModel,
    ) -> Result<TransactionRepoModel, TransactionError> {
        debug!("checking transaction status {}", tx.id);
<<<<<<< HEAD

        // 1. Early return if final state
        if is_final_state(&tx.status) {
            debug!(status = ?tx.status, "transaction already in final state");
            return Ok(tx);
        }

=======

        // 1. Early return if final state
        if is_final_state(&tx.status) {
            debug!(status = ?tx.status, "transaction already in final state");
            return Ok(tx);
        }

>>>>>>> 471128d5
        // 2. Check transaction status first
        // This allows fast transactions to update their status immediately,
        // even if they're young (<20s). For Pending/Sent states, this returns
        // early without querying the blockchain.
        let status = self.check_transaction_status(&tx).await?;

        debug!(
            tx_id = %tx.id,
            previous_status = ?tx.status,
            new_status = ?status,
            "transaction status check completed"
        );

        // 2.1. Reload transaction from DB if status changed
        // This ensures we have fresh data if check_transaction_status triggered a recovery
        // or any other update that modified the transaction in the database.
        let tx = if status != tx.status {
            debug!(
                tx_id = %tx.id,
                old_status = ?tx.status,
                new_status = ?status,
                "status changed during check, reloading transaction from DB to ensure fresh data"
            );
            self.transaction_repository()
                .get_by_id(tx.id.clone())
                .await?
        } else {
            tx
        };

        // 3. Check if too early for resubmission on in-progress transactions
        // For Pending/Sent/Submitted states, defer resubmission logic and timeout checks
        // if the transaction is too young. Just update status and return.
        // For other states (Mined/Confirmed/Failed/etc), process immediately regardless of age.
        if is_too_early_to_resubmit(&tx)? && is_pending_transaction(&status) {
            // Update status if it changed, then return
            return self.update_transaction_status_if_needed(tx, status).await;
        }

        // 4. Handle based on status (including complex operations like resubmission)
        match status {
            TransactionStatus::Pending => self.handle_pending_state(tx).await,
            TransactionStatus::Sent => self.handle_sent_state(tx).await,
            TransactionStatus::Submitted => self.handle_submitted_state(tx).await,
            TransactionStatus::Mined => self.handle_mined_state(tx).await,
            TransactionStatus::Confirmed
            | TransactionStatus::Failed
            | TransactionStatus::Expired
            | TransactionStatus::Canceled => self.handle_final_state(tx, status).await,
        }
    }

    /// Handle transactions stuck in Sent (prepared but not submitted)
    async fn handle_sent_state(
        &self,
        tx: TransactionRepoModel,
    ) -> Result<TransactionRepoModel, TransactionError> {
        debug!(tx_id = %tx.id, "handling Sent state");

        // Transaction was prepared but submission job may have failed
        // Re-queue a resend job if it's been stuck for a while
        let age_since_sent = get_age_since_status_change(&tx)?;

        if age_since_sent > get_evm_resend_timeout() {
            warn!(
                tx_id = %tx.id,
                age_seconds = age_since_sent.num_seconds(),
                "transaction stuck in Sent, queuing resubmit job with repricing"
            );

            // Queue resubmit job to reprice the transaction for better acceptance
            self.send_transaction_resubmit_job(&tx).await?;
        }

        self.update_transaction_status_if_needed(tx, TransactionStatus::Sent)
            .await
    }

    /// Determines if we should attempt hash recovery for a stuck transaction.
    ///
    /// This is an expensive operation, so we only do it when:
    /// - Transaction has been in Submitted status for a while (> 2 minutes)
    /// - Transaction has had at least 2 resubmission attempts (hashes.len() > 1)
    /// - Haven't tried recovery too recently (to avoid repeated attempts)
    fn should_try_hash_recovery(
        &self,
        tx: &TransactionRepoModel,
    ) -> Result<bool, TransactionError> {
        // Only try recovery for transactions stuck in Submitted
        if tx.status != TransactionStatus::Submitted {
            return Ok(false);
        }

        // Must have multiple hashes (indicating resubmissions happened)
        if tx.hashes.len() <= 1 {
            return Ok(false);
        }

        // Only try if transaction has been stuck for a while
        let age = get_age_of_sent_at(tx)?;
<<<<<<< HEAD
        let min_age_for_recovery = Duration::minutes(2);
=======
        let min_age_for_recovery = get_evm_min_age_for_hash_recovery();
>>>>>>> 471128d5

        if age < min_age_for_recovery {
            return Ok(false);
        }

        // Check if we've had enough resubmission attempts (more attempts = more likely to have wrong hash)
        // Only try recovery if we have at least 3 hashes (2 resubmissions)
<<<<<<< HEAD
        if tx.hashes.len() < 3 {
=======
        if tx.hashes.len() < EVM_MIN_HASHES_FOR_RECOVERY {
>>>>>>> 471128d5
            return Ok(false);
        }

        Ok(true)
    }

    /// Attempts to recover transaction status by checking all historical hashes.
    ///
    /// When a transaction is resubmitted multiple times due to timeouts, the database
    /// may contain multiple hashes. The "current" hash (network_data.hash) might not
    /// be the one that actually got mined. This method checks all historical hashes
    /// to find if any were mined, and updates the database with the correct one.
    ///
    /// Returns the updated transaction model if recovery was successful, None otherwise.
    async fn try_recover_with_historical_hashes(
        &self,
        tx: &TransactionRepoModel,
        evm_data: &crate::models::EvmTransactionData,
    ) -> Result<Option<TransactionRepoModel>, TransactionError> {
        warn!(
            tx_id = %tx.id,
            current_hash = ?evm_data.hash,
            total_hashes = %tx.hashes.len(),
            "attempting hash recovery - checking historical hashes"
        );

        // Check each historical hash (most recent first, since it's more likely)
        for (idx, historical_hash) in tx.hashes.iter().rev().enumerate() {
            // Skip if this is the current hash (already checked)
            if Some(historical_hash) == evm_data.hash.as_ref() {
                continue;
            }

            debug!(
                tx_id = %tx.id,
                hash = %historical_hash,
                index = %idx,
                "checking historical hash"
            );

            // Try to get receipt for this hash
            match self
                .provider()
                .get_transaction_receipt(historical_hash)
                .await
            {
                Ok(Some(receipt)) => {
                    warn!(
                        tx_id = %tx.id,
                        mined_hash = %historical_hash,
                        wrong_hash = ?evm_data.hash,
                        block_number = ?receipt.block_number,
                        "RECOVERED: found mined transaction with historical hash - correcting database"
                    );

                    // Update with correct hash and Mined status
                    // Let the normal status check flow handle confirmation checking
                    let updated_tx = self
                        .update_transaction_with_corrected_hash(
                            tx,
                            evm_data,
                            historical_hash,
                            TransactionStatus::Mined,
                        )
                        .await?;

                    return Ok(Some(updated_tx));
                }
                Ok(None) => {
                    // This hash not found either, continue to next
                    continue;
                }
                Err(e) => {
                    // Network error, log but continue checking other hashes
                    warn!(
                        tx_id = %tx.id,
                        hash = %historical_hash,
                        error = %e,
                        "error checking historical hash, continuing to next"
                    );
                    continue;
                }
            }
        }

        // None of the historical hashes found on-chain
        debug!(
            tx_id = %tx.id,
            "hash recovery completed - no historical hashes found on-chain"
        );
        Ok(None)
    }

    /// Updates transaction with the corrected hash and status
    ///
    /// Returns the updated transaction model and sends a notification about the status change.
    async fn update_transaction_with_corrected_hash(
        &self,
        tx: &TransactionRepoModel,
        evm_data: &crate::models::EvmTransactionData,
        correct_hash: &str,
        status: TransactionStatus,
    ) -> Result<TransactionRepoModel, TransactionError> {
        let mut corrected_data = evm_data.clone();
        corrected_data.hash = Some(correct_hash.to_string());

        let updated_tx = self
            .transaction_repository()
            .partial_update(
                tx.id.clone(),
                TransactionUpdateRequest {
                    network_data: Some(NetworkTransactionData::Evm(corrected_data)),
                    status: Some(status),
                    ..Default::default()
                },
            )
            .await?;

        // Send notification about the recovered transaction
        if let Err(e) = self.send_transaction_update_notification(&updated_tx).await {
            error!(
                tx_id = %updated_tx.id,
                error = %e,
                "failed to send notification after hash recovery"
            );
        }

        Ok(updated_tx)
    }
}

#[cfg(test)]
mod tests {
    use crate::{
        config::{EvmNetworkConfig, NetworkConfigCommon},
        domain::transaction::evm::{EvmRelayerTransaction, MockPriceCalculatorTrait},
        jobs::MockJobProducerTrait,
        models::{
            evm::Speed, EvmTransactionData, NetworkConfigData, NetworkRepoModel,
            NetworkTransactionData, NetworkType, RelayerEvmPolicy, RelayerNetworkPolicy,
            RelayerRepoModel, TransactionReceipt, TransactionRepoModel, TransactionStatus, U256,
        },
        repositories::{
            MockNetworkRepository, MockRelayerRepository, MockTransactionCounterTrait,
            MockTransactionRepository,
        },
        services::{provider::MockEvmProviderTrait, signer::MockSigner},
    };
    use alloy::{
        consensus::{Eip658Value, Receipt, ReceiptWithBloom},
        network::AnyReceiptEnvelope,
        primitives::{b256, Address, BlockHash, Bloom, TxHash},
    };
    use chrono::{Duration, Utc};
    use std::sync::Arc;

    /// Helper struct holding all the mocks we often need
    pub struct TestMocks {
        pub provider: MockEvmProviderTrait,
        pub relayer_repo: MockRelayerRepository,
        pub network_repo: MockNetworkRepository,
        pub tx_repo: MockTransactionRepository,
        pub job_producer: MockJobProducerTrait,
        pub signer: MockSigner,
        pub counter: MockTransactionCounterTrait,
        pub price_calc: MockPriceCalculatorTrait,
    }

    /// Returns a default `TestMocks` with zero-configuration stubs.
    /// You can override expectations in each test as needed.
    pub fn default_test_mocks() -> TestMocks {
        TestMocks {
            provider: MockEvmProviderTrait::new(),
            relayer_repo: MockRelayerRepository::new(),
            network_repo: MockNetworkRepository::new(),
            tx_repo: MockTransactionRepository::new(),
            job_producer: MockJobProducerTrait::new(),
            signer: MockSigner::new(),
            counter: MockTransactionCounterTrait::new(),
            price_calc: MockPriceCalculatorTrait::new(),
        }
    }

    /// Returns a `TestMocks` with network repository configured for prepare_noop_update_request tests.
    pub fn default_test_mocks_with_network() -> TestMocks {
        let mut mocks = default_test_mocks();
        // Set up default expectation for get_by_chain_id that prepare_noop_update_request tests need
        mocks
            .network_repo
            .expect_get_by_chain_id()
            .returning(|network_type, chain_id| {
                if network_type == NetworkType::Evm && chain_id == 1 {
                    Ok(Some(create_test_network_model()))
                } else {
                    Ok(None)
                }
            });
        mocks
    }

    /// Creates a test NetworkRepoModel for chain_id 1 (mainnet)
    pub fn create_test_network_model() -> NetworkRepoModel {
        let evm_config = EvmNetworkConfig {
            common: NetworkConfigCommon {
                network: "mainnet".to_string(),
                from: None,
                rpc_urls: Some(vec!["https://rpc.example.com".to_string()]),
                explorer_urls: Some(vec!["https://explorer.example.com".to_string()]),
                average_blocktime_ms: Some(12000),
                is_testnet: Some(false),
                tags: Some(vec!["mainnet".to_string()]),
            },
            chain_id: Some(1),
            required_confirmations: Some(12),
            features: Some(vec!["eip1559".to_string()]),
            symbol: Some("ETH".to_string()),
            gas_price_cache: None,
        };
        NetworkRepoModel {
            id: "evm:mainnet".to_string(),
            name: "mainnet".to_string(),
            network_type: NetworkType::Evm,
            config: NetworkConfigData::Evm(evm_config),
        }
    }

    /// Creates a test NetworkRepoModel for chain_id 42161 (Arbitrum-like) with no-mempool tag
    pub fn create_test_no_mempool_network_model() -> NetworkRepoModel {
        let evm_config = EvmNetworkConfig {
            common: NetworkConfigCommon {
                network: "arbitrum".to_string(),
                from: None,
                rpc_urls: Some(vec!["https://arb-rpc.example.com".to_string()]),
                explorer_urls: Some(vec!["https://arb-explorer.example.com".to_string()]),
                average_blocktime_ms: Some(1000),
                is_testnet: Some(false),
                tags: Some(vec![
                    "arbitrum".to_string(),
                    "rollup".to_string(),
                    "no-mempool".to_string(),
                ]),
            },
            chain_id: Some(42161),
            required_confirmations: Some(12),
            features: Some(vec!["eip1559".to_string()]),
            symbol: Some("ETH".to_string()),
            gas_price_cache: None,
        };
        NetworkRepoModel {
            id: "evm:arbitrum".to_string(),
            name: "arbitrum".to_string(),
            network_type: NetworkType::Evm,
            config: NetworkConfigData::Evm(evm_config),
        }
    }

    /// Minimal "builder" for TransactionRepoModel.
    /// Allows quick creation of a test transaction with default fields,
    /// then updates them based on the provided status or overrides.
    pub fn make_test_transaction(status: TransactionStatus) -> TransactionRepoModel {
        TransactionRepoModel {
            id: "test-tx-id".to_string(),
            relayer_id: "test-relayer-id".to_string(),
            status,
            status_reason: None,
            created_at: Utc::now().to_rfc3339(),
            sent_at: None,
            confirmed_at: None,
            valid_until: None,
            delete_at: None,
            network_type: NetworkType::Evm,
            network_data: NetworkTransactionData::Evm(EvmTransactionData {
                chain_id: 1,
                from: "0xSender".to_string(),
                to: Some("0xRecipient".to_string()),
                value: U256::from(0),
                data: Some("0xData".to_string()),
                gas_limit: Some(21000),
                gas_price: Some(20000000000),
                max_fee_per_gas: None,
                max_priority_fee_per_gas: None,
                nonce: None,
                signature: None,
                hash: None,
                speed: Some(Speed::Fast),
                raw: None,
            }),
            priced_at: None,
            hashes: Vec::new(),
            noop_count: None,
            is_canceled: Some(false),
        }
    }

    /// Minimal "builder" for EvmRelayerTransaction.
    /// Takes mock dependencies as arguments.
    pub fn make_test_evm_relayer_transaction(
        relayer: RelayerRepoModel,
        mocks: TestMocks,
    ) -> EvmRelayerTransaction<
        MockEvmProviderTrait,
        MockRelayerRepository,
        MockNetworkRepository,
        MockTransactionRepository,
        MockJobProducerTrait,
        MockSigner,
        MockTransactionCounterTrait,
        MockPriceCalculatorTrait,
    > {
        EvmRelayerTransaction::new(
            relayer,
            mocks.provider,
            Arc::new(mocks.relayer_repo),
            Arc::new(mocks.network_repo),
            Arc::new(mocks.tx_repo),
            Arc::new(mocks.counter),
            Arc::new(mocks.job_producer),
            mocks.price_calc,
            mocks.signer,
        )
        .unwrap()
    }

    fn create_test_relayer() -> RelayerRepoModel {
        RelayerRepoModel {
            id: "test-relayer-id".to_string(),
            name: "Test Relayer".to_string(),
            paused: false,
            system_disabled: false,
            network: "test_network".to_string(),
            network_type: NetworkType::Evm,
            policies: RelayerNetworkPolicy::Evm(RelayerEvmPolicy::default()),
            signer_id: "test_signer".to_string(),
            address: "0x".to_string(),
            notification_id: None,
            custom_rpc_urls: None,
            ..Default::default()
        }
    }

    fn make_mock_receipt(status: bool, block_number: Option<u64>) -> TransactionReceipt {
        // Use some placeholder values for minimal completeness
        let tx_hash = TxHash::from(b256!(
            "aaaaaaaaaaaaaaaaaaaaaaaaaaaaaaaaaaaaaaaaaaaaaaaaaaaaaaaaaaaaaaaa"
        ));
        let block_hash = BlockHash::from(b256!(
            "bbbbbbbbbbbbbbbbbbbbbbbbbbbbbbbbbbbbbbbbbbbbbbbbbbbbbbbbbbbbbbbb"
        ));
        let from_address = Address::from([0x11; 20]);

        TransactionReceipt {
            inner: alloy::rpc::types::TransactionReceipt {
                inner: AnyReceiptEnvelope {
                    inner: ReceiptWithBloom {
                        receipt: Receipt {
                            status: Eip658Value::Eip658(status), // determines success/fail
                            cumulative_gas_used: 0,
                            logs: vec![],
                        },
                        logs_bloom: Bloom::ZERO,
                    },
                    r#type: 0, // Legacy transaction type
                },
                transaction_hash: tx_hash,
                transaction_index: Some(0),
                block_hash: block_number.map(|_| block_hash), // only set if mined
                block_number,
                gas_used: 21000,
                effective_gas_price: 1000,
                blob_gas_used: None,
                blob_gas_price: None,
                from: from_address,
                to: None,
                contract_address: None,
            },
            other: Default::default(),
        }
    }

    // Tests for `check_transaction_status`
    mod check_transaction_status_tests {
        use super::*;

        #[tokio::test]
        async fn test_not_mined() {
            let mut mocks = default_test_mocks();
            let relayer = create_test_relayer();
            let mut tx = make_test_transaction(TransactionStatus::Submitted);

            // Provide a hash so we can check for receipt
            if let NetworkTransactionData::Evm(ref mut evm_data) = tx.network_data {
                evm_data.hash = Some("0xFakeHash".to_string());
            }

            // Mock that get_transaction_receipt returns None (not mined)
            mocks
                .provider
                .expect_get_transaction_receipt()
                .returning(|_| Box::pin(async { Ok(None) }));

            let evm_transaction = make_test_evm_relayer_transaction(relayer, mocks);

            let status = evm_transaction.check_transaction_status(&tx).await.unwrap();
            assert_eq!(status, TransactionStatus::Submitted);
        }

        #[tokio::test]
        async fn test_mined_but_not_confirmed() {
            let mut mocks = default_test_mocks();
            let relayer = create_test_relayer();
            let mut tx = make_test_transaction(TransactionStatus::Submitted);

            if let NetworkTransactionData::Evm(ref mut evm_data) = tx.network_data {
                evm_data.hash = Some("0xFakeHash".to_string());
            }

            // Mock a mined receipt with block_number = 100
            mocks
                .provider
                .expect_get_transaction_receipt()
                .returning(|_| Box::pin(async { Ok(Some(make_mock_receipt(true, Some(100)))) }));

            // Mock block_number that hasn't reached the confirmation threshold
            mocks
                .provider
                .expect_get_block_number()
                .return_once(|| Box::pin(async { Ok(100) }));

            // Mock network repository to return a test network model
            mocks
                .network_repo
                .expect_get_by_chain_id()
                .returning(|_, _| Ok(Some(create_test_network_model())));

            let evm_transaction = make_test_evm_relayer_transaction(relayer, mocks);

            let status = evm_transaction.check_transaction_status(&tx).await.unwrap();
            assert_eq!(status, TransactionStatus::Mined);
        }

        #[tokio::test]
        async fn test_confirmed() {
            let mut mocks = default_test_mocks();
            let relayer = create_test_relayer();
            let mut tx = make_test_transaction(TransactionStatus::Submitted);

            if let NetworkTransactionData::Evm(ref mut evm_data) = tx.network_data {
                evm_data.hash = Some("0xFakeHash".to_string());
            }

            // Mock a mined receipt with block_number = 100
            mocks
                .provider
                .expect_get_transaction_receipt()
                .returning(|_| Box::pin(async { Ok(Some(make_mock_receipt(true, Some(100)))) }));

            // Mock block_number that meets the confirmation threshold
            mocks
                .provider
                .expect_get_block_number()
                .return_once(|| Box::pin(async { Ok(113) }));

            // Mock network repository to return a test network model
            mocks
                .network_repo
                .expect_get_by_chain_id()
                .returning(|_, _| Ok(Some(create_test_network_model())));

            let evm_transaction = make_test_evm_relayer_transaction(relayer, mocks);

            let status = evm_transaction.check_transaction_status(&tx).await.unwrap();
            assert_eq!(status, TransactionStatus::Confirmed);
        }

        #[tokio::test]
        async fn test_failed() {
            let mut mocks = default_test_mocks();
            let relayer = create_test_relayer();
            let mut tx = make_test_transaction(TransactionStatus::Submitted);

            if let NetworkTransactionData::Evm(ref mut evm_data) = tx.network_data {
                evm_data.hash = Some("0xFakeHash".to_string());
            }

            // Mock a mined receipt with failure
            mocks
                .provider
                .expect_get_transaction_receipt()
                .returning(|_| Box::pin(async { Ok(Some(make_mock_receipt(false, Some(100)))) }));

            let evm_transaction = make_test_evm_relayer_transaction(relayer, mocks);

            let status = evm_transaction.check_transaction_status(&tx).await.unwrap();
            assert_eq!(status, TransactionStatus::Failed);
        }
    }

    // Tests for `should_resubmit`
    mod should_resubmit_tests {
        use super::*;
        use crate::models::TransactionError;

        #[tokio::test]
        async fn test_should_resubmit_true() {
            let mut mocks = default_test_mocks();
            let relayer = create_test_relayer();

            // Set sent_at to 600 seconds ago to force resubmission
            let mut tx = make_test_transaction(TransactionStatus::Submitted);
            tx.sent_at = Some((Utc::now() - Duration::seconds(600)).to_rfc3339());

            // Mock network repository to return a regular network model
            mocks
                .network_repo
                .expect_get_by_chain_id()
                .returning(|_, _| Ok(Some(create_test_network_model())));

            let evm_transaction = make_test_evm_relayer_transaction(relayer, mocks);
            let res = evm_transaction.should_resubmit(&tx).await.unwrap();
            assert!(res, "Transaction should be resubmitted after timeout.");
        }

        #[tokio::test]
        async fn test_should_resubmit_false() {
            let mut mocks = default_test_mocks();
            let relayer = create_test_relayer();

            // Make a transaction with status Submitted but recently sent
            let mut tx = make_test_transaction(TransactionStatus::Submitted);
            tx.sent_at = Some(Utc::now().to_rfc3339());

            // Mock network repository to return a regular network model
            mocks
                .network_repo
                .expect_get_by_chain_id()
                .returning(|_, _| Ok(Some(create_test_network_model())));

            let evm_transaction = make_test_evm_relayer_transaction(relayer, mocks);
            let res = evm_transaction.should_resubmit(&tx).await.unwrap();
            assert!(!res, "Transaction should not be resubmitted immediately.");
        }

        #[tokio::test]
        async fn test_should_resubmit_true_for_no_mempool_network() {
            let mut mocks = default_test_mocks();
            let relayer = create_test_relayer();

            // Set up a transaction that would normally be resubmitted (sent_at long ago)
            let mut tx = make_test_transaction(TransactionStatus::Submitted);
            tx.sent_at = Some((Utc::now() - Duration::seconds(600)).to_rfc3339());

            // Set chain_id to match the no-mempool network
            if let NetworkTransactionData::Evm(ref mut evm_data) = tx.network_data {
                evm_data.chain_id = 42161; // Arbitrum chain ID
            }

            // Mock network repository to return a no-mempool network model
            mocks
                .network_repo
                .expect_get_by_chain_id()
                .returning(|_, _| Ok(Some(create_test_no_mempool_network_model())));

            let evm_transaction = make_test_evm_relayer_transaction(relayer, mocks);
            let res = evm_transaction.should_resubmit(&tx).await.unwrap();
            assert!(
                res,
                "Transaction should be resubmitted for no-mempool networks."
            );
        }

        #[tokio::test]
        async fn test_should_resubmit_network_not_found() {
            let mut mocks = default_test_mocks();
            let relayer = create_test_relayer();

            let mut tx = make_test_transaction(TransactionStatus::Submitted);
            tx.sent_at = Some((Utc::now() - Duration::seconds(600)).to_rfc3339());

            // Mock network repository to return None (network not found)
            mocks
                .network_repo
                .expect_get_by_chain_id()
                .returning(|_, _| Ok(None));

            let evm_transaction = make_test_evm_relayer_transaction(relayer, mocks);
            let result = evm_transaction.should_resubmit(&tx).await;

            assert!(
                result.is_err(),
                "should_resubmit should return error when network not found"
            );
            let error = result.unwrap_err();
            match error {
                TransactionError::UnexpectedError(msg) => {
                    assert!(msg.contains("Network with chain id 1 not found"));
                }
                _ => panic!("Expected UnexpectedError for network not found"),
            }
        }

        #[tokio::test]
        async fn test_should_resubmit_network_conversion_error() {
            let mut mocks = default_test_mocks();
            let relayer = create_test_relayer();

            let mut tx = make_test_transaction(TransactionStatus::Submitted);
            tx.sent_at = Some((Utc::now() - Duration::seconds(600)).to_rfc3339());

            // Create a network model with invalid EVM config (missing chain_id)
            let invalid_evm_config = EvmNetworkConfig {
                common: NetworkConfigCommon {
                    network: "invalid-network".to_string(),
                    from: None,
                    rpc_urls: Some(vec!["https://rpc.example.com".to_string()]),
                    explorer_urls: Some(vec!["https://explorer.example.com".to_string()]),
                    average_blocktime_ms: Some(12000),
                    is_testnet: Some(false),
                    tags: Some(vec!["testnet".to_string()]),
                },
                chain_id: None, // This will cause the conversion to fail
                required_confirmations: Some(12),
                features: Some(vec!["eip1559".to_string()]),
                symbol: Some("ETH".to_string()),
                gas_price_cache: None,
            };
            let invalid_network = NetworkRepoModel {
                id: "evm:invalid".to_string(),
                name: "invalid-network".to_string(),
                network_type: NetworkType::Evm,
                config: NetworkConfigData::Evm(invalid_evm_config),
            };

            // Mock network repository to return the invalid network model
            mocks
                .network_repo
                .expect_get_by_chain_id()
                .returning(move |_, _| Ok(Some(invalid_network.clone())));

            let evm_transaction = make_test_evm_relayer_transaction(relayer, mocks);
            let result = evm_transaction.should_resubmit(&tx).await;

            assert!(
                result.is_err(),
                "should_resubmit should return error when network conversion fails"
            );
            let error = result.unwrap_err();
            match error {
                TransactionError::UnexpectedError(msg) => {
                    assert!(msg.contains("Error converting network model to EvmNetwork"));
                }
                _ => panic!("Expected UnexpectedError for network conversion failure"),
            }
        }
    }

    // Tests for `should_noop`
    mod should_noop_tests {
        use super::*;

        #[tokio::test]
        async fn test_expired_transaction_triggers_noop() {
            let mut mocks = default_test_mocks();
            let relayer = create_test_relayer();

            let mut tx = make_test_transaction(TransactionStatus::Submitted);
            // Force the transaction to be "expired" by setting valid_until in the past
            tx.valid_until = Some((Utc::now() - Duration::seconds(10)).to_rfc3339());

            // Mock network repository to return a test network model
            mocks
                .network_repo
                .expect_get_by_chain_id()
                .returning(|_, _| Ok(Some(create_test_network_model())));

            let evm_transaction = make_test_evm_relayer_transaction(relayer, mocks);
            let res = evm_transaction.should_noop(&tx).await.unwrap();
            assert!(res, "Expired transaction should be replaced with a NOOP.");
        }

        #[tokio::test]
        async fn test_too_many_noop_attempts_returns_false() {
            let mocks = default_test_mocks();
            let relayer = create_test_relayer();

            let mut tx = make_test_transaction(TransactionStatus::Submitted);
            tx.noop_count = Some(51); // Max is 50, so this should return false

            let evm_transaction = make_test_evm_relayer_transaction(relayer, mocks);
            let res = evm_transaction.should_noop(&tx).await.unwrap();
            assert!(
                !res,
                "Transaction with too many NOOP attempts should not be replaced."
            );
        }

        #[tokio::test]
        async fn test_already_noop_returns_false() {
            let mut mocks = default_test_mocks();
            let relayer = create_test_relayer();

            let mut tx = make_test_transaction(TransactionStatus::Submitted);
            // Make it a NOOP by setting to=None and value=0
            if let NetworkTransactionData::Evm(ref mut evm_data) = tx.network_data {
                evm_data.to = None;
                evm_data.value = U256::from(0);
            }

            mocks
                .network_repo
                .expect_get_by_chain_id()
                .returning(|_, _| Ok(Some(create_test_network_model())));

            let evm_transaction = make_test_evm_relayer_transaction(relayer, mocks);
            let res = evm_transaction.should_noop(&tx).await.unwrap();
            assert!(
                !res,
                "Transaction that is already a NOOP should not be replaced."
            );
        }

        #[tokio::test]
        async fn test_rollup_with_too_many_attempts_triggers_noop() {
            let mut mocks = default_test_mocks();
            let relayer = create_test_relayer();

            let mut tx = make_test_transaction(TransactionStatus::Submitted);
            // Set chain_id to Arbitrum (rollup network)
            if let NetworkTransactionData::Evm(ref mut evm_data) = tx.network_data {
                evm_data.chain_id = 42161; // Arbitrum
            }
            // Set enough hashes to trigger too_many_attempts (> 50)
            tx.hashes = vec!["0xHash1".to_string(); 51];

            // Mock network repository to return Arbitrum network
            mocks
                .network_repo
                .expect_get_by_chain_id()
                .returning(|_, _| Ok(Some(create_test_no_mempool_network_model())));

            let evm_transaction = make_test_evm_relayer_transaction(relayer, mocks);
            let res = evm_transaction.should_noop(&tx).await.unwrap();
            assert!(
                res,
                "Rollup transaction with too many attempts should be replaced with NOOP."
            );
        }

        #[tokio::test]
        async fn test_pending_state_timeout_triggers_noop() {
            let mut mocks = default_test_mocks();
            let relayer = create_test_relayer();

            let mut tx = make_test_transaction(TransactionStatus::Pending);
            // Set created_at to 3 minutes ago (> 2 minute timeout)
            tx.created_at = (Utc::now() - Duration::minutes(3)).to_rfc3339();

            mocks
                .network_repo
                .expect_get_by_chain_id()
                .returning(|_, _| Ok(Some(create_test_network_model())));

            let evm_transaction = make_test_evm_relayer_transaction(relayer, mocks);
            let res = evm_transaction.should_noop(&tx).await.unwrap();
            assert!(
                res,
                "Pending transaction stuck for >2 minutes should be replaced with NOOP."
            );
        }

        #[tokio::test]
        async fn test_valid_transaction_returns_false() {
            let mut mocks = default_test_mocks();
            let relayer = create_test_relayer();

            let tx = make_test_transaction(TransactionStatus::Submitted);
            // Transaction is recent, not expired, not on rollup, no issues

            mocks
                .network_repo
                .expect_get_by_chain_id()
                .returning(|_, _| Ok(Some(create_test_network_model())));

            let evm_transaction = make_test_evm_relayer_transaction(relayer, mocks);
            let res = evm_transaction.should_noop(&tx).await.unwrap();
            assert!(!res, "Valid transaction should not be replaced with NOOP.");
        }
    }

    // Tests for `update_transaction_status_if_needed`
    mod update_transaction_status_tests {
        use super::*;

        #[tokio::test]
        async fn test_no_update_when_status_is_same() {
            // Create mocks, relayer, and a transaction with status Submitted.
            let mocks = default_test_mocks();
            let relayer = create_test_relayer();
            let tx = make_test_transaction(TransactionStatus::Submitted);
            let evm_transaction = make_test_evm_relayer_transaction(relayer, mocks);

            // When new status is the same as current, update_transaction_status_if_needed
            // should simply return the original transaction.
            let updated_tx = evm_transaction
                .update_transaction_status_if_needed(tx.clone(), TransactionStatus::Submitted)
                .await
                .unwrap();
            assert_eq!(updated_tx.status, TransactionStatus::Submitted);
            assert_eq!(updated_tx.id, tx.id);
        }

        #[tokio::test]
        async fn test_updates_when_status_differs() {
            let mut mocks = default_test_mocks();
            let relayer = create_test_relayer();
            let tx = make_test_transaction(TransactionStatus::Submitted);

            // Mock partial_update to return a transaction with new status
            mocks
                .tx_repo
                .expect_partial_update()
                .returning(|_, update| {
                    let mut updated_tx = make_test_transaction(TransactionStatus::Submitted);
                    updated_tx.status = update.status.unwrap_or(updated_tx.status);
                    Ok(updated_tx)
                });

            // Mock notification job
            mocks
                .job_producer
                .expect_produce_send_notification_job()
                .returning(|_, _| Box::pin(async { Ok(()) }));

            let evm_transaction = make_test_evm_relayer_transaction(relayer, mocks);
            let updated_tx = evm_transaction
                .update_transaction_status_if_needed(tx.clone(), TransactionStatus::Mined)
                .await
                .unwrap();

            assert_eq!(updated_tx.status, TransactionStatus::Mined);
        }
    }

    // Tests for `handle_sent_state`
    mod handle_sent_state_tests {
        use super::*;

        #[tokio::test]
        async fn test_sent_state_recent_no_resend() {
            let mut mocks = default_test_mocks();
            let relayer = create_test_relayer();

            let mut tx = make_test_transaction(TransactionStatus::Sent);
            // Set sent_at to recent (e.g., 10 seconds ago)
            tx.sent_at = Some((Utc::now() - Duration::seconds(10)).to_rfc3339());

            // Mock status check job scheduling
            mocks
                .job_producer
                .expect_produce_check_transaction_status_job()
                .returning(|_, _| Box::pin(async { Ok(()) }));

            let evm_transaction = make_test_evm_relayer_transaction(relayer, mocks);
            let result = evm_transaction.handle_sent_state(tx.clone()).await.unwrap();

            assert_eq!(result.status, TransactionStatus::Sent);
        }

        #[tokio::test]
        async fn test_sent_state_stuck_schedules_resubmit() {
            let mut mocks = default_test_mocks();
            let relayer = create_test_relayer();

            let mut tx = make_test_transaction(TransactionStatus::Sent);
            // Set sent_at to long ago (> 30 seconds for resend timeout)
            tx.sent_at = Some((Utc::now() - Duration::seconds(60)).to_rfc3339());

            // Mock resubmit job scheduling
            mocks
                .job_producer
                .expect_produce_submit_transaction_job()
                .returning(|_, _| Box::pin(async { Ok(()) }));

            // Mock status check job scheduling
            mocks
                .job_producer
                .expect_produce_check_transaction_status_job()
                .returning(|_, _| Box::pin(async { Ok(()) }));

            let evm_transaction = make_test_evm_relayer_transaction(relayer, mocks);
            let result = evm_transaction.handle_sent_state(tx.clone()).await.unwrap();

            assert_eq!(result.status, TransactionStatus::Sent);
        }
    }

    // Tests for `prepare_noop_update_request`
    mod prepare_noop_update_request_tests {
        use super::*;

        #[tokio::test]
        async fn test_noop_request_without_cancellation() {
            // Create a transaction with an initial noop_count of 2 and is_canceled set to false.
            let mocks = default_test_mocks_with_network();
            let relayer = create_test_relayer();
            let mut tx = make_test_transaction(TransactionStatus::Submitted);
            tx.noop_count = Some(2);
            tx.is_canceled = Some(false);

            let evm_transaction = make_test_evm_relayer_transaction(relayer, mocks);
            let update_req = evm_transaction
                .prepare_noop_update_request(&tx, false)
                .await
                .unwrap();

            // NOOP count should be incremented: 2 becomes 3.
            assert_eq!(update_req.noop_count, Some(3));
            // When not cancelling, the is_canceled flag should remain as in the original transaction.
            assert_eq!(update_req.is_canceled, Some(false));
        }

        #[tokio::test]
        async fn test_noop_request_with_cancellation() {
            // Create a transaction with no initial noop_count (None) and is_canceled false.
            let mocks = default_test_mocks_with_network();
            let relayer = create_test_relayer();
            let mut tx = make_test_transaction(TransactionStatus::Submitted);
            tx.noop_count = None;
            tx.is_canceled = Some(false);

            let evm_transaction = make_test_evm_relayer_transaction(relayer, mocks);
            let update_req = evm_transaction
                .prepare_noop_update_request(&tx, true)
                .await
                .unwrap();

            // NOOP count should default to 1.
            assert_eq!(update_req.noop_count, Some(1));
            // When cancelling, the is_canceled flag should be forced to true.
            assert_eq!(update_req.is_canceled, Some(true));
        }
    }

    // Tests for `handle_submitted_state`
    mod handle_submitted_state_tests {
        use super::*;

        #[tokio::test]
        async fn test_schedules_resubmit_job() {
            let mut mocks = default_test_mocks();
            let relayer = create_test_relayer();

            // Set sent_at far in the past to force resubmission
            let mut tx = make_test_transaction(TransactionStatus::Submitted);
            tx.sent_at = Some((Utc::now() - Duration::seconds(600)).to_rfc3339());

            // Mock network repository to return a test network model for should_noop check
            mocks
                .network_repo
                .expect_get_by_chain_id()
                .returning(|_, _| Ok(Some(create_test_network_model())));

            // Expect the resubmit job to be produced
            mocks
                .job_producer
                .expect_produce_submit_transaction_job()
                .returning(|_, _| Box::pin(async { Ok(()) }));

            // Expect status check to be scheduled
            mocks
                .job_producer
                .expect_produce_check_transaction_status_job()
                .returning(|_, _| Box::pin(async { Ok(()) }));

            let evm_transaction = make_test_evm_relayer_transaction(relayer, mocks);
            let updated_tx = evm_transaction.handle_submitted_state(tx).await.unwrap();

            // We remain in "Submitted" after scheduling the resubmit
            assert_eq!(updated_tx.status, TransactionStatus::Submitted);
        }
    }

    // Tests for `handle_pending_state`
    mod handle_pending_state_tests {
        use super::*;

        #[tokio::test]
        async fn test_pending_state_no_noop() {
            // Create a pending transaction that is fresh (created now).
            let mut mocks = default_test_mocks();
            let relayer = create_test_relayer();
            let mut tx = make_test_transaction(TransactionStatus::Pending);
            tx.created_at = Utc::now().to_rfc3339(); // less than one minute old

            // Mock network repository to return a test network model
            mocks
                .network_repo
                .expect_get_by_chain_id()
                .returning(|_, _| Ok(Some(create_test_network_model())));

            // Expect status check to be scheduled when not doing NOOP
            mocks
                .job_producer
                .expect_produce_check_transaction_status_job()
                .returning(|_, _| Box::pin(async { Ok(()) }));

            let evm_transaction = make_test_evm_relayer_transaction(relayer, mocks);
            let result = evm_transaction
                .handle_pending_state(tx.clone())
                .await
                .unwrap();

            // When should_noop returns false the original transaction is returned unchanged.
            assert_eq!(result.id, tx.id);
            assert_eq!(result.status, tx.status);
            assert_eq!(result.noop_count, tx.noop_count);
        }

        #[tokio::test]
        async fn test_pending_state_with_noop() {
            // Create a pending transaction that is old (created 2 minutes ago)
            let mut mocks = default_test_mocks();
            let relayer = create_test_relayer();
            let mut tx = make_test_transaction(TransactionStatus::Pending);
            tx.created_at = (Utc::now() - Duration::minutes(2)).to_rfc3339();

            // Mock network repository to return a test network model
            mocks
                .network_repo
                .expect_get_by_chain_id()
                .returning(|_, _| Ok(Some(create_test_network_model())));

            // Expect partial_update to be called and simulate a NOOP update by setting noop_count.
            let tx_clone = tx.clone();
            mocks
                .tx_repo
                .expect_partial_update()
                .returning(move |_, update| {
                    let mut updated_tx = tx_clone.clone();
                    updated_tx.noop_count = update.noop_count;
                    Ok(updated_tx)
                });
            // Expect that a submit job and notification are produced.
            mocks
                .job_producer
                .expect_produce_submit_transaction_job()
                .returning(|_, _| Box::pin(async { Ok(()) }));
            mocks
                .job_producer
                .expect_produce_send_notification_job()
                .returning(|_, _| Box::pin(async { Ok(()) }));

            let evm_transaction = make_test_evm_relayer_transaction(relayer, mocks);
            let result = evm_transaction
                .handle_pending_state(tx.clone())
                .await
                .unwrap();

            // Since should_noop returns true, the returned transaction should have a nonzero noop_count.
            assert!(result.noop_count.unwrap_or(0) > 0);
        }
    }

    // Tests for `handle_mined_state`
    mod handle_mined_state_tests {
        use super::*;

        #[tokio::test]
        async fn test_updates_status_and_schedules_check() {
            let mut mocks = default_test_mocks();
            let relayer = create_test_relayer();
            // Create a transaction in Submitted state (the mined branch is reached via status check).
            let tx = make_test_transaction(TransactionStatus::Submitted);

            // Expect schedule_status_check to be called with delay 5.
            mocks
                .job_producer
                .expect_produce_check_transaction_status_job()
                .returning(|_, _| Box::pin(async { Ok(()) }));
            // Expect partial_update to update the transaction status to Mined.
            mocks
                .tx_repo
                .expect_partial_update()
                .returning(|_, update| {
                    let mut updated_tx = make_test_transaction(TransactionStatus::Submitted);
                    updated_tx.status = update.status.unwrap_or(updated_tx.status);
                    Ok(updated_tx)
                });

            let evm_transaction = make_test_evm_relayer_transaction(relayer, mocks);
            let result = evm_transaction
                .handle_mined_state(tx.clone())
                .await
                .unwrap();
            assert_eq!(result.status, TransactionStatus::Mined);
        }
    }

    // Tests for `handle_final_state`
    mod handle_final_state_tests {
        use super::*;

        #[tokio::test]
        async fn test_final_state_confirmed() {
            let mut mocks = default_test_mocks();
            let relayer = create_test_relayer();
            let tx = make_test_transaction(TransactionStatus::Submitted);

            // Expect partial_update to update status to Confirmed.
            mocks
                .tx_repo
                .expect_partial_update()
                .returning(|_, update| {
                    let mut updated_tx = make_test_transaction(TransactionStatus::Submitted);
                    updated_tx.status = update.status.unwrap_or(updated_tx.status);
                    Ok(updated_tx)
                });

            let evm_transaction = make_test_evm_relayer_transaction(relayer, mocks);
            let result = evm_transaction
                .handle_final_state(tx.clone(), TransactionStatus::Confirmed)
                .await
                .unwrap();
            assert_eq!(result.status, TransactionStatus::Confirmed);
        }

        #[tokio::test]
        async fn test_final_state_failed() {
            let mut mocks = default_test_mocks();
            let relayer = create_test_relayer();
            let tx = make_test_transaction(TransactionStatus::Submitted);

            // Expect partial_update to update status to Failed.
            mocks
                .tx_repo
                .expect_partial_update()
                .returning(|_, update| {
                    let mut updated_tx = make_test_transaction(TransactionStatus::Submitted);
                    updated_tx.status = update.status.unwrap_or(updated_tx.status);
                    Ok(updated_tx)
                });

            let evm_transaction = make_test_evm_relayer_transaction(relayer, mocks);
            let result = evm_transaction
                .handle_final_state(tx.clone(), TransactionStatus::Failed)
                .await
                .unwrap();
            assert_eq!(result.status, TransactionStatus::Failed);
        }

        #[tokio::test]
        async fn test_final_state_expired() {
            let mut mocks = default_test_mocks();
            let relayer = create_test_relayer();
            let tx = make_test_transaction(TransactionStatus::Submitted);

            // Expect partial_update to update status to Expired.
            mocks
                .tx_repo
                .expect_partial_update()
                .returning(|_, update| {
                    let mut updated_tx = make_test_transaction(TransactionStatus::Submitted);
                    updated_tx.status = update.status.unwrap_or(updated_tx.status);
                    Ok(updated_tx)
                });

            let evm_transaction = make_test_evm_relayer_transaction(relayer, mocks);
            let result = evm_transaction
                .handle_final_state(tx.clone(), TransactionStatus::Expired)
                .await
                .unwrap();
            assert_eq!(result.status, TransactionStatus::Expired);
        }
    }

    // Integration tests for `handle_status_impl`
    mod handle_status_impl_tests {
        use super::*;

        #[tokio::test]
        async fn test_impl_submitted_branch() {
            let mut mocks = default_test_mocks();
            let relayer = create_test_relayer();
            let mut tx = make_test_transaction(TransactionStatus::Submitted);
            tx.sent_at = Some((Utc::now() - Duration::seconds(120)).to_rfc3339());
            // Set a dummy hash so check_transaction_status can proceed.
            if let NetworkTransactionData::Evm(ref mut evm_data) = tx.network_data {
                evm_data.hash = Some("0xFakeHash".to_string());
            }
            // Simulate no receipt found.
            mocks
                .provider
                .expect_get_transaction_receipt()
                .returning(|_| Box::pin(async { Ok(None) }));
            // Mock network repository for should_resubmit check
            mocks
                .network_repo
                .expect_get_by_chain_id()
                .returning(|_, _| Ok(Some(create_test_network_model())));
            // Expect that a status check job is scheduled.
            mocks
                .job_producer
                .expect_produce_check_transaction_status_job()
                .returning(|_, _| Box::pin(async { Ok(()) }));
            // Expect update_transaction_status_if_needed to update status to Submitted.
            mocks
                .tx_repo
                .expect_partial_update()
                .returning(|_, update| {
                    let mut updated_tx = make_test_transaction(TransactionStatus::Submitted);
                    updated_tx.status = update.status.unwrap_or(updated_tx.status);
                    Ok(updated_tx)
                });

            let evm_transaction = make_test_evm_relayer_transaction(relayer, mocks);
            let result = evm_transaction.handle_status_impl(tx).await.unwrap();
            assert_eq!(result.status, TransactionStatus::Submitted);
        }

        #[tokio::test]
        async fn test_impl_mined_branch() {
            let mut mocks = default_test_mocks();
            let relayer = create_test_relayer();
            let mut tx = make_test_transaction(TransactionStatus::Submitted);
            // Set created_at to be old enough to pass is_too_early_to_resubmit
            tx.created_at = (Utc::now() - Duration::minutes(1)).to_rfc3339();
            // Set a dummy hash.
            if let NetworkTransactionData::Evm(ref mut evm_data) = tx.network_data {
                evm_data.hash = Some("0xFakeHash".to_string());
            }
            // Simulate a receipt with a block number of 100 and a successful receipt.
            mocks
                .provider
                .expect_get_transaction_receipt()
                .returning(|_| Box::pin(async { Ok(Some(make_mock_receipt(true, Some(100)))) }));
            // Simulate that the current block number is 100 (so confirmations are insufficient).
            mocks
                .provider
                .expect_get_block_number()
                .return_once(|| Box::pin(async { Ok(100) }));
            // Mock network repository to return a test network model
            mocks
                .network_repo
                .expect_get_by_chain_id()
                .returning(|_, _| Ok(Some(create_test_network_model())));
            // Mock the notification job that gets sent after status update
            mocks
                .job_producer
                .expect_produce_send_notification_job()
                .returning(|_, _| Box::pin(async { Ok(()) }));
            // Expect get_by_id to reload the transaction after status change
            mocks.tx_repo.expect_get_by_id().returning(|_| {
                let updated_tx = make_test_transaction(TransactionStatus::Mined);
                Ok(updated_tx)
            });
            // Expect update_transaction_status_if_needed to update status to Mined.
            mocks
                .tx_repo
                .expect_partial_update()
                .returning(|_, update| {
                    let mut updated_tx = make_test_transaction(TransactionStatus::Submitted);
                    updated_tx.status = update.status.unwrap_or(updated_tx.status);
                    Ok(updated_tx)
                });

            let evm_transaction = make_test_evm_relayer_transaction(relayer, mocks);
            let result = evm_transaction.handle_status_impl(tx).await.unwrap();
            assert_eq!(result.status, TransactionStatus::Mined);
        }

        #[tokio::test]
        async fn test_impl_final_confirmed_branch() {
            let mut mocks = default_test_mocks();
            let relayer = create_test_relayer();
            // Create a transaction with status Confirmed.
            let tx = make_test_transaction(TransactionStatus::Confirmed);

            // In this branch, check_transaction_status returns the final status immediately,
            // so we expect partial_update to update the transaction status to Confirmed.
            mocks
                .tx_repo
                .expect_partial_update()
                .returning(|_, update| {
                    let mut updated_tx = make_test_transaction(TransactionStatus::Submitted);
                    updated_tx.status = update.status.unwrap_or(updated_tx.status);
                    Ok(updated_tx)
                });

            let evm_transaction = make_test_evm_relayer_transaction(relayer, mocks);
            let result = evm_transaction.handle_status_impl(tx).await.unwrap();
            assert_eq!(result.status, TransactionStatus::Confirmed);
        }

        #[tokio::test]
        async fn test_impl_final_failed_branch() {
            let mut mocks = default_test_mocks();
            let relayer = create_test_relayer();
            // Create a transaction with status Failed.
            let tx = make_test_transaction(TransactionStatus::Failed);

            mocks
                .tx_repo
                .expect_partial_update()
                .returning(|_, update| {
                    let mut updated_tx = make_test_transaction(TransactionStatus::Submitted);
                    updated_tx.status = update.status.unwrap_or(updated_tx.status);
                    Ok(updated_tx)
                });

            let evm_transaction = make_test_evm_relayer_transaction(relayer, mocks);
            let result = evm_transaction.handle_status_impl(tx).await.unwrap();
            assert_eq!(result.status, TransactionStatus::Failed);
        }

        #[tokio::test]
        async fn test_impl_final_expired_branch() {
            let mut mocks = default_test_mocks();
            let relayer = create_test_relayer();
            // Create a transaction with status Expired.
            let tx = make_test_transaction(TransactionStatus::Expired);

            mocks
                .tx_repo
                .expect_partial_update()
                .returning(|_, update| {
                    let mut updated_tx = make_test_transaction(TransactionStatus::Submitted);
                    updated_tx.status = update.status.unwrap_or(updated_tx.status);
                    Ok(updated_tx)
                });

            let evm_transaction = make_test_evm_relayer_transaction(relayer, mocks);
            let result = evm_transaction.handle_status_impl(tx).await.unwrap();
            assert_eq!(result.status, TransactionStatus::Expired);
        }
    }

    // Tests for hash recovery functions
    mod hash_recovery_tests {
        use super::*;

        #[tokio::test]
        async fn test_should_try_hash_recovery_not_submitted() {
            let mocks = default_test_mocks();
            let relayer = create_test_relayer();

            let mut tx = make_test_transaction(TransactionStatus::Sent);
            tx.hashes = vec![
                "0xHash1".to_string(),
                "0xHash2".to_string(),
                "0xHash3".to_string(),
            ];

            let evm_transaction = make_test_evm_relayer_transaction(relayer, mocks);
            let result = evm_transaction.should_try_hash_recovery(&tx).unwrap();

            assert!(
                !result,
                "Should not attempt recovery for non-Submitted transactions"
            );
        }

        #[tokio::test]
        async fn test_should_try_hash_recovery_not_enough_hashes() {
            let mocks = default_test_mocks();
            let relayer = create_test_relayer();

            let mut tx = make_test_transaction(TransactionStatus::Submitted);
            tx.hashes = vec!["0xHash1".to_string()]; // Only 1 hash
            tx.sent_at = Some((Utc::now() - Duration::minutes(3)).to_rfc3339());

            let evm_transaction = make_test_evm_relayer_transaction(relayer, mocks);
            let result = evm_transaction.should_try_hash_recovery(&tx).unwrap();

            assert!(
                !result,
                "Should not attempt recovery with insufficient hashes"
            );
        }

        #[tokio::test]
        async fn test_should_try_hash_recovery_too_recent() {
            let mocks = default_test_mocks();
            let relayer = create_test_relayer();

            let mut tx = make_test_transaction(TransactionStatus::Submitted);
            tx.hashes = vec![
                "0xHash1".to_string(),
                "0xHash2".to_string(),
                "0xHash3".to_string(),
            ];
            tx.sent_at = Some(Utc::now().to_rfc3339()); // Recent

            let evm_transaction = make_test_evm_relayer_transaction(relayer, mocks);
            let result = evm_transaction.should_try_hash_recovery(&tx).unwrap();

            assert!(
                !result,
                "Should not attempt recovery for recently sent transactions"
            );
        }

        #[tokio::test]
        async fn test_should_try_hash_recovery_success() {
            let mocks = default_test_mocks();
            let relayer = create_test_relayer();

            let mut tx = make_test_transaction(TransactionStatus::Submitted);
            tx.hashes = vec![
                "0xHash1".to_string(),
                "0xHash2".to_string(),
                "0xHash3".to_string(),
            ];
            tx.sent_at = Some((Utc::now() - Duration::minutes(3)).to_rfc3339());

            let evm_transaction = make_test_evm_relayer_transaction(relayer, mocks);
            let result = evm_transaction.should_try_hash_recovery(&tx).unwrap();

            assert!(
                result,
                "Should attempt recovery for stuck transactions with multiple hashes"
            );
        }

        #[tokio::test]
        async fn test_try_recover_no_historical_hash_found() {
            let mut mocks = default_test_mocks();
            let relayer = create_test_relayer();

            let mut tx = make_test_transaction(TransactionStatus::Submitted);
            tx.hashes = vec![
                "0xHash1".to_string(),
                "0xHash2".to_string(),
                "0xHash3".to_string(),
            ];

            if let NetworkTransactionData::Evm(ref mut evm_data) = tx.network_data {
                evm_data.hash = Some("0xHash3".to_string());
            }

            // Mock provider to return None for all hash lookups
            mocks
                .provider
                .expect_get_transaction_receipt()
                .returning(|_| Box::pin(async { Ok(None) }));

            let evm_transaction = make_test_evm_relayer_transaction(relayer, mocks);
            let evm_data = tx.network_data.get_evm_transaction_data().unwrap();
            let result = evm_transaction
                .try_recover_with_historical_hashes(&tx, &evm_data)
                .await
                .unwrap();

            assert!(
                result.is_none(),
                "Should return None when no historical hash is found"
            );
        }

        #[tokio::test]
        async fn test_try_recover_finds_mined_historical_hash() {
            let mut mocks = default_test_mocks();
            let relayer = create_test_relayer();

            let mut tx = make_test_transaction(TransactionStatus::Submitted);
            tx.hashes = vec![
                "0xHash1".to_string(),
                "0xHash2".to_string(), // This one is mined
                "0xHash3".to_string(),
            ];

            if let NetworkTransactionData::Evm(ref mut evm_data) = tx.network_data {
                evm_data.hash = Some("0xHash3".to_string()); // Current hash (wrong one)
            }

            // Mock provider to return None for Hash1 and Hash3, but receipt for Hash2
            mocks
                .provider
                .expect_get_transaction_receipt()
                .returning(|hash| {
                    if hash == "0xHash2" {
                        Box::pin(async { Ok(Some(make_mock_receipt(true, Some(100)))) })
                    } else {
                        Box::pin(async { Ok(None) })
                    }
                });

            // Mock partial_update for correcting the hash
            let tx_clone = tx.clone();
            mocks
                .tx_repo
                .expect_partial_update()
                .returning(move |_, update| {
                    let mut updated_tx = tx_clone.clone();
                    if let Some(status) = update.status {
                        updated_tx.status = status;
                    }
                    if let Some(NetworkTransactionData::Evm(ref evm_data)) = update.network_data {
                        if let NetworkTransactionData::Evm(ref mut updated_evm) =
                            updated_tx.network_data
                        {
                            updated_evm.hash = evm_data.hash.clone();
                        }
                    }
                    Ok(updated_tx)
                });

            // Mock notification job
            mocks
                .job_producer
                .expect_produce_send_notification_job()
                .returning(|_, _| Box::pin(async { Ok(()) }));

            let evm_transaction = make_test_evm_relayer_transaction(relayer, mocks);
            let evm_data = tx.network_data.get_evm_transaction_data().unwrap();
            let result = evm_transaction
                .try_recover_with_historical_hashes(&tx, &evm_data)
                .await
                .unwrap();

            assert!(result.is_some(), "Should recover the transaction");
            let recovered_tx = result.unwrap();
            assert_eq!(recovered_tx.status, TransactionStatus::Mined);
        }

        #[tokio::test]
        async fn test_try_recover_network_error_continues() {
            let mut mocks = default_test_mocks();
            let relayer = create_test_relayer();

            let mut tx = make_test_transaction(TransactionStatus::Submitted);
            tx.hashes = vec![
                "0xHash1".to_string(),
                "0xHash2".to_string(), // Network error
                "0xHash3".to_string(), // This one is mined
            ];

            if let NetworkTransactionData::Evm(ref mut evm_data) = tx.network_data {
                evm_data.hash = Some("0xHash1".to_string());
            }

            // Mock provider to return error for Hash2, receipt for Hash3
            mocks
                .provider
                .expect_get_transaction_receipt()
                .returning(|hash| {
                    if hash == "0xHash2" {
<<<<<<< HEAD
                        Box::pin(async { Err(crate::services::ProviderError::Timeout) })
=======
                        Box::pin(async { Err(crate::services::provider::ProviderError::Timeout) })
>>>>>>> 471128d5
                    } else if hash == "0xHash3" {
                        Box::pin(async { Ok(Some(make_mock_receipt(true, Some(100)))) })
                    } else {
                        Box::pin(async { Ok(None) })
                    }
                });

            // Mock partial_update for correcting the hash
            let tx_clone = tx.clone();
            mocks
                .tx_repo
                .expect_partial_update()
                .returning(move |_, update| {
                    let mut updated_tx = tx_clone.clone();
                    if let Some(status) = update.status {
                        updated_tx.status = status;
                    }
                    Ok(updated_tx)
                });

            // Mock notification job
            mocks
                .job_producer
                .expect_produce_send_notification_job()
                .returning(|_, _| Box::pin(async { Ok(()) }));

            let evm_transaction = make_test_evm_relayer_transaction(relayer, mocks);
            let evm_data = tx.network_data.get_evm_transaction_data().unwrap();
            let result = evm_transaction
                .try_recover_with_historical_hashes(&tx, &evm_data)
                .await
                .unwrap();

            assert!(
                result.is_some(),
                "Should continue checking after network error and find mined hash"
            );
        }

        #[tokio::test]
        async fn test_update_transaction_with_corrected_hash() {
            let mut mocks = default_test_mocks();
            let relayer = create_test_relayer();

            let mut tx = make_test_transaction(TransactionStatus::Submitted);
            if let NetworkTransactionData::Evm(ref mut evm_data) = tx.network_data {
                evm_data.hash = Some("0xWrongHash".to_string());
            }

            // Mock partial_update
            mocks
                .tx_repo
                .expect_partial_update()
                .returning(move |_, update| {
                    let mut updated_tx = make_test_transaction(TransactionStatus::Submitted);
                    if let Some(status) = update.status {
                        updated_tx.status = status;
                    }
                    if let Some(NetworkTransactionData::Evm(ref evm_data)) = update.network_data {
                        if let NetworkTransactionData::Evm(ref mut updated_evm) =
                            updated_tx.network_data
                        {
                            updated_evm.hash = evm_data.hash.clone();
                        }
                    }
                    Ok(updated_tx)
                });

            // Mock notification job
            mocks
                .job_producer
                .expect_produce_send_notification_job()
                .returning(|_, _| Box::pin(async { Ok(()) }));

            let evm_transaction = make_test_evm_relayer_transaction(relayer, mocks);
            let evm_data = tx.network_data.get_evm_transaction_data().unwrap();
            let result = evm_transaction
                .update_transaction_with_corrected_hash(
                    &tx,
                    &evm_data,
                    "0xCorrectHash",
                    TransactionStatus::Mined,
                )
                .await
                .unwrap();

            assert_eq!(result.status, TransactionStatus::Mined);
            if let NetworkTransactionData::Evm(ref updated_evm) = result.network_data {
                assert_eq!(updated_evm.hash.as_ref().unwrap(), "0xCorrectHash");
            }
        }
    }

    // Tests for check_transaction_status edge cases
    mod check_transaction_status_edge_cases {
        use super::*;

        #[tokio::test]
        async fn test_missing_hash_returns_error() {
            let mocks = default_test_mocks();
            let relayer = create_test_relayer();

            let tx = make_test_transaction(TransactionStatus::Submitted);
            // Hash is None by default

            let evm_transaction = make_test_evm_relayer_transaction(relayer, mocks);
            let result = evm_transaction.check_transaction_status(&tx).await;

            assert!(result.is_err(), "Should return error when hash is missing");
        }

        #[tokio::test]
        async fn test_pending_status_early_return() {
            let mocks = default_test_mocks();
            let relayer = create_test_relayer();

            let tx = make_test_transaction(TransactionStatus::Pending);

            let evm_transaction = make_test_evm_relayer_transaction(relayer, mocks);
            let status = evm_transaction.check_transaction_status(&tx).await.unwrap();

            assert_eq!(
                status,
                TransactionStatus::Pending,
                "Should return Pending without querying blockchain"
            );
        }

        #[tokio::test]
        async fn test_sent_status_early_return() {
            let mocks = default_test_mocks();
            let relayer = create_test_relayer();

            let tx = make_test_transaction(TransactionStatus::Sent);

            let evm_transaction = make_test_evm_relayer_transaction(relayer, mocks);
            let status = evm_transaction.check_transaction_status(&tx).await.unwrap();

            assert_eq!(
                status,
                TransactionStatus::Sent,
                "Should return Sent without querying blockchain"
            );
        }

        #[tokio::test]
        async fn test_final_state_early_return() {
            let mocks = default_test_mocks();
            let relayer = create_test_relayer();

            let tx = make_test_transaction(TransactionStatus::Confirmed);

            let evm_transaction = make_test_evm_relayer_transaction(relayer, mocks);
            let status = evm_transaction.check_transaction_status(&tx).await.unwrap();

            assert_eq!(
                status,
                TransactionStatus::Confirmed,
                "Should return final state without querying blockchain"
            );
        }
    }
}<|MERGE_RESOLUTION|>--- conflicted
+++ resolved
@@ -9,30 +9,18 @@
 
 use super::EvmRelayerTransaction;
 use super::{
-<<<<<<< HEAD
     ensure_status, get_age_since_status_change, has_enough_confirmations, is_noop,
     is_too_early_to_resubmit, is_transaction_valid, make_noop, too_many_attempts,
     too_many_noop_attempts,
-};
-use crate::constants::{
-    get_evm_pending_recovery_trigger_timeout, get_evm_prepare_timeout, get_evm_resend_timeout,
-    ARBITRUM_TIME_TO_RESUBMIT,
-};
-use crate::domain::transaction::common::{
-    get_age_of_sent_at, is_final_state, is_pending_transaction,
-};
-=======
-    ensure_status, get_age_of_sent_at, get_age_since_status_change, has_enough_confirmations,
-    is_noop, is_pending_transaction, is_too_early_to_resubmit, is_transaction_valid, make_noop,
-    too_many_attempts, too_many_noop_attempts,
 };
 use crate::constants::{
     get_evm_min_age_for_hash_recovery, get_evm_pending_recovery_trigger_timeout,
     get_evm_prepare_timeout, get_evm_resend_timeout, ARBITRUM_TIME_TO_RESUBMIT,
     EVM_MIN_HASHES_FOR_RECOVERY, EVM_PREPARE_TIMEOUT_MINUTES,
 };
-use crate::domain::transaction::common::is_final_state;
->>>>>>> 471128d5
+use crate::domain::transaction::common::{
+    get_age_of_sent_at, is_final_state, is_pending_transaction,
+};
 use crate::domain::transaction::util::get_age_since_created;
 use crate::models::{EvmNetwork, NetworkRepoModel, NetworkType};
 use crate::repositories::{NetworkRepository, RelayerRepository};
@@ -241,11 +229,7 @@
                 .with_timezone(&Utc);
             let age = Utc::now().signed_duration_since(created_time);
             if age > get_evm_prepare_timeout() {
-<<<<<<< HEAD
-                info!("Transaction in Pending state for over 2 minutes, will replace with NOOP");
-=======
                 info!("Transaction in Pending state for over {EVM_PREPARE_TIMEOUT_MINUTES} minutes, will replace with NOOP");
->>>>>>> 471128d5
                 return Ok(true);
             }
         }
@@ -427,7 +411,6 @@
         tx: TransactionRepoModel,
     ) -> Result<TransactionRepoModel, TransactionError> {
         debug!("checking transaction status {}", tx.id);
-<<<<<<< HEAD
 
         // 1. Early return if final state
         if is_final_state(&tx.status) {
@@ -435,15 +418,6 @@
             return Ok(tx);
         }
 
-=======
-
-        // 1. Early return if final state
-        if is_final_state(&tx.status) {
-            debug!(status = ?tx.status, "transaction already in final state");
-            return Ok(tx);
-        }
-
->>>>>>> 471128d5
         // 2. Check transaction status first
         // This allows fast transactions to update their status immediately,
         // even if they're young (<20s). For Pending/Sent states, this returns
@@ -544,11 +518,7 @@
 
         // Only try if transaction has been stuck for a while
         let age = get_age_of_sent_at(tx)?;
-<<<<<<< HEAD
-        let min_age_for_recovery = Duration::minutes(2);
-=======
         let min_age_for_recovery = get_evm_min_age_for_hash_recovery();
->>>>>>> 471128d5
 
         if age < min_age_for_recovery {
             return Ok(false);
@@ -556,11 +526,7 @@
 
         // Check if we've had enough resubmission attempts (more attempts = more likely to have wrong hash)
         // Only try recovery if we have at least 3 hashes (2 resubmissions)
-<<<<<<< HEAD
-        if tx.hashes.len() < 3 {
-=======
         if tx.hashes.len() < EVM_MIN_HASHES_FOR_RECOVERY {
->>>>>>> 471128d5
             return Ok(false);
         }
 
@@ -2106,11 +2072,7 @@
                 .expect_get_transaction_receipt()
                 .returning(|hash| {
                     if hash == "0xHash2" {
-<<<<<<< HEAD
-                        Box::pin(async { Err(crate::services::ProviderError::Timeout) })
-=======
                         Box::pin(async { Err(crate::services::provider::ProviderError::Timeout) })
->>>>>>> 471128d5
                     } else if hash == "0xHash3" {
                         Box::pin(async { Ok(Some(make_mock_receipt(true, Some(100)))) })
                     } else {
