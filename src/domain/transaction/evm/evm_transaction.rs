--- conflicted
+++ resolved
@@ -4,23 +4,14 @@
 use std::sync::Arc;
 
 use crate::{
-<<<<<<< HEAD
-    domain::transaction::Transaction,
+    domain::{get_transaction_price_params, transaction::Transaction},
     jobs::{JobProducer, JobProducerTrait, TransactionSend, TransactionStatusCheck},
-=======
-    domain::{get_transaction_price_params, transaction::Transaction},
-    jobs::{JobProducer, TransactionSend, TransactionStatusCheck},
->>>>>>> a572af65
     models::{
         produce_transaction_update_notification_payload, NetworkTransactionData, RelayerRepoModel,
         TransactionError, TransactionRepoModel, TransactionStatus, U256,
     },
     repositories::{InMemoryTransactionRepository, RelayerRepositoryStorage},
-<<<<<<< HEAD
-    services::{EvmProvider, EvmSigner, Signer, TransactionCounterService},
-=======
     services::{EvmGasPriceService, EvmProvider, EvmSigner, Signer, TransactionCounterService},
->>>>>>> a572af65
 };
 #[allow(dead_code)]
 pub struct TransactionPriceParams {
