//! This module defines the `EvmRelayerTransaction` struct and its associated
//! functionality for handling Ethereum Virtual Machine (EVM) transactions.
//! It includes methods for preparing, submitting, handling status, and
//! managing notifications for transactions. The module leverages various
//! services and repositories to perform these operations asynchronously.

use async_trait::async_trait;
use chrono::Utc;
use eyre::Result;
use std::sync::Arc;
use tracing::{debug, error, info, warn};

use crate::{
    constants::{DEFAULT_EVM_GAS_LIMIT_ESTIMATION, GAS_LIMIT_BUFFER_MULTIPLIER},
    domain::{
        transaction::{
            evm::{ensure_status, ensure_status_one_of, PriceCalculator, PriceCalculatorTrait},
            Transaction,
        },
        EvmTransactionValidationError, EvmTransactionValidator,
    },
    jobs::{JobProducer, JobProducerTrait, TransactionSend, TransactionStatusCheck},
    models::{
        produce_transaction_update_notification_payload, EvmNetwork, EvmTransactionData,
        NetworkRepoModel, NetworkTransactionData, NetworkTransactionRequest, NetworkType,
        RelayerEvmPolicy, RelayerRepoModel, TransactionError, TransactionRepoModel,
        TransactionStatus, TransactionUpdateRequest,
    },
    repositories::{
        NetworkRepository, NetworkRepositoryStorage, RelayerRepository, RelayerRepositoryStorage,
        Repository, TransactionCounterRepositoryStorage, TransactionCounterTrait,
        TransactionRepository, TransactionRepositoryStorage,
    },
    services::{
        gas::evm_gas_price::EvmGasPriceService,
        provider::{EvmProvider, EvmProviderTrait},
        signer::{EvmSigner, Signer},
    },
    utils::{calculate_scheduled_timestamp, get_evm_default_gas_limit_for_tx},
};

use super::PriceParams;

#[allow(dead_code)]
pub struct EvmRelayerTransaction<P, RR, NR, TR, J, S, TCR, PC>
where
    P: EvmProviderTrait,
    RR: RelayerRepository + Repository<RelayerRepoModel, String> + Send + Sync + 'static,
    NR: NetworkRepository + Repository<NetworkRepoModel, String> + Send + Sync + 'static,
    TR: TransactionRepository + Repository<TransactionRepoModel, String> + Send + Sync + 'static,
    J: JobProducerTrait + Send + Sync + 'static,
    S: Signer + Send + Sync + 'static,
    TCR: TransactionCounterTrait + Send + Sync + 'static,
    PC: PriceCalculatorTrait,
{
    provider: P,
    relayer_repository: Arc<RR>,
    network_repository: Arc<NR>,
    transaction_repository: Arc<TR>,
    job_producer: Arc<J>,
    signer: S,
    relayer: RelayerRepoModel,
    transaction_counter_service: Arc<TCR>,
    price_calculator: PC,
}

#[allow(dead_code, clippy::too_many_arguments)]
impl<P, RR, NR, TR, J, S, TCR, PC> EvmRelayerTransaction<P, RR, NR, TR, J, S, TCR, PC>
where
    P: EvmProviderTrait,
    RR: RelayerRepository + Repository<RelayerRepoModel, String> + Send + Sync + 'static,
    NR: NetworkRepository + Repository<NetworkRepoModel, String> + Send + Sync + 'static,
    TR: TransactionRepository + Repository<TransactionRepoModel, String> + Send + Sync + 'static,
    J: JobProducerTrait + Send + Sync + 'static,
    S: Signer + Send + Sync + 'static,
    TCR: TransactionCounterTrait + Send + Sync + 'static,
    PC: PriceCalculatorTrait,
{
    /// Creates a new `EvmRelayerTransaction`.
    ///
    /// # Arguments
    ///
    /// * `relayer` - The relayer model.
    /// * `provider` - The EVM provider.
    /// * `relayer_repository` - Storage for relayer repository.
    /// * `transaction_repository` - Storage for transaction repository.
    /// * `transaction_counter_service` - Service for managing transaction counters.
    /// * `job_producer` - Producer for job queue.
    /// * `price_calculator` - Price calculator for gas price management.
    /// * `signer` - The EVM signer.
    ///
    /// # Returns
    ///
    /// A result containing the new `EvmRelayerTransaction` or a `TransactionError`.
    pub fn new(
        relayer: RelayerRepoModel,
        provider: P,
        relayer_repository: Arc<RR>,
        network_repository: Arc<NR>,
        transaction_repository: Arc<TR>,
        transaction_counter_service: Arc<TCR>,
        job_producer: Arc<J>,
        price_calculator: PC,
        signer: S,
    ) -> Result<Self, TransactionError> {
        Ok(Self {
            relayer,
            provider,
            relayer_repository,
            network_repository,
            transaction_repository,
            transaction_counter_service,
            job_producer,
            price_calculator,
            signer,
        })
    }

    /// Returns a reference to the provider.
    pub fn provider(&self) -> &P {
        &self.provider
    }

    /// Returns a reference to the relayer model.
    pub fn relayer(&self) -> &RelayerRepoModel {
        &self.relayer
    }

    /// Returns a reference to the network repository.
    pub fn network_repository(&self) -> &NR {
        &self.network_repository
    }

    /// Returns a reference to the job producer.
    pub fn job_producer(&self) -> &J {
        &self.job_producer
    }

    pub fn transaction_repository(&self) -> &TR {
        &self.transaction_repository
    }

    /// Checks if a provider error indicates the transaction was already submitted to the blockchain.
    /// This handles cases where the transaction was submitted by another instance or in a previous retry.
    fn is_already_submitted_error(error: &impl std::fmt::Display) -> bool {
        let error_msg = error.to_string().to_lowercase();
        error_msg.contains("already known")
            || error_msg.contains("nonce too low")
            || error_msg.contains("replacement transaction underpriced")
    }

    /// Helper method to schedule a transaction status check job.
    pub(super) async fn schedule_status_check(
        &self,
        tx: &TransactionRepoModel,
        delay_seconds: Option<i64>,
    ) -> Result<(), TransactionError> {
        let delay = delay_seconds.map(calculate_scheduled_timestamp);
        self.job_producer()
            .produce_check_transaction_status_job(
                TransactionStatusCheck::new(
                    tx.id.clone(),
                    tx.relayer_id.clone(),
                    crate::models::NetworkType::Evm,
                ),
                delay,
            )
            .await
            .map_err(|e| {
                TransactionError::UnexpectedError(format!("Failed to schedule status check: {}", e))
            })
    }

    /// Helper method to produce a submit transaction job.
    pub(super) async fn send_transaction_submit_job(
        &self,
        tx: &TransactionRepoModel,
    ) -> Result<(), TransactionError> {
        let job = TransactionSend::submit(tx.id.clone(), tx.relayer_id.clone());

        self.job_producer()
            .produce_submit_transaction_job(job, None)
            .await
            .map_err(|e| {
                TransactionError::UnexpectedError(format!("Failed to produce submit job: {}", e))
            })
    }

    /// Helper method to produce a resubmit transaction job.
    pub(super) async fn send_transaction_resubmit_job(
        &self,
        tx: &TransactionRepoModel,
    ) -> Result<(), TransactionError> {
        let job = TransactionSend::resubmit(tx.id.clone(), tx.relayer_id.clone());

        self.job_producer()
            .produce_submit_transaction_job(job, None)
            .await
            .map_err(|e| {
                TransactionError::UnexpectedError(format!("Failed to produce resubmit job: {}", e))
            })
    }

    /// Helper method to produce a resend transaction job.
    pub(super) async fn send_transaction_resend_job(
        &self,
        tx: &TransactionRepoModel,
    ) -> Result<(), TransactionError> {
        let job = TransactionSend::resend(tx.id.clone(), tx.relayer_id.clone());

        self.job_producer()
            .produce_submit_transaction_job(job, None)
            .await
            .map_err(|e| {
                TransactionError::UnexpectedError(format!("Failed to produce resend job: {}", e))
            })
    }

    /// Helper method to produce a transaction request (prepare) job.
    pub(super) async fn send_transaction_request_job(
        &self,
        tx: &TransactionRepoModel,
    ) -> Result<(), TransactionError> {
        use crate::jobs::TransactionRequest;

        let job = TransactionRequest::new(tx.id.clone(), tx.relayer_id.clone());

        self.job_producer()
            .produce_transaction_request_job(job, None)
            .await
            .map_err(|e| {
                TransactionError::UnexpectedError(format!("Failed to produce request job: {}", e))
            })
    }

    /// Updates a transaction's status.
    pub(super) async fn update_transaction_status(
        &self,
        tx: TransactionRepoModel,
        new_status: TransactionStatus,
    ) -> Result<TransactionRepoModel, TransactionError> {
        let confirmed_at = if new_status == TransactionStatus::Confirmed {
            Some(Utc::now().to_rfc3339())
        } else {
            None
        };

        let update_request = TransactionUpdateRequest {
            status: Some(new_status),
            confirmed_at,
            ..Default::default()
        };

        let updated_tx = self
            .transaction_repository()
            .partial_update(tx.id.clone(), update_request)
            .await?;

        if let Err(e) = self.send_transaction_update_notification(&updated_tx).await {
            error!(
                tx_id = %updated_tx.id,
                status = ?updated_tx.status,
                "sending transaction update notification failed: {:?}",
                e
            );
        }
        Ok(updated_tx)
    }

    /// Sends a transaction update notification if a notification ID is configured.
    ///
    /// This is a best-effort operation that logs errors but does not propagate them,
    /// as notification failures should not affect the transaction lifecycle.
    pub(super) async fn send_transaction_update_notification(
        &self,
        tx: &TransactionRepoModel,
    ) -> Result<(), eyre::Report> {
        if let Some(notification_id) = &self.relayer().notification_id {
            self.job_producer()
                .produce_send_notification_job(
                    produce_transaction_update_notification_payload(notification_id, tx),
                    None,
                )
                .await?;
        }
        Ok(())
    }

    /// Validates that the relayer has sufficient balance for the transaction.
    ///
    /// # Arguments
    ///
    /// * `total_cost` - The total cost of the transaction (gas + value)
    ///
    /// # Returns
    ///
    /// A `Result` indicating success or a `TransactionError`.
    /// - Returns `InsufficientBalance` only when balance is truly insufficient (permanent failure)
    /// - Returns `UnexpectedError` for RPC/network issues (retryable)
    async fn ensure_sufficient_balance(
        &self,
        total_cost: crate::models::U256,
    ) -> Result<(), TransactionError> {
        EvmTransactionValidator::validate_sufficient_relayer_balance(
            total_cost,
            &self.relayer().address,
            &self.relayer().policies.get_evm_policy(),
            &self.provider,
        )
        .await
        .map_err(|validation_error| match validation_error {
            // Only convert actual insufficient balance to permanent failure
            EvmTransactionValidationError::InsufficientBalance(msg) => {
                TransactionError::InsufficientBalance(msg)
            }
            // Provider errors are retryable (RPC down, timeout, etc.)
            EvmTransactionValidationError::ProviderError(msg) => {
                TransactionError::UnexpectedError(format!("Failed to check balance: {}", msg))
            }
            // Validation errors are also retryable
            EvmTransactionValidationError::ValidationError(msg) => {
                TransactionError::UnexpectedError(format!("Balance validation error: {}", msg))
            }
        })
    }

    /// Estimates the gas limit for a transaction.
    ///
    /// # Arguments
    ///
    /// * `evm_data` - The EVM transaction data.
    /// * `relayer_policy` - The relayer policy.
    ///
    async fn estimate_tx_gas_limit(
        &self,
        evm_data: &EvmTransactionData,
        relayer_policy: &RelayerEvmPolicy,
    ) -> Result<u64, TransactionError> {
        if !relayer_policy
            .gas_limit_estimation
            .unwrap_or(DEFAULT_EVM_GAS_LIMIT_ESTIMATION)
        {
            warn!("gas limit estimation is disabled for relayer");
            return Err(TransactionError::UnexpectedError(
                "Gas limit estimation is disabled".to_string(),
            ));
        }

        let estimated_gas = self.provider.estimate_gas(evm_data).await.map_err(|e| {
            warn!(error = ?e, tx_data = ?evm_data, "failed to estimate gas");
            TransactionError::UnexpectedError(format!("Failed to estimate gas: {}", e))
        })?;

        Ok(estimated_gas * GAS_LIMIT_BUFFER_MULTIPLIER / 100)
    }
}

#[async_trait]
impl<P, RR, NR, TR, J, S, TCR, PC> Transaction
    for EvmRelayerTransaction<P, RR, NR, TR, J, S, TCR, PC>
where
    P: EvmProviderTrait + Send + Sync + 'static,
    RR: RelayerRepository + Repository<RelayerRepoModel, String> + Send + Sync + 'static,
    NR: NetworkRepository + Repository<NetworkRepoModel, String> + Send + Sync + 'static,
    TR: TransactionRepository + Repository<TransactionRepoModel, String> + Send + Sync + 'static,
    J: JobProducerTrait + Send + Sync + 'static,
    S: Signer + Send + Sync + 'static,
    TCR: TransactionCounterTrait + Send + Sync + 'static,
    PC: PriceCalculatorTrait + Send + Sync + 'static,
{
    /// Prepares a transaction for submission.
    ///
    /// # Arguments
    ///
    /// * `tx` - The transaction model to prepare.
    ///
    /// # Returns
    ///
    /// A result containing the updated transaction model or a `TransactionError`.
    async fn prepare_transaction(
        &self,
        tx: TransactionRepoModel,
    ) -> Result<TransactionRepoModel, TransactionError> {
        debug!("preparing transaction {}", tx.id);

        // If transaction is not in Pending status, return Ok to avoid wasteful retries
        // (e.g., if it's already Sent, Failed, or in another state)
        if let Err(e) = ensure_status(&tx, TransactionStatus::Pending, Some("prepare_transaction"))
        {
            warn!(
                tx_id = %tx.id,
                status = ?tx.status,
                error = %e,
                "transaction not in Pending status, skipping preparation"
            );
            return Ok(tx);
        }

        let mut evm_data = tx.network_data.get_evm_transaction_data()?;
        let relayer = self.relayer();

        if evm_data.gas_limit.is_none() {
            match self
                .estimate_tx_gas_limit(&evm_data, &relayer.policies.get_evm_policy())
                .await
            {
                Ok(estimated_gas_limit) => {
                    evm_data.gas_limit = Some(estimated_gas_limit);
                }
                Err(estimation_error) => {
                    error!(error = ?estimation_error, "failed to estimate gas limit");

                    let default_gas_limit = get_evm_default_gas_limit_for_tx(&evm_data);
                    debug!(gas_limit = %default_gas_limit, "fallback to default gas limit");
                    evm_data.gas_limit = Some(default_gas_limit);
                }
            }
        }

        // set the gas price
        let price_params: PriceParams = self
            .price_calculator
            .get_transaction_price_params(&evm_data, relayer)
            .await?;

        debug!(gas_price = ?price_params.gas_price, "gas price");

        // Validate the relayer has sufficient balance before consuming nonce and signing
        if let Err(balance_error) = self
            .ensure_sufficient_balance(price_params.total_cost)
            .await
        {
            // Only mark as Failed for actual insufficient balance, not RPC errors
            match &balance_error {
                TransactionError::InsufficientBalance(_) => {
                    warn!(error = %balance_error, "insufficient balance for transaction");

                    let update = TransactionUpdateRequest {
                        status: Some(TransactionStatus::Failed),
                        status_reason: Some(balance_error.to_string()),
                        ..Default::default()
                    };

                    let updated_tx = self
                        .transaction_repository
                        .partial_update(tx.id.clone(), update)
                        .await?;

                    if let Err(e) = self.send_transaction_update_notification(&updated_tx).await {
                        error!(
                            tx_id = %updated_tx.id,
                            status = ?TransactionStatus::Failed,
                            "sending transaction update notification failed for insufficient balance: {:?}",
                            e
                        );
                    }

                    // Return Ok since transaction is in final Failed state - no retry needed
                    return Ok(updated_tx);
                }
                // For RPC/provider errors, propagate without marking as Failed
                // This allows the handler to retry
                _ => {
                    debug!(error = %balance_error, "failed to check balance, will retry");
                    return Err(balance_error);
                }
            }
        }

        // Check if transaction already has a nonce (recovery from failed signing attempt)
        let tx_with_nonce = if let Some(existing_nonce) = evm_data.nonce {
            debug!(
                nonce = existing_nonce,
                "transaction already has nonce assigned, reusing for retry"
            );
            // Retry flow: When reusing an existing nonce from a failed attempt, we intentionally
            // do NOT persist the fresh price_params (computed earlier) to the DB here. The DB may
            // temporarily hold stale price_params from the failed attempt. However, fresh price_params
<<<<<<< HEAD
            // are applied just before signing (see lines 476-480), ensuring the transaction uses
=======
            // are applied just before signing, ensuring the transaction uses
>>>>>>> 471128d5
            // current gas prices.
            tx
        } else {
            // Balance validation passed, proceed to increment nonce
            let new_nonce = self
                .transaction_counter_service
                .get_and_increment(&self.relayer.id, &self.relayer.address)
                .await
                .map_err(|e| TransactionError::UnexpectedError(e.to_string()))?;

            debug!(nonce = new_nonce, "assigned new nonce to transaction");

            let updated_evm_data = evm_data
                .with_price_params(price_params.clone())
                .with_nonce(new_nonce);

            // Save transaction with nonce BEFORE signing
            // This ensures we can recover if signing fails (timeout, KMS error, etc.)
            let presign_update = TransactionUpdateRequest {
                network_data: Some(NetworkTransactionData::Evm(updated_evm_data.clone())),
                priced_at: Some(Utc::now().to_rfc3339()),
                ..Default::default()
            };

            self.transaction_repository
                .partial_update(tx.id.clone(), presign_update)
                .await?
        };

        // Apply price params for signing (recalculated on every attempt)
        let updated_evm_data = tx_with_nonce
            .network_data
            .get_evm_transaction_data()?
            .with_price_params(price_params.clone());

        // Now sign the transaction - if this fails, we still have the tx with nonce saved
        let sig_result = self
            .signer
            .sign_transaction(NetworkTransactionData::Evm(updated_evm_data.clone()))
            .await?;

        let updated_evm_data =
            updated_evm_data.with_signed_transaction_data(sig_result.into_evm()?);

        // Track the transaction hash
        let mut hashes = tx_with_nonce.hashes.clone();
        if let Some(hash) = updated_evm_data.hash.clone() {
            hashes.push(hash);
        }

        // Update with signed data and mark as Sent
        let postsign_update = TransactionUpdateRequest {
            status: Some(TransactionStatus::Sent),
            network_data: Some(NetworkTransactionData::Evm(updated_evm_data)),
            hashes: Some(hashes),
            ..Default::default()
        };

        let updated_tx = self
            .transaction_repository
            .partial_update(tx_with_nonce.id.clone(), postsign_update)
            .await?;

        // after preparing the transaction, we need to submit it to the job queue
        self.job_producer
            .produce_submit_transaction_job(
                TransactionSend::submit(updated_tx.id.clone(), updated_tx.relayer_id.clone()),
                None,
            )
            .await?;

        if let Err(e) = self.send_transaction_update_notification(&updated_tx).await {
            error!(
                tx_id = %updated_tx.id,
                status = ?TransactionStatus::Sent,
                "sending transaction update notification failed after prepare: {:?}",
                e
            );
        }

        Ok(updated_tx)
    }

    /// Submits a transaction for processing.
    ///
    /// # Arguments
    ///
    /// * `tx` - The transaction model to submit.
    ///
    /// # Returns
    ///
    /// A result containing the updated transaction model or a `TransactionError`.
    async fn submit_transaction(
        &self,
        tx: TransactionRepoModel,
    ) -> Result<TransactionRepoModel, TransactionError> {
        debug!("submitting transaction {}", tx.id);

        // If transaction is not in correct status, return Ok to avoid wasteful retries
        // (e.g., if it's already in a final state like Failed, Confirmed, etc.)
        if let Err(e) = ensure_status_one_of(
            &tx,
            &[TransactionStatus::Sent, TransactionStatus::Submitted],
            Some("submit_transaction"),
        ) {
            warn!(
                tx_id = %tx.id,
                status = ?tx.status,
                error = %e,
                "transaction not in expected status for submission, skipping"
            );
            return Ok(tx);
        }

        let evm_tx_data = tx.network_data.get_evm_transaction_data()?;
        let raw_tx = evm_tx_data.raw.as_ref().ok_or_else(|| {
            TransactionError::InvalidType("Raw transaction data is missing".to_string())
        })?;

        // Send transaction to blockchain - this is the critical operation
        // If this fails, retry is safe due to nonce idempotency
        match self.provider.send_raw_transaction(raw_tx).await {
            Ok(_) => {
                // Transaction submitted successfully
            }
            Err(e) => {
                // SAFETY CHECK: If transaction is in Sent status and we get "already known" or
                // "nonce too low" errors, it means the transaction was already submitted
                // (possibly by another instance or in a previous retry)
                if tx.status == TransactionStatus::Sent && Self::is_already_submitted_error(&e) {
                    warn!(
                        tx_id = %tx.id,
                        error = %e,
                        "transaction appears to be already submitted based on RPC error - treating as success"
                    );
                    // Continue to update status to Submitted
                } else {
                    // Real error - propagate it
                    return Err(e.into());
                }
            }
        }

        // Transaction is now on-chain - update database
        // If this fails, transaction is still valid, just not tracked correctly
        let update = TransactionUpdateRequest {
            status: Some(TransactionStatus::Submitted),
            sent_at: Some(Utc::now().to_rfc3339()),
            ..Default::default()
        };

        let updated_tx = match self
            .transaction_repository
            .partial_update(tx.id.clone(), update)
            .await
        {
            Ok(tx) => tx,
            Err(e) => {
                error!(
                    error = %e,
                    tx_id = %tx.id,
                    "CRITICAL: transaction sent to blockchain but failed to update database - transaction may not be tracked correctly"
                );
                // Transaction is on-chain - don't propagate error to avoid wasteful retries
                // Return the original transaction data
                tx
            }
        };

        if let Err(e) = self.send_transaction_update_notification(&updated_tx).await {
            error!(
                tx_id = %updated_tx.id,
                status = ?TransactionStatus::Submitted,
                "sending transaction update notification failed after submit: {:?}",
                e
            );
        }

        Ok(updated_tx)
    }

    /// Handles the status of a transaction.
    ///
    /// # Arguments
    ///
    /// * `tx` - The transaction model to handle.
    ///
    /// # Returns
    ///
    /// A result containing the updated transaction model or a `TransactionError`.
    async fn handle_transaction_status(
        &self,
        tx: TransactionRepoModel,
    ) -> Result<TransactionRepoModel, TransactionError> {
        self.handle_status_impl(tx).await
    }
    /// Resubmits a transaction with updated parameters.
    ///
    /// # Arguments
    ///
    /// * `tx` - The transaction model to resubmit.
    ///
    /// # Returns
    ///
    /// A result containing the resubmitted transaction model or a `TransactionError`.
    async fn resubmit_transaction(
        &self,
        tx: TransactionRepoModel,
    ) -> Result<TransactionRepoModel, TransactionError> {
        debug!("resubmitting transaction {}", tx.id);

        // If transaction is not in correct status, return Ok to avoid wasteful retries
        if let Err(e) = ensure_status_one_of(
            &tx,
            &[TransactionStatus::Sent, TransactionStatus::Submitted],
            Some("resubmit_transaction"),
        ) {
            warn!(
                tx_id = %tx.id,
                status = ?tx.status,
                error = %e,
                "transaction not in expected status for resubmission, skipping"
            );
            return Ok(tx);
        }

        // Calculate bumped gas price
        let bumped_price_params = self
            .price_calculator
            .calculate_bumped_gas_price(
                &tx.network_data.get_evm_transaction_data()?,
                self.relayer(),
            )
            .await?;

        if !bumped_price_params.is_min_bumped.is_some_and(|b| b) {
            warn!(price_params = ?bumped_price_params, "bumped gas price does not meet minimum requirement, skipping resubmission");
            return Ok(tx);
        }

        // Validate the relayer has sufficient balance
        self.ensure_sufficient_balance(bumped_price_params.total_cost)
            .await?;

        // Get transaction data
        let evm_data = tx.network_data.get_evm_transaction_data()?;

        // Create new transaction data with bumped gas price
        let updated_evm_data = evm_data.with_price_params(bumped_price_params.clone());

        // Sign the transaction
        let sig_result = self
            .signer
            .sign_transaction(NetworkTransactionData::Evm(updated_evm_data.clone()))
            .await?;

        let final_evm_data = updated_evm_data.with_signed_transaction_data(sig_result.into_evm()?);

        let raw_tx = final_evm_data.raw.as_ref().ok_or_else(|| {
            TransactionError::InvalidType("Raw transaction data is missing".to_string())
        })?;

        // Send resubmitted transaction to blockchain - this is the critical operation
        let was_already_submitted = match self.provider.send_raw_transaction(raw_tx).await {
            Ok(_) => {
                // Transaction resubmitted successfully with new pricing
                false
            }
            Err(e) => {
                // SAFETY CHECK: If we get "already known" or "nonce too low" errors,
                // it means a transaction with this nonce was already submitted
                let is_already_submitted = Self::is_already_submitted_error(&e);

                if is_already_submitted {
                    warn!(
                        tx_id = %tx.id,
                        error = %e,
                        "resubmission indicates transaction already in mempool/mined - keeping original hash"
                    );
                    // Don't update with new hash - the original transaction is what's on-chain
                    true
                } else {
                    // Real error - propagate it
                    return Err(e.into());
                }
            }
        };

        // If transaction was already submitted, just update status without changing hash
        let update = if was_already_submitted {
            // Keep original hash and data - just ensure status is Submitted
            TransactionUpdateRequest {
                status: Some(TransactionStatus::Submitted),
                ..Default::default()
            }
        } else {
            // Transaction resubmitted successfully - update with new hash and pricing
            let mut hashes = tx.hashes.clone();
            if let Some(hash) = final_evm_data.hash.clone() {
                hashes.push(hash);
            }

            TransactionUpdateRequest {
                network_data: Some(NetworkTransactionData::Evm(final_evm_data)),
                hashes: Some(hashes),
                priced_at: Some(Utc::now().to_rfc3339()),
                sent_at: Some(Utc::now().to_rfc3339()),
                ..Default::default()
            }
        };

        let updated_tx = match self
            .transaction_repository
            .partial_update(tx.id.clone(), update)
            .await
        {
            Ok(tx) => tx,
            Err(e) => {
                error!(
                    error = %e,
                    tx_id = %tx.id,
                    "CRITICAL: resubmitted transaction sent to blockchain but failed to update database"
                );
                // Transaction is on-chain - return original tx data to avoid wasteful retries
                tx
            }
        };

        Ok(updated_tx)
    }

    /// Cancels a transaction.
    ///
    /// # Arguments
    ///
    /// * `tx` - The transaction model to cancel.
    ///
    /// # Returns
    ///
    /// A result containing the transaction model or a `TransactionError`.
    async fn cancel_transaction(
        &self,
        tx: TransactionRepoModel,
    ) -> Result<TransactionRepoModel, TransactionError> {
        info!("cancelling transaction {}", tx.id);
        debug!(status = ?tx.status, "transaction status");

        // Validate state: can only cancel transactions that are still pending
        ensure_status_one_of(
            &tx,
            &[
                TransactionStatus::Pending,
                TransactionStatus::Sent,
                TransactionStatus::Submitted,
            ],
            Some("cancel_transaction"),
        )?;

        // If the transaction is in Pending state, we can just update its status
        if tx.status == TransactionStatus::Pending {
            debug!("transaction is in pending state, updating status to canceled");
            return self
                .update_transaction_status(tx, TransactionStatus::Canceled)
                .await;
        }

        let update = self.prepare_noop_update_request(&tx, true).await?;
        let updated_tx = self
            .transaction_repository()
            .partial_update(tx.id.clone(), update)
            .await?;

        // Submit the updated transaction to the network using the resubmit job
        self.send_transaction_resubmit_job(&updated_tx).await?;

        // Send notification for the updated transaction
        if let Err(e) = self.send_transaction_update_notification(&updated_tx).await {
            error!(
                tx_id = %updated_tx.id,
                status = ?updated_tx.status,
                "sending transaction update notification failed after cancel: {:?}",
                e
            );
        }

        debug!("original transaction updated with cancellation data");
        Ok(updated_tx)
    }

    /// Replaces a transaction with a new one.
    ///
    /// # Arguments
    ///
    /// * `old_tx` - The transaction model to replace.
    /// * `new_tx_request` - The new transaction request data.
    ///
    /// # Returns
    ///
    /// A result containing the updated transaction model or a `TransactionError`.
    async fn replace_transaction(
        &self,
        old_tx: TransactionRepoModel,
        new_tx_request: NetworkTransactionRequest,
    ) -> Result<TransactionRepoModel, TransactionError> {
        debug!("replacing transaction");

        // Validate state: can only replace transactions that are still pending
        ensure_status_one_of(
            &old_tx,
            &[
                TransactionStatus::Pending,
                TransactionStatus::Sent,
                TransactionStatus::Submitted,
            ],
            Some("replace_transaction"),
        )?;

        // Extract EVM data from both old transaction and new request
        let old_evm_data = old_tx.network_data.get_evm_transaction_data()?;
        let new_evm_request = match new_tx_request {
            NetworkTransactionRequest::Evm(evm_req) => evm_req,
            _ => {
                return Err(TransactionError::InvalidType(
                    "New transaction request must be EVM type".to_string(),
                ))
            }
        };

        let network_repo_model = self
            .network_repository()
            .get_by_chain_id(NetworkType::Evm, old_evm_data.chain_id)
            .await
            .map_err(|e| {
                TransactionError::NetworkConfiguration(format!(
                    "Failed to get network by chain_id {}: {}",
                    old_evm_data.chain_id, e
                ))
            })?
            .ok_or_else(|| {
                TransactionError::NetworkConfiguration(format!(
                    "Network with chain_id {} not found",
                    old_evm_data.chain_id
                ))
            })?;

        let network = EvmNetwork::try_from(network_repo_model).map_err(|e| {
            TransactionError::NetworkConfiguration(format!(
                "Failed to convert network model: {}",
                e
            ))
        })?;

        // First, create updated EVM data without price parameters
        let updated_evm_data = EvmTransactionData::for_replacement(&old_evm_data, &new_evm_request);

        // Then determine pricing strategy and calculate price parameters using the updated data
        let price_params = super::replacement::determine_replacement_pricing(
            &old_evm_data,
            &updated_evm_data,
            self.relayer(),
            &self.price_calculator,
            network.lacks_mempool(),
        )
        .await?;

        debug!(price_params = ?price_params, "replacement price params");

        // Apply the calculated price parameters to the updated EVM data
        let evm_data_with_price_params = updated_evm_data.with_price_params(price_params.clone());

        // Validate the relayer has sufficient balance
        self.ensure_sufficient_balance(price_params.total_cost)
            .await?;

        let sig_result = self
            .signer
            .sign_transaction(NetworkTransactionData::Evm(
                evm_data_with_price_params.clone(),
            ))
            .await?;

        let final_evm_data =
            evm_data_with_price_params.with_signed_transaction_data(sig_result.into_evm()?);

        // Update the transaction in the repository
        let updated_tx = self
            .transaction_repository
            .update_network_data(
                old_tx.id.clone(),
                NetworkTransactionData::Evm(final_evm_data),
            )
            .await?;

        self.send_transaction_resubmit_job(&updated_tx).await?;

        // Send notification
        if let Err(e) = self.send_transaction_update_notification(&updated_tx).await {
            error!(
                tx_id = %updated_tx.id,
                status = ?updated_tx.status,
                "sending transaction update notification failed after replace: {:?}",
                e
            );
        }

        Ok(updated_tx)
    }

    /// Signs a transaction.
    ///
    /// # Arguments
    ///
    /// * `tx` - The transaction model to sign.
    ///
    /// # Returns
    ///
    /// A result containing the transaction model or a `TransactionError`.
    async fn sign_transaction(
        &self,
        tx: TransactionRepoModel,
    ) -> Result<TransactionRepoModel, TransactionError> {
        Ok(tx)
    }

    /// Validates a transaction.
    ///
    /// # Arguments
    ///
    /// * `_tx` - The transaction model to validate.
    ///
    /// # Returns
    ///
    /// A result containing a boolean indicating validity or a `TransactionError`.
    async fn validate_transaction(
        &self,
        _tx: TransactionRepoModel,
    ) -> Result<bool, TransactionError> {
        Ok(true)
    }
}
// P: EvmProviderTrait,
// R: Repository<RelayerRepoModel, String>,
// T: TransactionRepository,
// J: JobProducerTrait,
// S: Signer,
// C: TransactionCounterTrait,
// PC: PriceCalculatorTrait,
// we define concrete type for the evm transaction
pub type DefaultEvmTransaction = EvmRelayerTransaction<
    EvmProvider,
    RelayerRepositoryStorage,
    NetworkRepositoryStorage,
    TransactionRepositoryStorage,
    JobProducer,
    EvmSigner,
    TransactionCounterRepositoryStorage,
    PriceCalculator<EvmGasPriceService<EvmProvider>>,
>;
#[cfg(test)]
mod tests {

    use super::*;
    use crate::{
        domain::evm::price_calculator::PriceParams,
        jobs::MockJobProducerTrait,
        models::{
            evm::Speed, EvmTransactionData, EvmTransactionRequest, NetworkType,
            RelayerNetworkPolicy, U256,
        },
        repositories::{
            MockNetworkRepository, MockRelayerRepository, MockTransactionCounterTrait,
            MockTransactionRepository,
        },
        services::{provider::MockEvmProviderTrait, signer::MockSigner},
    };
    use chrono::Utc;
    use futures::future::ready;
    use mockall::{mock, predicate::*};

    // Create a mock for PriceCalculatorTrait
    mock! {
        pub PriceCalculator {}
        #[async_trait]
        impl PriceCalculatorTrait for PriceCalculator {
            async fn get_transaction_price_params(
                &self,
                tx_data: &EvmTransactionData,
                relayer: &RelayerRepoModel
            ) -> Result<PriceParams, TransactionError>;

            async fn calculate_bumped_gas_price(
                &self,
                tx: &EvmTransactionData,
                relayer: &RelayerRepoModel,
            ) -> Result<PriceParams, TransactionError>;
        }
    }

    // Helper to create a relayer model with specific configuration for these tests
    fn create_test_relayer() -> RelayerRepoModel {
        create_test_relayer_with_policy(crate::models::RelayerEvmPolicy {
            min_balance: Some(100000000000000000u128), // 0.1 ETH
            gas_limit_estimation: Some(true),
            gas_price_cap: Some(100000000000), // 100 Gwei
            whitelist_receivers: Some(vec!["0xRecipient".to_string()]),
            eip1559_pricing: Some(false),
            private_transactions: Some(false),
        })
    }

    fn create_test_relayer_with_policy(evm_policy: RelayerEvmPolicy) -> RelayerRepoModel {
        RelayerRepoModel {
            id: "test-relayer-id".to_string(),
            name: "Test Relayer".to_string(),
            network: "1".to_string(), // Ethereum Mainnet
            address: "0xSender".to_string(),
            paused: false,
            system_disabled: false,
            signer_id: "test-signer-id".to_string(),
            notification_id: Some("test-notification-id".to_string()),
            policies: RelayerNetworkPolicy::Evm(evm_policy),
            network_type: NetworkType::Evm,
            custom_rpc_urls: None,
            ..Default::default()
        }
    }

    // Helper to create test transaction with specific configuration for these tests
    fn create_test_transaction() -> TransactionRepoModel {
        TransactionRepoModel {
            id: "test-tx-id".to_string(),
            relayer_id: "test-relayer-id".to_string(),
            status: TransactionStatus::Pending,
            status_reason: None,
            created_at: Utc::now().to_rfc3339(),
            sent_at: None,
            confirmed_at: None,
            valid_until: None,
            delete_at: None,
            network_type: NetworkType::Evm,
            network_data: NetworkTransactionData::Evm(EvmTransactionData {
                chain_id: 1,
                from: "0xSender".to_string(),
                to: Some("0xRecipient".to_string()),
                value: U256::from(1000000000000000000u64), // 1 ETH
                data: Some("0xData".to_string()),
                gas_limit: Some(21000),
                gas_price: Some(20000000000), // 20 Gwei
                max_fee_per_gas: None,
                max_priority_fee_per_gas: None,
                nonce: None,
                signature: None,
                hash: None,
                speed: Some(Speed::Fast),
                raw: None,
            }),
            priced_at: None,
            hashes: Vec::new(),
            noop_count: None,
            is_canceled: Some(false),
        }
    }

    #[tokio::test]
    async fn test_prepare_transaction_with_sufficient_balance() {
        let mut mock_transaction = MockTransactionRepository::new();
        let mock_relayer = MockRelayerRepository::new();
        let mut mock_provider = MockEvmProviderTrait::new();
        let mut mock_signer = MockSigner::new();
        let mut mock_job_producer = MockJobProducerTrait::new();
        let mut mock_price_calculator = MockPriceCalculator::new();
        let mut counter_service = MockTransactionCounterTrait::new();

        let relayer = create_test_relayer();
        let test_tx = create_test_transaction();

        counter_service
            .expect_get_and_increment()
            .returning(|_, _| Box::pin(ready(Ok(42))));

        let price_params = PriceParams {
            gas_price: Some(30000000000),
            max_fee_per_gas: None,
            max_priority_fee_per_gas: None,
            is_min_bumped: None,
            extra_fee: None,
            total_cost: U256::from(630000000000000u64),
        };
        mock_price_calculator
            .expect_get_transaction_price_params()
            .returning(move |_, _| Ok(price_params.clone()));

        mock_signer.expect_sign_transaction().returning(|_| {
            Box::pin(ready(Ok(
                crate::domain::relayer::SignTransactionResponse::Evm(
                    crate::domain::relayer::SignTransactionResponseEvm {
                        hash: "0xtx_hash".to_string(),
                        signature: crate::models::EvmTransactionDataSignature {
                            r: "r".to_string(),
                            s: "s".to_string(),
                            v: 1,
                            sig: "0xsignature".to_string(),
                        },
                        raw: vec![1, 2, 3],
                    },
                ),
            )))
        });

        mock_provider
            .expect_get_balance()
            .with(eq("0xSender"))
            .returning(|_| Box::pin(ready(Ok(U256::from(1000000000000000000u64)))));

        let test_tx_clone = test_tx.clone();
        mock_transaction
            .expect_partial_update()
            .returning(move |_, update| {
                let mut updated_tx = test_tx_clone.clone();
                if let Some(status) = &update.status {
                    updated_tx.status = status.clone();
                }
                if let Some(network_data) = &update.network_data {
                    updated_tx.network_data = network_data.clone();
                }
                if let Some(hashes) = &update.hashes {
                    updated_tx.hashes = hashes.clone();
                }
                Ok(updated_tx)
            });

        mock_job_producer
            .expect_produce_submit_transaction_job()
            .returning(|_, _| Box::pin(ready(Ok(()))));
        mock_job_producer
            .expect_produce_send_notification_job()
            .returning(|_, _| Box::pin(ready(Ok(()))));

        let mock_network = MockNetworkRepository::new();

        let evm_transaction = EvmRelayerTransaction {
            relayer: relayer.clone(),
            provider: mock_provider,
            relayer_repository: Arc::new(mock_relayer),
            network_repository: Arc::new(mock_network),
            transaction_repository: Arc::new(mock_transaction),
            transaction_counter_service: Arc::new(counter_service),
            job_producer: Arc::new(mock_job_producer),
            price_calculator: mock_price_calculator,
            signer: mock_signer,
        };

        let result = evm_transaction.prepare_transaction(test_tx.clone()).await;
        assert!(result.is_ok());
        let prepared_tx = result.unwrap();
        assert_eq!(prepared_tx.status, TransactionStatus::Sent);
        assert!(!prepared_tx.hashes.is_empty());
    }

    #[tokio::test]
    async fn test_prepare_transaction_with_insufficient_balance() {
        let mut mock_transaction = MockTransactionRepository::new();
        let mock_relayer = MockRelayerRepository::new();
        let mut mock_provider = MockEvmProviderTrait::new();
        let mut mock_signer = MockSigner::new();
        let mut mock_job_producer = MockJobProducerTrait::new();
        let mut mock_price_calculator = MockPriceCalculator::new();
        let mut counter_service = MockTransactionCounterTrait::new();

        let relayer = create_test_relayer_with_policy(RelayerEvmPolicy {
            gas_limit_estimation: Some(false),
            min_balance: Some(100000000000000000u128),
            ..Default::default()
        });
        let test_tx = create_test_transaction();

        counter_service
            .expect_get_and_increment()
            .returning(|_, _| Box::pin(ready(Ok(42))));

        let price_params = PriceParams {
            gas_price: Some(30000000000),
            max_fee_per_gas: None,
            max_priority_fee_per_gas: None,
            is_min_bumped: None,
            extra_fee: None,
            total_cost: U256::from(630000000000000u64),
        };
        mock_price_calculator
            .expect_get_transaction_price_params()
            .returning(move |_, _| Ok(price_params.clone()));

        mock_signer.expect_sign_transaction().returning(|_| {
            Box::pin(ready(Ok(
                crate::domain::relayer::SignTransactionResponse::Evm(
                    crate::domain::relayer::SignTransactionResponseEvm {
                        hash: "0xtx_hash".to_string(),
                        signature: crate::models::EvmTransactionDataSignature {
                            r: "r".to_string(),
                            s: "s".to_string(),
                            v: 1,
                            sig: "0xsignature".to_string(),
                        },
                        raw: vec![1, 2, 3],
                    },
                ),
            )))
        });

        mock_provider
            .expect_get_balance()
            .with(eq("0xSender"))
            .returning(|_| Box::pin(ready(Ok(U256::from(90000000000000000u64)))));

        let test_tx_clone = test_tx.clone();
        mock_transaction
            .expect_partial_update()
            .withf(move |id, update| {
                id == "test-tx-id" && update.status == Some(TransactionStatus::Failed)
            })
            .returning(move |_, update| {
                let mut updated_tx = test_tx_clone.clone();
                updated_tx.status = update.status.unwrap_or(updated_tx.status);
                updated_tx.status_reason = update.status_reason.clone();
                Ok(updated_tx)
            });

        mock_job_producer
            .expect_produce_send_notification_job()
            .returning(|_, _| Box::pin(ready(Ok(()))));

        let mock_network = MockNetworkRepository::new();

        let evm_transaction = EvmRelayerTransaction {
            relayer: relayer.clone(),
            provider: mock_provider,
            relayer_repository: Arc::new(mock_relayer),
            network_repository: Arc::new(mock_network),
            transaction_repository: Arc::new(mock_transaction),
            transaction_counter_service: Arc::new(counter_service),
            job_producer: Arc::new(mock_job_producer),
            price_calculator: mock_price_calculator,
            signer: mock_signer,
        };

        let result = evm_transaction.prepare_transaction(test_tx.clone()).await;
        assert!(result.is_ok(), "Expected Ok, got: {:?}", result);

        let updated_tx = result.unwrap();
        assert_eq!(
            updated_tx.status,
            TransactionStatus::Failed,
            "Transaction should be marked as Failed"
        );
        assert!(
            updated_tx.status_reason.is_some(),
            "Status reason should be set"
        );
        assert!(
            updated_tx
                .status_reason
                .as_ref()
                .unwrap()
                .to_lowercase()
                .contains("insufficient balance"),
            "Status reason should contain insufficient balance error, got: {:?}",
            updated_tx.status_reason
        );
    }

    #[tokio::test]
    async fn test_cancel_transaction() {
        // Test Case 1: Canceling a pending transaction
        {
            // Create mocks for all dependencies
            let mut mock_transaction = MockTransactionRepository::new();
            let mock_relayer = MockRelayerRepository::new();
            let mock_provider = MockEvmProviderTrait::new();
            let mock_signer = MockSigner::new();
            let mut mock_job_producer = MockJobProducerTrait::new();
            let mock_price_calculator = MockPriceCalculator::new();
            let counter_service = MockTransactionCounterTrait::new();

            // Create test relayer and pending transaction
            let relayer = create_test_relayer();
            let mut test_tx = create_test_transaction();
            test_tx.status = TransactionStatus::Pending;

            // Transaction repository should update the transaction with Canceled status
            let test_tx_clone = test_tx.clone();
            mock_transaction
                .expect_partial_update()
                .withf(move |id, update| {
                    id == "test-tx-id" && update.status == Some(TransactionStatus::Canceled)
                })
                .returning(move |_, update| {
                    let mut updated_tx = test_tx_clone.clone();
                    updated_tx.status = update.status.unwrap_or(updated_tx.status);
                    Ok(updated_tx)
                });

            // Job producer should send notification
            mock_job_producer
                .expect_produce_send_notification_job()
                .returning(|_, _| Box::pin(ready(Ok(()))));

            let mock_network = MockNetworkRepository::new();

            // Set up EVM transaction with the mocks
            let evm_transaction = EvmRelayerTransaction {
                relayer: relayer.clone(),
                provider: mock_provider,
                relayer_repository: Arc::new(mock_relayer),
                network_repository: Arc::new(mock_network),
                transaction_repository: Arc::new(mock_transaction),
                transaction_counter_service: Arc::new(counter_service),
                job_producer: Arc::new(mock_job_producer),
                price_calculator: mock_price_calculator,
                signer: mock_signer,
            };

            // Call cancel_transaction and verify it succeeds
            let result = evm_transaction.cancel_transaction(test_tx.clone()).await;
            assert!(result.is_ok());
            let cancelled_tx = result.unwrap();
            assert_eq!(cancelled_tx.id, "test-tx-id");
            assert_eq!(cancelled_tx.status, TransactionStatus::Canceled);
        }

        // Test Case 2: Canceling a submitted transaction
        {
            // Create mocks for all dependencies
            let mut mock_transaction = MockTransactionRepository::new();
            let mock_relayer = MockRelayerRepository::new();
            let mock_provider = MockEvmProviderTrait::new();
            let mut mock_signer = MockSigner::new();
            let mut mock_job_producer = MockJobProducerTrait::new();
            let mut mock_price_calculator = MockPriceCalculator::new();
            let counter_service = MockTransactionCounterTrait::new();

            // Create test relayer and submitted transaction
            let relayer = create_test_relayer();
            let mut test_tx = create_test_transaction();
            test_tx.status = TransactionStatus::Submitted;
            test_tx.sent_at = Some(Utc::now().to_rfc3339());
            test_tx.network_data = NetworkTransactionData::Evm(EvmTransactionData {
                nonce: Some(42),
                hash: Some("0xoriginal_hash".to_string()),
                ..test_tx.network_data.get_evm_transaction_data().unwrap()
            });

            // Set up price calculator expectations for cancellation tx
            mock_price_calculator
                .expect_get_transaction_price_params()
                .return_once(move |_, _| {
                    Ok(PriceParams {
                        gas_price: Some(40000000000), // 40 Gwei (higher than original)
                        max_fee_per_gas: None,
                        max_priority_fee_per_gas: None,
                        is_min_bumped: Some(true),
                        extra_fee: Some(U256::ZERO),
                        total_cost: U256::ZERO,
                    })
                });

            // Signer should be called to sign the cancellation transaction
            mock_signer.expect_sign_transaction().returning(|_| {
                Box::pin(ready(Ok(
                    crate::domain::relayer::SignTransactionResponse::Evm(
                        crate::domain::relayer::SignTransactionResponseEvm {
                            hash: "0xcancellation_hash".to_string(),
                            signature: crate::models::EvmTransactionDataSignature {
                                r: "r".to_string(),
                                s: "s".to_string(),
                                v: 1,
                                sig: "0xsignature".to_string(),
                            },
                            raw: vec![1, 2, 3],
                        },
                    ),
                )))
            });

            // Transaction repository should update the transaction
            let test_tx_clone = test_tx.clone();
            mock_transaction
                .expect_partial_update()
                .returning(move |tx_id, update| {
                    let mut updated_tx = test_tx_clone.clone();
                    updated_tx.id = tx_id;
                    updated_tx.status = update.status.unwrap_or(updated_tx.status);
                    updated_tx.network_data =
                        update.network_data.unwrap_or(updated_tx.network_data);
                    if let Some(hashes) = update.hashes {
                        updated_tx.hashes = hashes;
                    }
                    Ok(updated_tx)
                });

            // Job producer expectations
            mock_job_producer
                .expect_produce_submit_transaction_job()
                .returning(|_, _| Box::pin(ready(Ok(()))));
            mock_job_producer
                .expect_produce_send_notification_job()
                .returning(|_, _| Box::pin(ready(Ok(()))));

            // Network repository expectations for cancellation NOOP transaction
            let mut mock_network = MockNetworkRepository::new();
            mock_network
                .expect_get_by_chain_id()
                .with(eq(NetworkType::Evm), eq(1))
                .returning(|_, _| {
                    use crate::config::{EvmNetworkConfig, NetworkConfigCommon};
                    use crate::models::{NetworkConfigData, NetworkRepoModel};

                    let config = EvmNetworkConfig {
                        common: NetworkConfigCommon {
                            network: "mainnet".to_string(),
                            from: None,
                            rpc_urls: Some(vec!["https://rpc.example.com".to_string()]),
                            explorer_urls: None,
                            average_blocktime_ms: Some(12000),
                            is_testnet: Some(false),
                            tags: Some(vec!["mainnet".to_string()]),
                        },
                        chain_id: Some(1),
                        required_confirmations: Some(12),
                        features: Some(vec!["eip1559".to_string()]),
                        symbol: Some("ETH".to_string()),
                        gas_price_cache: None,
                    };
                    Ok(Some(NetworkRepoModel {
                        id: "evm:mainnet".to_string(),
                        name: "mainnet".to_string(),
                        network_type: NetworkType::Evm,
                        config: NetworkConfigData::Evm(config),
                    }))
                });

            // Set up EVM transaction with the mocks
            let evm_transaction = EvmRelayerTransaction {
                relayer: relayer.clone(),
                provider: mock_provider,
                relayer_repository: Arc::new(mock_relayer),
                network_repository: Arc::new(mock_network),
                transaction_repository: Arc::new(mock_transaction),
                transaction_counter_service: Arc::new(counter_service),
                job_producer: Arc::new(mock_job_producer),
                price_calculator: mock_price_calculator,
                signer: mock_signer,
            };

            // Call cancel_transaction and verify it succeeds
            let result = evm_transaction.cancel_transaction(test_tx.clone()).await;
            assert!(result.is_ok());
            let cancelled_tx = result.unwrap();

            // Verify the cancellation transaction was properly created
            assert_eq!(cancelled_tx.id, "test-tx-id");
            assert_eq!(cancelled_tx.status, TransactionStatus::Submitted);

            // Verify the network data was properly updated
            if let NetworkTransactionData::Evm(evm_data) = &cancelled_tx.network_data {
                assert_eq!(evm_data.nonce, Some(42)); // Same nonce as original
            } else {
                panic!("Expected EVM transaction data");
            }
        }

        // Test Case 3: Attempting to cancel a confirmed transaction (should fail)
        {
            // Create minimal mocks for failure case
            let mock_transaction = MockTransactionRepository::new();
            let mock_relayer = MockRelayerRepository::new();
            let mock_provider = MockEvmProviderTrait::new();
            let mock_signer = MockSigner::new();
            let mock_job_producer = MockJobProducerTrait::new();
            let mock_price_calculator = MockPriceCalculator::new();
            let counter_service = MockTransactionCounterTrait::new();

            // Create test relayer and confirmed transaction
            let relayer = create_test_relayer();
            let mut test_tx = create_test_transaction();
            test_tx.status = TransactionStatus::Confirmed;

            let mock_network = MockNetworkRepository::new();

            // Set up EVM transaction with the mocks
            let evm_transaction = EvmRelayerTransaction {
                relayer: relayer.clone(),
                provider: mock_provider,
                relayer_repository: Arc::new(mock_relayer),
                network_repository: Arc::new(mock_network),
                transaction_repository: Arc::new(mock_transaction),
                transaction_counter_service: Arc::new(counter_service),
                job_producer: Arc::new(mock_job_producer),
                price_calculator: mock_price_calculator,
                signer: mock_signer,
            };

            // Call cancel_transaction and verify it fails
            let result = evm_transaction.cancel_transaction(test_tx.clone()).await;
            assert!(result.is_err());
            if let Err(TransactionError::ValidationError(msg)) = result {
                assert!(msg.contains("Invalid transaction state for cancel_transaction"));
            } else {
                panic!("Expected ValidationError");
            }
        }
    }

    #[tokio::test]
    async fn test_replace_transaction() {
        // Test Case: Replacing a submitted transaction with new gas price
        {
            // Create mocks for all dependencies
            let mut mock_transaction = MockTransactionRepository::new();
            let mock_relayer = MockRelayerRepository::new();
            let mut mock_provider = MockEvmProviderTrait::new();
            let mut mock_signer = MockSigner::new();
            let mut mock_job_producer = MockJobProducerTrait::new();
            let mut mock_price_calculator = MockPriceCalculator::new();
            let counter_service = MockTransactionCounterTrait::new();

            // Create test relayer and submitted transaction
            let relayer = create_test_relayer();
            let mut test_tx = create_test_transaction();
            test_tx.status = TransactionStatus::Submitted;
            test_tx.sent_at = Some(Utc::now().to_rfc3339());

            // Set up price calculator expectations for replacement
            mock_price_calculator
                .expect_get_transaction_price_params()
                .return_once(move |_, _| {
                    Ok(PriceParams {
                        gas_price: Some(40000000000), // 40 Gwei (higher than original)
                        max_fee_per_gas: None,
                        max_priority_fee_per_gas: None,
                        is_min_bumped: Some(true),
                        extra_fee: Some(U256::ZERO),
                        total_cost: U256::from(2001000000000000000u64), // 2 ETH + gas costs
                    })
                });

            // Signer should be called to sign the replacement transaction
            mock_signer.expect_sign_transaction().returning(|_| {
                Box::pin(ready(Ok(
                    crate::domain::relayer::SignTransactionResponse::Evm(
                        crate::domain::relayer::SignTransactionResponseEvm {
                            hash: "0xreplacement_hash".to_string(),
                            signature: crate::models::EvmTransactionDataSignature {
                                r: "r".to_string(),
                                s: "s".to_string(),
                                v: 1,
                                sig: "0xsignature".to_string(),
                            },
                            raw: vec![1, 2, 3],
                        },
                    ),
                )))
            });

            // Provider balance check should pass
            mock_provider
                .expect_get_balance()
                .with(eq("0xSender"))
                .returning(|_| Box::pin(ready(Ok(U256::from(3000000000000000000u64)))));

            // Transaction repository should update using update_network_data
            let test_tx_clone = test_tx.clone();
            mock_transaction
                .expect_update_network_data()
                .returning(move |tx_id, network_data| {
                    let mut updated_tx = test_tx_clone.clone();
                    updated_tx.id = tx_id;
                    updated_tx.network_data = network_data;
                    Ok(updated_tx)
                });

            // Job producer expectations
            mock_job_producer
                .expect_produce_submit_transaction_job()
                .returning(|_, _| Box::pin(ready(Ok(()))));
            mock_job_producer
                .expect_produce_send_notification_job()
                .returning(|_, _| Box::pin(ready(Ok(()))));

            // Network repository expectations for mempool check
            let mut mock_network = MockNetworkRepository::new();
            mock_network
                .expect_get_by_chain_id()
                .with(eq(NetworkType::Evm), eq(1))
                .returning(|_, _| {
                    use crate::config::{EvmNetworkConfig, NetworkConfigCommon};
                    use crate::models::{NetworkConfigData, NetworkRepoModel};

                    let config = EvmNetworkConfig {
                        common: NetworkConfigCommon {
                            network: "mainnet".to_string(),
                            from: None,
                            rpc_urls: Some(vec!["https://rpc.example.com".to_string()]),
                            explorer_urls: None,
                            average_blocktime_ms: Some(12000),
                            is_testnet: Some(false),
                            tags: Some(vec!["mainnet".to_string()]), // No "no-mempool" tag
                        },
                        chain_id: Some(1),
                        required_confirmations: Some(12),
                        features: Some(vec!["eip1559".to_string()]),
                        symbol: Some("ETH".to_string()),
                        gas_price_cache: None,
                    };
                    Ok(Some(NetworkRepoModel {
                        id: "evm:mainnet".to_string(),
                        name: "mainnet".to_string(),
                        network_type: NetworkType::Evm,
                        config: NetworkConfigData::Evm(config),
                    }))
                });

            // Set up EVM transaction with the mocks
            let evm_transaction = EvmRelayerTransaction {
                relayer: relayer.clone(),
                provider: mock_provider,
                relayer_repository: Arc::new(mock_relayer),
                network_repository: Arc::new(mock_network),
                transaction_repository: Arc::new(mock_transaction),
                transaction_counter_service: Arc::new(counter_service),
                job_producer: Arc::new(mock_job_producer),
                price_calculator: mock_price_calculator,
                signer: mock_signer,
            };

            // Create replacement request with speed-based pricing
            let replacement_request = NetworkTransactionRequest::Evm(EvmTransactionRequest {
                to: Some("0xNewRecipient".to_string()),
                value: U256::from(2000000000000000000u64), // 2 ETH
                data: Some("0xNewData".to_string()),
                gas_limit: Some(25000),
                gas_price: None, // Use speed-based pricing
                max_fee_per_gas: None,
                max_priority_fee_per_gas: None,
                speed: Some(Speed::Fast),
                valid_until: None,
            });

            // Call replace_transaction and verify it succeeds
            let result = evm_transaction
                .replace_transaction(test_tx.clone(), replacement_request)
                .await;
            if let Err(ref e) = result {
                eprintln!("Replace transaction failed with error: {:?}", e);
            }
            assert!(result.is_ok());
            let replaced_tx = result.unwrap();

            // Verify the replacement was properly processed
            assert_eq!(replaced_tx.id, "test-tx-id");

            // Verify the network data was properly updated
            if let NetworkTransactionData::Evm(evm_data) = &replaced_tx.network_data {
                assert_eq!(evm_data.to, Some("0xNewRecipient".to_string()));
                assert_eq!(evm_data.value, U256::from(2000000000000000000u64));
                assert_eq!(evm_data.gas_price, Some(40000000000));
                assert_eq!(evm_data.gas_limit, Some(25000));
                assert!(evm_data.hash.is_some());
                assert!(evm_data.raw.is_some());
            } else {
                panic!("Expected EVM transaction data");
            }
        }

        // Test Case: Attempting to replace a confirmed transaction (should fail)
        {
            // Create minimal mocks for failure case
            let mock_transaction = MockTransactionRepository::new();
            let mock_relayer = MockRelayerRepository::new();
            let mock_provider = MockEvmProviderTrait::new();
            let mock_signer = MockSigner::new();
            let mock_job_producer = MockJobProducerTrait::new();
            let mock_price_calculator = MockPriceCalculator::new();
            let counter_service = MockTransactionCounterTrait::new();

            // Create test relayer and confirmed transaction
            let relayer = create_test_relayer();
            let mut test_tx = create_test_transaction();
            test_tx.status = TransactionStatus::Confirmed;

            let mock_network = MockNetworkRepository::new();

            // Set up EVM transaction with the mocks
            let evm_transaction = EvmRelayerTransaction {
                relayer: relayer.clone(),
                provider: mock_provider,
                relayer_repository: Arc::new(mock_relayer),
                network_repository: Arc::new(mock_network),
                transaction_repository: Arc::new(mock_transaction),
                transaction_counter_service: Arc::new(counter_service),
                job_producer: Arc::new(mock_job_producer),
                price_calculator: mock_price_calculator,
                signer: mock_signer,
            };

            // Create dummy replacement request
            let replacement_request = NetworkTransactionRequest::Evm(EvmTransactionRequest {
                to: Some("0xNewRecipient".to_string()),
                value: U256::from(1000000000000000000u64),
                data: Some("0xData".to_string()),
                gas_limit: Some(21000),
                gas_price: Some(30000000000),
                max_fee_per_gas: None,
                max_priority_fee_per_gas: None,
                speed: Some(Speed::Fast),
                valid_until: None,
            });

            // Call replace_transaction and verify it fails
            let result = evm_transaction
                .replace_transaction(test_tx.clone(), replacement_request)
                .await;
            assert!(result.is_err());
            if let Err(TransactionError::ValidationError(msg)) = result {
                assert!(msg.contains("Invalid transaction state for replace_transaction"));
            } else {
                panic!("Expected ValidationError");
            }
        }
    }

    #[tokio::test]
    async fn test_estimate_tx_gas_limit_success() {
        let mock_transaction = MockTransactionRepository::new();
        let mock_relayer = MockRelayerRepository::new();
        let mut mock_provider = MockEvmProviderTrait::new();
        let mock_signer = MockSigner::new();
        let mock_job_producer = MockJobProducerTrait::new();
        let mock_price_calculator = MockPriceCalculator::new();
        let counter_service = MockTransactionCounterTrait::new();
        let mock_network = MockNetworkRepository::new();

        // Create test relayer and pending transaction
        let relayer = create_test_relayer_with_policy(RelayerEvmPolicy {
            gas_limit_estimation: Some(true),
            ..Default::default()
        });
        let evm_data = EvmTransactionData {
            from: "0x742d35Cc6634C0532925a3b844Bc454e4438f44e".to_string(),
            to: Some("0x5aAeb6053F3E94C9b9A09f33669435E7Ef1BeAed".to_string()),
            value: U256::from(1000000000000000000u128),
            data: Some("0x".to_string()),
            gas_limit: None,
            gas_price: Some(20_000_000_000),
            nonce: Some(1),
            chain_id: 1,
            hash: None,
            signature: None,
            speed: Some(Speed::Average),
            max_fee_per_gas: None,
            max_priority_fee_per_gas: None,
            raw: None,
        };

        // Mock provider to return 21000 as estimated gas
        mock_provider
            .expect_estimate_gas()
            .times(1)
            .returning(|_| Box::pin(async { Ok(21000) }));

        let transaction = EvmRelayerTransaction::new(
            relayer.clone(),
            mock_provider,
            Arc::new(mock_relayer),
            Arc::new(mock_network),
            Arc::new(mock_transaction),
            Arc::new(counter_service),
            Arc::new(mock_job_producer),
            mock_price_calculator,
            mock_signer,
        )
        .unwrap();

        let result = transaction
            .estimate_tx_gas_limit(&evm_data, &relayer.policies.get_evm_policy())
            .await;

        assert!(result.is_ok());
        // Expected: 21000 * 110 / 100 = 23100
        assert_eq!(result.unwrap(), 23100);
    }

    #[tokio::test]
    async fn test_estimate_tx_gas_limit_disabled() {
        let mock_transaction = MockTransactionRepository::new();
        let mock_relayer = MockRelayerRepository::new();
        let mut mock_provider = MockEvmProviderTrait::new();
        let mock_signer = MockSigner::new();
        let mock_job_producer = MockJobProducerTrait::new();
        let mock_price_calculator = MockPriceCalculator::new();
        let counter_service = MockTransactionCounterTrait::new();
        let mock_network = MockNetworkRepository::new();

        // Create test relayer and pending transaction
        let relayer = create_test_relayer_with_policy(RelayerEvmPolicy {
            gas_limit_estimation: Some(false),
            ..Default::default()
        });

        let evm_data = EvmTransactionData {
            from: "0x742d35Cc6634C0532925a3b844Bc454e4438f44e".to_string(),
            to: Some("0x5aAeb6053F3E94C9b9A09f33669435E7Ef1BeAed".to_string()),
            value: U256::from(1000000000000000000u128),
            data: Some("0x".to_string()),
            gas_limit: None,
            gas_price: Some(20_000_000_000),
            nonce: Some(1),
            chain_id: 1,
            hash: None,
            signature: None,
            speed: Some(Speed::Average),
            max_fee_per_gas: None,
            max_priority_fee_per_gas: None,
            raw: None,
        };

        // Provider should not be called when estimation is disabled
        mock_provider.expect_estimate_gas().times(0);

        let transaction = EvmRelayerTransaction::new(
            relayer.clone(),
            mock_provider,
            Arc::new(mock_relayer),
            Arc::new(mock_network),
            Arc::new(mock_transaction),
            Arc::new(counter_service),
            Arc::new(mock_job_producer),
            mock_price_calculator,
            mock_signer,
        )
        .unwrap();

        let result = transaction
            .estimate_tx_gas_limit(&evm_data, &relayer.policies.get_evm_policy())
            .await;

        assert!(result.is_err());
        assert!(matches!(
            result.unwrap_err(),
            TransactionError::UnexpectedError(_)
        ));
    }

    #[tokio::test]
    async fn test_estimate_tx_gas_limit_default_enabled() {
        let mock_transaction = MockTransactionRepository::new();
        let mock_relayer = MockRelayerRepository::new();
        let mut mock_provider = MockEvmProviderTrait::new();
        let mock_signer = MockSigner::new();
        let mock_job_producer = MockJobProducerTrait::new();
        let mock_price_calculator = MockPriceCalculator::new();
        let counter_service = MockTransactionCounterTrait::new();
        let mock_network = MockNetworkRepository::new();

        let relayer = create_test_relayer_with_policy(RelayerEvmPolicy {
            gas_limit_estimation: None, // Should default to true
            ..Default::default()
        });

        let evm_data = EvmTransactionData {
            from: "0x742d35Cc6634C0532925a3b844Bc454e4438f44e".to_string(),
            to: Some("0x5aAeb6053F3E94C9b9A09f33669435E7Ef1BeAed".to_string()),
            value: U256::from(1000000000000000000u128),
            data: Some("0x".to_string()),
            gas_limit: None,
            gas_price: Some(20_000_000_000),
            nonce: Some(1),
            chain_id: 1,
            hash: None,
            signature: None,
            speed: Some(Speed::Average),
            max_fee_per_gas: None,
            max_priority_fee_per_gas: None,
            raw: None,
        };

        // Mock provider to return 50000 as estimated gas
        mock_provider
            .expect_estimate_gas()
            .times(1)
            .returning(|_| Box::pin(async { Ok(50000) }));

        let transaction = EvmRelayerTransaction::new(
            relayer.clone(),
            mock_provider,
            Arc::new(mock_relayer),
            Arc::new(mock_network),
            Arc::new(mock_transaction),
            Arc::new(counter_service),
            Arc::new(mock_job_producer),
            mock_price_calculator,
            mock_signer,
        )
        .unwrap();

        let result = transaction
            .estimate_tx_gas_limit(&evm_data, &relayer.policies.get_evm_policy())
            .await;

        assert!(result.is_ok());
        // Expected: 50000 * 110 / 100 = 55000
        assert_eq!(result.unwrap(), 55000);
    }

    #[tokio::test]
    async fn test_estimate_tx_gas_limit_provider_error() {
        let mock_transaction = MockTransactionRepository::new();
        let mock_relayer = MockRelayerRepository::new();
        let mut mock_provider = MockEvmProviderTrait::new();
        let mock_signer = MockSigner::new();
        let mock_job_producer = MockJobProducerTrait::new();
        let mock_price_calculator = MockPriceCalculator::new();
        let counter_service = MockTransactionCounterTrait::new();
        let mock_network = MockNetworkRepository::new();

        let relayer = create_test_relayer_with_policy(RelayerEvmPolicy {
            gas_limit_estimation: Some(true),
            ..Default::default()
        });

        let evm_data = EvmTransactionData {
            from: "0x742d35Cc6634C0532925a3b844Bc454e4438f44e".to_string(),
            to: Some("0x5aAeb6053F3E94C9b9A09f33669435E7Ef1BeAed".to_string()),
            value: U256::from(1000000000000000000u128),
            data: Some("0x".to_string()),
            gas_limit: None,
            gas_price: Some(20_000_000_000),
            nonce: Some(1),
            chain_id: 1,
            hash: None,
            signature: None,
            speed: Some(Speed::Average),
            max_fee_per_gas: None,
            max_priority_fee_per_gas: None,
            raw: None,
        };

        // Mock provider to return an error
        mock_provider.expect_estimate_gas().times(1).returning(|_| {
            Box::pin(async {
                Err(crate::services::provider::ProviderError::Other(
                    "RPC error".to_string(),
                ))
            })
        });

        let transaction = EvmRelayerTransaction::new(
            relayer.clone(),
            mock_provider,
            Arc::new(mock_relayer),
            Arc::new(mock_network),
            Arc::new(mock_transaction),
            Arc::new(counter_service),
            Arc::new(mock_job_producer),
            mock_price_calculator,
            mock_signer,
        )
        .unwrap();

        let result = transaction
            .estimate_tx_gas_limit(&evm_data, &relayer.policies.get_evm_policy())
            .await;

        assert!(result.is_err());
        assert!(matches!(
            result.unwrap_err(),
            TransactionError::UnexpectedError(_)
        ));
    }

    #[tokio::test]
    async fn test_prepare_transaction_uses_gas_estimation_and_stores_result() {
        let mut mock_transaction = MockTransactionRepository::new();
        let mock_relayer = MockRelayerRepository::new();
        let mut mock_provider = MockEvmProviderTrait::new();
        let mut mock_signer = MockSigner::new();
        let mut mock_job_producer = MockJobProducerTrait::new();
        let mut mock_price_calculator = MockPriceCalculator::new();
        let mut counter_service = MockTransactionCounterTrait::new();
        let mock_network = MockNetworkRepository::new();

        // Create test relayer with gas limit estimation enabled
        let relayer = create_test_relayer_with_policy(RelayerEvmPolicy {
            gas_limit_estimation: Some(true),
            min_balance: Some(100000000000000000u128),
            ..Default::default()
        });

        // Create test transaction WITHOUT gas_limit (so estimation will be triggered)
        let mut test_tx = create_test_transaction();
        if let NetworkTransactionData::Evm(ref mut evm_data) = test_tx.network_data {
            evm_data.gas_limit = None; // This should trigger gas estimation
            evm_data.nonce = None; // This will be set by the counter service
        }

        // Expected estimated gas from provider
        const PROVIDER_GAS_ESTIMATE: u64 = 45000;
        const EXPECTED_GAS_WITH_BUFFER: u64 = 49500; // 45000 * 110 / 100

        // Mock provider to return specific gas estimate
        mock_provider
            .expect_estimate_gas()
            .times(1)
            .returning(move |_| Box::pin(async move { Ok(PROVIDER_GAS_ESTIMATE) }));

        // Mock provider for balance check
        mock_provider
            .expect_get_balance()
            .times(1)
            .returning(|_| Box::pin(async { Ok(U256::from(2000000000000000000u128)) })); // 2 ETH

        let price_params = PriceParams {
            gas_price: Some(20_000_000_000), // 20 Gwei
            max_fee_per_gas: None,
            max_priority_fee_per_gas: None,
            is_min_bumped: None,
            extra_fee: None,
            total_cost: U256::from(1900000000000000000u128), // 1.9 ETH total cost
        };

        // Mock price calculator
        mock_price_calculator
            .expect_get_transaction_price_params()
            .returning(move |_, _| Ok(price_params.clone()));

        // Mock transaction counter to return a nonce
        counter_service
            .expect_get_and_increment()
            .times(1)
            .returning(|_, _| Box::pin(async { Ok(42) }));

        // Mock signer to return a signed transaction
        mock_signer.expect_sign_transaction().returning(|_| {
            Box::pin(ready(Ok(
                crate::domain::relayer::SignTransactionResponse::Evm(
                    crate::domain::relayer::SignTransactionResponseEvm {
                        hash: "0xhash".to_string(),
                        signature: crate::models::EvmTransactionDataSignature {
                            r: "r".to_string(),
                            s: "s".to_string(),
                            v: 1,
                            sig: "0xsignature".to_string(),
                        },
                        raw: vec![1, 2, 3],
                    },
                ),
            )))
        });

        // Mock job producer to capture the submission job
        mock_job_producer
            .expect_produce_submit_transaction_job()
            .returning(|_, _| Box::pin(async { Ok(()) }));

        mock_job_producer
            .expect_produce_send_notification_job()
            .returning(|_, _| Box::pin(ready(Ok(()))));

        // Mock transaction repository partial_update calls
        // Note: prepare_transaction calls partial_update twice:
        // 1. Presign update (saves nonce before signing)
        // 2. Postsign update (saves signed data and marks as Sent)
        let expected_gas_limit = EXPECTED_GAS_WITH_BUFFER;

        let test_tx_clone = test_tx.clone();
        mock_transaction
            .expect_partial_update()
            .times(2)
            .returning(move |_, update| {
                let mut updated_tx = test_tx_clone.clone();

                // Apply the updates from the request
                if let Some(status) = &update.status {
                    updated_tx.status = status.clone();
                }
                if let Some(network_data) = &update.network_data {
                    updated_tx.network_data = network_data.clone();
                } else {
                    // If network_data is not being updated, ensure gas_limit is set
                    if let NetworkTransactionData::Evm(ref mut evm_data) = updated_tx.network_data {
                        if evm_data.gas_limit.is_none() {
                            evm_data.gas_limit = Some(expected_gas_limit);
                        }
                    }
                }
                if let Some(hashes) = &update.hashes {
                    updated_tx.hashes = hashes.clone();
                }

                Ok(updated_tx)
            });

        let transaction = EvmRelayerTransaction::new(
            relayer.clone(),
            mock_provider,
            Arc::new(mock_relayer),
            Arc::new(mock_network),
            Arc::new(mock_transaction),
            Arc::new(counter_service),
            Arc::new(mock_job_producer),
            mock_price_calculator,
            mock_signer,
        )
        .unwrap();

        // Call prepare_transaction
        let result = transaction.prepare_transaction(test_tx).await;

        // Verify the transaction was prepared successfully
        assert!(result.is_ok(), "prepare_transaction should succeed");
        let prepared_tx = result.unwrap();

        // Verify the final transaction has the estimated gas limit
        if let NetworkTransactionData::Evm(evm_data) = prepared_tx.network_data {
            assert_eq!(evm_data.gas_limit, Some(EXPECTED_GAS_WITH_BUFFER));
        } else {
            panic!("Expected EVM network data");
        }
    }

    #[test]
    fn test_is_already_submitted_error_detection() {
        // Test "already known" variants
        assert!(DefaultEvmTransaction::is_already_submitted_error(
            &"already known"
        ));
        assert!(DefaultEvmTransaction::is_already_submitted_error(
            &"Transaction already known"
        ));
        assert!(DefaultEvmTransaction::is_already_submitted_error(
            &"Error: already known"
        ));

        // Test "nonce too low" variants
        assert!(DefaultEvmTransaction::is_already_submitted_error(
            &"nonce too low"
        ));
        assert!(DefaultEvmTransaction::is_already_submitted_error(
            &"Nonce Too Low"
        ));
        assert!(DefaultEvmTransaction::is_already_submitted_error(
            &"Error: nonce too low"
        ));

        // Test "replacement transaction underpriced" variants
        assert!(DefaultEvmTransaction::is_already_submitted_error(
            &"replacement transaction underpriced"
        ));
        assert!(DefaultEvmTransaction::is_already_submitted_error(
            &"Replacement Transaction Underpriced"
        ));

        // Test non-matching errors
        assert!(!DefaultEvmTransaction::is_already_submitted_error(
            &"insufficient funds"
        ));
        assert!(!DefaultEvmTransaction::is_already_submitted_error(
            &"execution reverted"
        ));
        assert!(!DefaultEvmTransaction::is_already_submitted_error(
            &"gas too low"
        ));
        assert!(!DefaultEvmTransaction::is_already_submitted_error(
            &"timeout"
        ));
    }

    /// Test submit_transaction with "already known" error in Sent status
    /// This should treat the error as success and update to Submitted
    #[tokio::test]
    async fn test_submit_transaction_already_known_error_from_sent() {
        let mut mock_transaction = MockTransactionRepository::new();
        let mock_relayer = MockRelayerRepository::new();
        let mut mock_provider = MockEvmProviderTrait::new();
        let mock_signer = MockSigner::new();
        let mut mock_job_producer = MockJobProducerTrait::new();
        let mock_price_calculator = MockPriceCalculator::new();
        let counter_service = MockTransactionCounterTrait::new();
        let mock_network = MockNetworkRepository::new();

        let relayer = create_test_relayer();
        let mut test_tx = create_test_transaction();
        test_tx.status = TransactionStatus::Sent;
        test_tx.sent_at = Some(Utc::now().to_rfc3339());
        test_tx.network_data = NetworkTransactionData::Evm(EvmTransactionData {
            nonce: Some(42),
            hash: Some("0xhash".to_string()),
            raw: Some(vec![1, 2, 3]),
            ..test_tx.network_data.get_evm_transaction_data().unwrap()
        });

        // Provider returns "already known" error
        mock_provider
            .expect_send_raw_transaction()
            .times(1)
            .returning(|_| {
                Box::pin(async {
<<<<<<< HEAD
                    Err(crate::services::ProviderError::Other(
=======
                    Err(crate::services::provider::ProviderError::Other(
>>>>>>> 471128d5
                        "already known: transaction already in mempool".to_string(),
                    ))
                })
            });

        // Should still update to Submitted status
        let test_tx_clone = test_tx.clone();
        mock_transaction
            .expect_partial_update()
            .times(1)
            .withf(|_, update| update.status == Some(TransactionStatus::Submitted))
            .returning(move |_, update| {
                let mut updated_tx = test_tx_clone.clone();
                updated_tx.status = update.status.unwrap();
                updated_tx.sent_at = update.sent_at.clone();
                Ok(updated_tx)
            });

        mock_job_producer
            .expect_produce_send_notification_job()
            .times(1)
            .returning(|_, _| Box::pin(ready(Ok(()))));

        let evm_transaction = EvmRelayerTransaction {
            relayer: relayer.clone(),
            provider: mock_provider,
            relayer_repository: Arc::new(mock_relayer),
            network_repository: Arc::new(mock_network),
            transaction_repository: Arc::new(mock_transaction),
            transaction_counter_service: Arc::new(counter_service),
            job_producer: Arc::new(mock_job_producer),
            price_calculator: mock_price_calculator,
            signer: mock_signer,
        };

        let result = evm_transaction.submit_transaction(test_tx).await;
        assert!(result.is_ok());
        let updated_tx = result.unwrap();
        assert_eq!(updated_tx.status, TransactionStatus::Submitted);
    }

    /// Test submit_transaction with real error (not "already known") should fail
    #[tokio::test]
    async fn test_submit_transaction_real_error_fails() {
        let mock_transaction = MockTransactionRepository::new();
        let mock_relayer = MockRelayerRepository::new();
        let mut mock_provider = MockEvmProviderTrait::new();
        let mock_signer = MockSigner::new();
        let mock_job_producer = MockJobProducerTrait::new();
        let mock_price_calculator = MockPriceCalculator::new();
        let counter_service = MockTransactionCounterTrait::new();
        let mock_network = MockNetworkRepository::new();

        let relayer = create_test_relayer();
        let mut test_tx = create_test_transaction();
        test_tx.status = TransactionStatus::Sent;
        test_tx.network_data = NetworkTransactionData::Evm(EvmTransactionData {
            raw: Some(vec![1, 2, 3]),
            ..test_tx.network_data.get_evm_transaction_data().unwrap()
        });

        // Provider returns a real error
        mock_provider
            .expect_send_raw_transaction()
            .times(1)
            .returning(|_| {
                Box::pin(async {
<<<<<<< HEAD
                    Err(crate::services::ProviderError::Other(
=======
                    Err(crate::services::provider::ProviderError::Other(
>>>>>>> 471128d5
                        "insufficient funds for gas * price + value".to_string(),
                    ))
                })
            });

        let evm_transaction = EvmRelayerTransaction {
            relayer: relayer.clone(),
            provider: mock_provider,
            relayer_repository: Arc::new(mock_relayer),
            network_repository: Arc::new(mock_network),
            transaction_repository: Arc::new(mock_transaction),
            transaction_counter_service: Arc::new(counter_service),
            job_producer: Arc::new(mock_job_producer),
            price_calculator: mock_price_calculator,
            signer: mock_signer,
        };

        let result = evm_transaction.submit_transaction(test_tx).await;
        assert!(result.is_err());
    }

    /// Test resubmit_transaction when transaction is already submitted
    /// Should NOT update hash, only status
    #[tokio::test]
    async fn test_resubmit_transaction_already_submitted_preserves_hash() {
        let mut mock_transaction = MockTransactionRepository::new();
        let mock_relayer = MockRelayerRepository::new();
        let mut mock_provider = MockEvmProviderTrait::new();
        let mut mock_signer = MockSigner::new();
        let mock_job_producer = MockJobProducerTrait::new();
        let mut mock_price_calculator = MockPriceCalculator::new();
        let counter_service = MockTransactionCounterTrait::new();
        let mock_network = MockNetworkRepository::new();

        let relayer = create_test_relayer();
        let mut test_tx = create_test_transaction();
        test_tx.status = TransactionStatus::Submitted;
        test_tx.sent_at = Some(Utc::now().to_rfc3339());
        let original_hash = "0xoriginal_hash".to_string();
        test_tx.network_data = NetworkTransactionData::Evm(EvmTransactionData {
            nonce: Some(42),
            hash: Some(original_hash.clone()),
            raw: Some(vec![1, 2, 3]),
            ..test_tx.network_data.get_evm_transaction_data().unwrap()
        });
        test_tx.hashes = vec![original_hash.clone()];

        // Price calculator returns bumped price
        mock_price_calculator
            .expect_calculate_bumped_gas_price()
            .times(1)
            .returning(|_, _| {
                Ok(PriceParams {
                    gas_price: Some(25000000000), // 25% bump
                    max_fee_per_gas: None,
                    max_priority_fee_per_gas: None,
                    is_min_bumped: Some(true),
                    extra_fee: None,
                    total_cost: U256::from(525000000000000u64),
                })
            });

        // Balance check passes
        mock_provider
            .expect_get_balance()
            .times(1)
            .returning(|_| Box::pin(async { Ok(U256::from(1000000000000000000u64)) }));

        // Signer creates new transaction with new hash
        mock_signer
            .expect_sign_transaction()
            .times(1)
            .returning(|_| {
                Box::pin(ready(Ok(
                    crate::domain::relayer::SignTransactionResponse::Evm(
                        crate::domain::relayer::SignTransactionResponseEvm {
                            hash: "0xnew_hash_that_should_not_be_saved".to_string(),
                            signature: crate::models::EvmTransactionDataSignature {
                                r: "r".to_string(),
                                s: "s".to_string(),
                                v: 1,
                                sig: "0xsignature".to_string(),
                            },
                            raw: vec![4, 5, 6],
                        },
                    ),
                )))
            });

        // Provider returns "already known" - transaction is already in mempool
        mock_provider
            .expect_send_raw_transaction()
            .times(1)
            .returning(|_| {
                Box::pin(async {
<<<<<<< HEAD
                    Err(crate::services::ProviderError::Other(
=======
                    Err(crate::services::provider::ProviderError::Other(
>>>>>>> 471128d5
                        "already known: transaction with same nonce already in mempool".to_string(),
                    ))
                })
            });

        // Verify that partial_update is called with NO network_data (preserving original hash)
        let test_tx_clone = test_tx.clone();
        mock_transaction
            .expect_partial_update()
            .times(1)
            .withf(|_, update| {
                // Should only update status, NOT network_data or hashes
                update.status == Some(TransactionStatus::Submitted)
                    && update.network_data.is_none()
                    && update.hashes.is_none()
            })
            .returning(move |_, _| {
                let mut updated_tx = test_tx_clone.clone();
                updated_tx.status = TransactionStatus::Submitted;
                // Hash should remain unchanged!
                Ok(updated_tx)
            });

        let evm_transaction = EvmRelayerTransaction {
            relayer: relayer.clone(),
            provider: mock_provider,
            relayer_repository: Arc::new(mock_relayer),
            network_repository: Arc::new(mock_network),
            transaction_repository: Arc::new(mock_transaction),
            transaction_counter_service: Arc::new(counter_service),
            job_producer: Arc::new(mock_job_producer),
            price_calculator: mock_price_calculator,
            signer: mock_signer,
        };

        let result = evm_transaction.resubmit_transaction(test_tx.clone()).await;
        assert!(result.is_ok());
        let updated_tx = result.unwrap();

        // Verify hash was NOT changed
        if let NetworkTransactionData::Evm(evm_data) = &updated_tx.network_data {
            assert_eq!(evm_data.hash, Some(original_hash));
        } else {
            panic!("Expected EVM network data");
        }
    }

    /// Test submit_transaction with database update failure
    /// Transaction is on-chain, but DB update fails - should return Ok with original tx
    #[tokio::test]
    async fn test_submit_transaction_db_failure_after_blockchain_success() {
        let mut mock_transaction = MockTransactionRepository::new();
        let mock_relayer = MockRelayerRepository::new();
        let mut mock_provider = MockEvmProviderTrait::new();
        let mock_signer = MockSigner::new();
        let mut mock_job_producer = MockJobProducerTrait::new();
        let mock_price_calculator = MockPriceCalculator::new();
        let counter_service = MockTransactionCounterTrait::new();
        let mock_network = MockNetworkRepository::new();

        let relayer = create_test_relayer();
        let mut test_tx = create_test_transaction();
        test_tx.status = TransactionStatus::Sent;
        test_tx.network_data = NetworkTransactionData::Evm(EvmTransactionData {
            raw: Some(vec![1, 2, 3]),
            ..test_tx.network_data.get_evm_transaction_data().unwrap()
        });

        // Provider succeeds
        mock_provider
            .expect_send_raw_transaction()
            .times(1)
            .returning(|_| Box::pin(async { Ok("0xsubmitted_hash".to_string()) }));

        // But database update fails
        mock_transaction
            .expect_partial_update()
            .times(1)
            .returning(|_, _| {
                Err(crate::models::RepositoryError::UnexpectedError(
                    "Redis timeout".to_string(),
                ))
            });

        // Notification will still be sent (with original tx data)
        mock_job_producer
            .expect_produce_send_notification_job()
            .times(1)
            .returning(|_, _| Box::pin(ready(Ok(()))));

        let evm_transaction = EvmRelayerTransaction {
            relayer: relayer.clone(),
            provider: mock_provider,
            relayer_repository: Arc::new(mock_relayer),
            network_repository: Arc::new(mock_network),
            transaction_repository: Arc::new(mock_transaction),
            transaction_counter_service: Arc::new(counter_service),
            job_producer: Arc::new(mock_job_producer),
            price_calculator: mock_price_calculator,
            signer: mock_signer,
        };

        let result = evm_transaction.submit_transaction(test_tx.clone()).await;
        // Should return Ok (transaction is on-chain, don't retry)
        assert!(result.is_ok());
        let returned_tx = result.unwrap();
        // Should return original tx since DB update failed
        assert_eq!(returned_tx.id, test_tx.id);
        assert_eq!(returned_tx.status, TransactionStatus::Sent); // Original status
    }

    /// Test send_transaction_resend_job success
    #[tokio::test]
    async fn test_send_transaction_resend_job_success() {
        let mock_transaction = MockTransactionRepository::new();
        let mock_relayer = MockRelayerRepository::new();
        let mock_provider = MockEvmProviderTrait::new();
        let mock_signer = MockSigner::new();
        let mut mock_job_producer = MockJobProducerTrait::new();
        let mock_price_calculator = MockPriceCalculator::new();
        let counter_service = MockTransactionCounterTrait::new();
        let mock_network = MockNetworkRepository::new();

        let relayer = create_test_relayer();
        let test_tx = create_test_transaction();

        // Expect produce_submit_transaction_job to be called with resend job
        mock_job_producer
            .expect_produce_submit_transaction_job()
            .times(1)
            .withf(|job, delay| {
                // Verify it's a resend job with correct IDs
                job.transaction_id == "test-tx-id"
                    && job.relayer_id == "test-relayer-id"
                    && matches!(job.command, crate::jobs::TransactionCommand::Resend)
                    && delay.is_none()
            })
            .returning(|_, _| Box::pin(ready(Ok(()))));

        let evm_transaction = EvmRelayerTransaction {
            relayer: relayer.clone(),
            provider: mock_provider,
            relayer_repository: Arc::new(mock_relayer),
            network_repository: Arc::new(mock_network),
            transaction_repository: Arc::new(mock_transaction),
            transaction_counter_service: Arc::new(counter_service),
            job_producer: Arc::new(mock_job_producer),
            price_calculator: mock_price_calculator,
            signer: mock_signer,
        };

        let result = evm_transaction.send_transaction_resend_job(&test_tx).await;
        assert!(result.is_ok());
    }

    /// Test send_transaction_resend_job failure
    #[tokio::test]
    async fn test_send_transaction_resend_job_failure() {
        let mock_transaction = MockTransactionRepository::new();
        let mock_relayer = MockRelayerRepository::new();
        let mock_provider = MockEvmProviderTrait::new();
        let mock_signer = MockSigner::new();
        let mut mock_job_producer = MockJobProducerTrait::new();
        let mock_price_calculator = MockPriceCalculator::new();
        let counter_service = MockTransactionCounterTrait::new();
        let mock_network = MockNetworkRepository::new();

        let relayer = create_test_relayer();
        let test_tx = create_test_transaction();

        // Job producer returns an error
        mock_job_producer
            .expect_produce_submit_transaction_job()
            .times(1)
            .returning(|_, _| {
                Box::pin(ready(Err(crate::jobs::JobProducerError::QueueError(
                    "Job queue is full".to_string(),
                ))))
            });

        let evm_transaction = EvmRelayerTransaction {
            relayer: relayer.clone(),
            provider: mock_provider,
            relayer_repository: Arc::new(mock_relayer),
            network_repository: Arc::new(mock_network),
            transaction_repository: Arc::new(mock_transaction),
            transaction_counter_service: Arc::new(counter_service),
            job_producer: Arc::new(mock_job_producer),
            price_calculator: mock_price_calculator,
            signer: mock_signer,
        };

        let result = evm_transaction.send_transaction_resend_job(&test_tx).await;
        assert!(result.is_err());
        let err = result.unwrap_err();
        match err {
            TransactionError::UnexpectedError(msg) => {
                assert!(msg.contains("Failed to produce resend job"));
            }
            _ => panic!("Expected UnexpectedError"),
        }
    }

    /// Test send_transaction_request_job success
    #[tokio::test]
    async fn test_send_transaction_request_job_success() {
        let mock_transaction = MockTransactionRepository::new();
        let mock_relayer = MockRelayerRepository::new();
        let mock_provider = MockEvmProviderTrait::new();
        let mock_signer = MockSigner::new();
        let mut mock_job_producer = MockJobProducerTrait::new();
        let mock_price_calculator = MockPriceCalculator::new();
        let counter_service = MockTransactionCounterTrait::new();
        let mock_network = MockNetworkRepository::new();

        let relayer = create_test_relayer();
        let test_tx = create_test_transaction();

        // Expect produce_transaction_request_job to be called
        mock_job_producer
            .expect_produce_transaction_request_job()
            .times(1)
            .withf(|job, delay| {
                // Verify correct transaction ID and relayer ID
                job.transaction_id == "test-tx-id"
                    && job.relayer_id == "test-relayer-id"
                    && delay.is_none()
            })
            .returning(|_, _| Box::pin(ready(Ok(()))));

        let evm_transaction = EvmRelayerTransaction {
            relayer: relayer.clone(),
            provider: mock_provider,
            relayer_repository: Arc::new(mock_relayer),
            network_repository: Arc::new(mock_network),
            transaction_repository: Arc::new(mock_transaction),
            transaction_counter_service: Arc::new(counter_service),
            job_producer: Arc::new(mock_job_producer),
            price_calculator: mock_price_calculator,
            signer: mock_signer,
        };

        let result = evm_transaction.send_transaction_request_job(&test_tx).await;
        assert!(result.is_ok());
    }

    /// Test send_transaction_request_job failure
    #[tokio::test]
    async fn test_send_transaction_request_job_failure() {
        let mock_transaction = MockTransactionRepository::new();
        let mock_relayer = MockRelayerRepository::new();
        let mock_provider = MockEvmProviderTrait::new();
        let mock_signer = MockSigner::new();
        let mut mock_job_producer = MockJobProducerTrait::new();
        let mock_price_calculator = MockPriceCalculator::new();
        let counter_service = MockTransactionCounterTrait::new();
        let mock_network = MockNetworkRepository::new();

        let relayer = create_test_relayer();
        let test_tx = create_test_transaction();

        // Job producer returns an error
        mock_job_producer
            .expect_produce_transaction_request_job()
            .times(1)
            .returning(|_, _| {
                Box::pin(ready(Err(crate::jobs::JobProducerError::QueueError(
                    "Redis connection failed".to_string(),
                ))))
            });

        let evm_transaction = EvmRelayerTransaction {
            relayer: relayer.clone(),
            provider: mock_provider,
            relayer_repository: Arc::new(mock_relayer),
            network_repository: Arc::new(mock_network),
            transaction_repository: Arc::new(mock_transaction),
            transaction_counter_service: Arc::new(counter_service),
            job_producer: Arc::new(mock_job_producer),
            price_calculator: mock_price_calculator,
            signer: mock_signer,
        };

        let result = evm_transaction.send_transaction_request_job(&test_tx).await;
        assert!(result.is_err());
        let err = result.unwrap_err();
        match err {
            TransactionError::UnexpectedError(msg) => {
                assert!(msg.contains("Failed to produce request job"));
            }
            _ => panic!("Expected UnexpectedError"),
        }
    }
}<|MERGE_RESOLUTION|>--- conflicted
+++ resolved
@@ -476,11 +476,7 @@
             // Retry flow: When reusing an existing nonce from a failed attempt, we intentionally
             // do NOT persist the fresh price_params (computed earlier) to the DB here. The DB may
             // temporarily hold stale price_params from the failed attempt. However, fresh price_params
-<<<<<<< HEAD
-            // are applied just before signing (see lines 476-480), ensuring the transaction uses
-=======
             // are applied just before signing, ensuring the transaction uses
->>>>>>> 471128d5
             // current gas prices.
             tx
         } else {
@@ -2287,11 +2283,7 @@
             .times(1)
             .returning(|_| {
                 Box::pin(async {
-<<<<<<< HEAD
-                    Err(crate::services::ProviderError::Other(
-=======
                     Err(crate::services::provider::ProviderError::Other(
->>>>>>> 471128d5
                         "already known: transaction already in mempool".to_string(),
                     ))
                 })
@@ -2359,11 +2351,7 @@
             .times(1)
             .returning(|_| {
                 Box::pin(async {
-<<<<<<< HEAD
-                    Err(crate::services::ProviderError::Other(
-=======
                     Err(crate::services::provider::ProviderError::Other(
->>>>>>> 471128d5
                         "insufficient funds for gas * price + value".to_string(),
                     ))
                 })
@@ -2459,11 +2447,7 @@
             .times(1)
             .returning(|_| {
                 Box::pin(async {
-<<<<<<< HEAD
-                    Err(crate::services::ProviderError::Other(
-=======
                     Err(crate::services::provider::ProviderError::Other(
->>>>>>> 471128d5
                         "already known: transaction with same nonce already in mempool".to_string(),
                     ))
                 })
