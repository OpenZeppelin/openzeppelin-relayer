--- conflicted
+++ resolved
@@ -11,7 +11,10 @@
 
 use crate::{
     constants::DEFAULT_TX_VALID_TIMESPAN,
-    domain::transaction::{evm::price_calculator::PriceCalculator, Transaction},
+    domain::transaction::{
+        evm::price_calculator::{PriceCalculator, PriceCalculatorTrait},
+        Transaction,
+    },
     jobs::{JobProducer, JobProducerTrait, TransactionSend, TransactionStatusCheck},
     models::{
         produce_transaction_update_notification_payload, EvmNetwork, NetworkTransactionData,
@@ -22,53 +25,39 @@
         InMemoryRelayerRepository, InMemoryTransactionCounter, RelayerRepositoryStorage,
         Repository, TransactionCounterTrait, TransactionRepository,
     },
-    services::{
-        EvmGasPriceService, EvmGasPriceServiceTrait, EvmProvider, EvmProviderTrait, EvmSigner,
-        Signer,
-    },
+    services::{EvmGasPriceService, EvmProvider, EvmProviderTrait, EvmSigner, Signer},
     utils::{get_resubmit_timeout_for_speed, get_resubmit_timeout_with_backoff},
 };
 
-use super::PriceParams;
 #[allow(dead_code)]
-pub struct EvmRelayerTransaction<P, R, T, J, G, S, C>
+pub struct EvmRelayerTransaction<P, R, T, J, PC, S, C>
 where
     P: EvmProviderTrait,
     R: Repository<RelayerRepoModel, String>,
     T: TransactionRepository,
     J: JobProducerTrait,
-    G: EvmGasPriceServiceTrait,
+    PC: PriceCalculatorTrait,
     S: Signer,
     C: TransactionCounterTrait,
 {
     relayer: RelayerRepoModel,
-<<<<<<< HEAD
-    provider: EvmProvider,
-    relayer_repository: Arc<RelayerRepositoryStorage>,
-    transaction_repository: Arc<InMemoryTransactionRepository>,
-    transaction_counter_service: TransactionCounterService,
-    job_producer: Arc<JobProducer>,
-    price_calculator: PriceCalculator<EvmGasPriceService<EvmProvider>>,
-    signer: EvmSigner,
-=======
     provider: P,
     relayer_repository: Arc<R>,
     transaction_repository: Arc<T>,
     transaction_counter_service: Arc<C>,
     job_producer: Arc<J>,
-    gas_price_service: Arc<G>,
+    price_calculator: PC,
     signer: S,
->>>>>>> 52c74300
 }
 
 #[allow(dead_code, clippy::too_many_arguments)]
-impl<P, R, T, J, G, S, C> EvmRelayerTransaction<P, R, T, J, G, S, C>
+impl<P, R, T, J, PC, S, C> EvmRelayerTransaction<P, R, T, J, PC, S, C>
 where
     P: EvmProviderTrait,
     R: Repository<RelayerRepoModel, String>,
     T: TransactionRepository,
     J: JobProducerTrait,
-    G: EvmGasPriceServiceTrait,
+    PC: PriceCalculatorTrait,
     S: Signer,
     C: TransactionCounterTrait,
 {
@@ -82,7 +71,7 @@
     /// * `transaction_repository` - Storage for transaction repository.
     /// * `transaction_counter_service` - Service for managing transaction counters.
     /// * `job_producer` - Producer for job queue.
-    /// * `gas_price_service` - Service for gas price management.
+    /// * `price_calculator` - Price calculator for gas price management.
     /// * `signer` - The EVM signer.
     ///
     /// # Returns
@@ -90,23 +79,13 @@
     /// A result containing the new `EvmRelayerTransaction` or a `TransactionError`.
     pub fn new(
         relayer: RelayerRepoModel,
-<<<<<<< HEAD
-        provider: EvmProvider,
-        relayer_repository: Arc<RelayerRepositoryStorage>,
-        transaction_repository: Arc<InMemoryTransactionRepository>,
-        transaction_counter_service: TransactionCounterService,
-        job_producer: Arc<JobProducer>,
-        price_calculator: PriceCalculator<EvmGasPriceService<EvmProvider>>,
-        signer: EvmSigner,
-=======
         provider: P,
         relayer_repository: Arc<R>,
         transaction_repository: Arc<T>,
         transaction_counter_service: Arc<C>,
         job_producer: Arc<J>,
-        gas_price_service: Arc<G>,
+        price_calculator: PC,
         signer: S,
->>>>>>> 52c74300
     ) -> Result<Self, TransactionError> {
         Ok(Self {
             relayer,
@@ -258,14 +237,6 @@
         }
     }
 
-<<<<<<< HEAD
-=======
-    /// Returns a reference to the gas price service.
-    pub fn gas_price_service(&self) -> &Arc<G> {
-        &self.gas_price_service
-    }
-
->>>>>>> 52c74300
     /// Returns a reference to the provider.
     pub fn provider(&self) -> &P {
         &self.provider
@@ -367,13 +338,13 @@
 }
 
 #[async_trait]
-impl<P, R, T, J, G, S, C> Transaction for EvmRelayerTransaction<P, R, T, J, G, S, C>
+impl<P, R, T, J, PC, S, C> Transaction for EvmRelayerTransaction<P, R, T, J, PC, S, C>
 where
     P: EvmProviderTrait + Send + Sync,
     R: Repository<RelayerRepoModel, String> + Send + Sync,
     T: TransactionRepository + Send + Sync,
     J: JobProducerTrait + Send + Sync,
-    G: EvmGasPriceServiceTrait + Send + Sync,
+    PC: PriceCalculatorTrait + Send + Sync,
     S: Signer + Send + Sync,
     C: TransactionCounterTrait + Send + Sync,
 {
@@ -395,22 +366,11 @@
         let evm_data = tx.network_data.get_evm_transaction_data()?;
         // set the gas price
         let relayer = self.relayer();
-<<<<<<< HEAD
-        let price_params: PriceParams = self
+        let price_params = self
             .price_calculator
             .get_transaction_price_params(&evm_data, relayer)
             .await?;
 
-=======
-        let price_params: TransactionPriceParams =
-            PriceCalculator::get_transaction_price_params::<P, G>(
-                &evm_data,
-                relayer,
-                &self.gas_price_service,
-                &self.provider,
-            )
-            .await?;
->>>>>>> 52c74300
         debug!("Gas price: {:?}", price_params.gas_price);
         // increment the nonce
         let nonce = self
@@ -732,7 +692,7 @@
     RelayerRepositoryStorage<InMemoryRelayerRepository>,
     crate::repositories::transaction::InMemoryTransactionRepository,
     JobProducer,
-    EvmGasPriceService<EvmProvider>,
+    PriceCalculator<EvmGasPriceService<EvmProvider>>,
     EvmSigner,
     InMemoryTransactionCounter,
 >;
@@ -741,17 +701,36 @@
 mod tests {
     use super::*;
     use crate::{
+        domain::price_calculator::PriceParams,
         jobs::MockJobProducerTrait,
-        models::{
-            evm::Speed, EvmNamedNetwork, EvmTransactionData, NetworkType, RelayerNetworkPolicy,
-        },
+        models::{evm::Speed, EvmTransactionData, NetworkType, RelayerNetworkPolicy, U256},
         repositories::{MockRepository, MockTransactionCounterTrait, MockTransactionRepository},
-        services::{MockEvmGasPriceServiceTrait, MockEvmProviderTrait, MockSigner},
+        services::{MockEvmProviderTrait, MockSigner},
     };
     use chrono::{Duration, Utc};
-
-    // Create a concrete type alias for testing
+    use futures::future::ready;
+    use mockall::{mock, predicate::*};
+
     type TestEvmTransaction = DefaultEvmTransaction;
+
+    // Create a mock for PriceCalculatorTrait
+    mock! {
+        pub PriceCalculator {}
+        #[async_trait]
+        impl PriceCalculatorTrait for PriceCalculator {
+            async fn get_transaction_price_params(
+                &self,
+                tx_data: &EvmTransactionData,
+                relayer: &RelayerRepoModel
+            ) -> Result<PriceParams, TransactionError>;
+
+            async fn calculate_bumped_gas_price(
+                &self,
+                tx: &TransactionRepoModel,
+                relayer: &RelayerRepoModel,
+            ) -> Result<PriceParams, TransactionError>;
+        }
+    }
 
     // Helper to create test transactions
     #[allow(dead_code)]
@@ -781,6 +760,8 @@
                 speed: Some(Speed::Fast),
                 raw: None,
             }),
+            priced_at: None,
+            hashes: Vec::new(),
         }
     }
 
@@ -969,7 +950,7 @@
         let mut mock_provider = MockEvmProviderTrait::new();
         let mut mock_signer = MockSigner::new();
         let mut mock_job_producer = MockJobProducerTrait::new();
-        let mut mock_gas_price_service = MockEvmGasPriceServiceTrait::new();
+        let mut mock_price_calculator = MockPriceCalculator::new();
         let mut counter_service = MockTransactionCounterTrait::new();
 
         // Create test relayer and transaction
@@ -977,39 +958,21 @@
         let test_tx = create_test_transaction();
 
         // Set up expectations for the mocks
-
-        // Gas price service should return gas price params
-        mock_gas_price_service
-            .expect_get_prices_from_json_rpc()
-            .returning(|| {
-                Box::pin(async {
-                    Ok(crate::services::gas::evm_gas_price::GasPrices {
-                        legacy_prices: crate::services::gas::evm_gas_price::SpeedPrices {
-                            safe_low: 10000000000, // 10 Gwei
-                            average: 20000000000,  // 20 Gwei
-                            fast: 30000000000,     // 30 Gwei
-                            fastest: 40000000000,  // 40 Gwei
-                        },
-                        max_priority_fee_per_gas:
-                            crate::services::gas::evm_gas_price::SpeedPrices {
-                                safe_low: 1000000000, // 1 Gwei
-                                average: 2000000000,  // 2 Gwei
-                                fast: 3000000000,     // 3 Gwei
-                                fastest: 4000000000,  // 4 Gwei
-                            },
-                        base_fee_per_gas: 5000000000, // 5 Gwei
-                    })
+        mock_price_calculator
+            .expect_get_transaction_price_params()
+            .return_once(move |_, _| {
+                Ok(PriceParams {
+                    gas_price: Some(30000000000), // 30 Gwei
+                    max_fee_per_gas: None,
+                    max_priority_fee_per_gas: None,
+                    is_min_bumped: None,
                 })
             });
-
-        mock_gas_price_service
-            .expect_network()
-            .return_const(EvmNetwork::from_named(EvmNamedNetwork::Mainnet));
 
         // Provider should be called for balance check
         mock_provider
             .expect_get_balance()
-            .returning(|_| Box::pin(async { Ok(U256::from(1000000000000000000u64)) })); // 1 ETH
+            .returning(|_| Box::pin(ready(Ok(U256::from(1000000000000000000u64))))); // 1 ETH
 
         // Transaction counter should increment and return a nonce
         counter_service
@@ -1018,8 +981,8 @@
 
         // Signer should be called to sign the transaction
         mock_signer.expect_sign_transaction().returning(|_| {
-            Box::pin(async {
-                Ok(crate::domain::relayer::SignTransactionResponse::Evm(
+            Box::pin(ready(Ok(
+                crate::domain::relayer::SignTransactionResponse::Evm(
                     crate::domain::relayer::SignTransactionResponseEvm {
                         hash: "0xtxhash".to_string(),
                         signature: crate::models::EvmTransactionDataSignature {
@@ -1030,8 +993,8 @@
                         },
                         raw: vec![1, 2, 3],
                     },
-                ))
-            })
+                ),
+            )))
         });
 
         // Transaction repository should update the transaction
@@ -1048,10 +1011,11 @@
         // Job producer should create a submit transaction job
         mock_job_producer
             .expect_produce_submit_transaction_job()
-            .returning(|_, _| Box::pin(async { Ok(()) }));
+            .returning(|_, _| Box::pin(ready(Ok(()))));
         mock_job_producer
             .expect_produce_send_notification_job()
-            .returning(|_, _| Box::pin(async { Ok(()) }));
+            .returning(|_, _| Box::pin(ready(Ok(()))));
+
         // Set up EVM transaction with the mocks
         let evm_transaction = EvmRelayerTransaction {
             relayer: relayer.clone(),
@@ -1060,7 +1024,7 @@
             transaction_repository: Arc::new(mock_transaction),
             transaction_counter_service: Arc::new(counter_service),
             job_producer: Arc::new(mock_job_producer),
-            gas_price_service: Arc::new(mock_gas_price_service),
+            price_calculator: mock_price_calculator,
             signer: mock_signer,
         };
 
