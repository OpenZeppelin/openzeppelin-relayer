--- conflicted
+++ resolved
@@ -10,12 +10,8 @@
 use std::sync::Arc;
 
 use crate::{
-<<<<<<< HEAD
+    constants::DEFAULT_TX_VALID_TIMESPAN,
     domain::{transaction::Transaction, PriceCalculator},
-=======
-    constants::DEFAULT_TX_VALID_TIMESPAN,
-    domain::{get_transaction_price_params, transaction::Transaction},
->>>>>>> 8f5ee53b
     jobs::{JobProducer, JobProducerTrait, TransactionSend, TransactionStatusCheck},
     models::{
         produce_transaction_update_notification_payload, EvmNetwork, NetworkTransactionData,
@@ -312,10 +308,7 @@
     ) -> Result<TransactionRepoModel, TransactionError> {
         info!("Preparing transaction: {:?}", tx.id);
 
-<<<<<<< HEAD
         let evm_data = tx.network_data.get_evm_transaction_data()?;
-=======
->>>>>>> 8f5ee53b
         // set the gas price
         let relayer = self.relayer();
         let price_params: TransactionPriceParams = PriceCalculator::get_transaction_price_params(
