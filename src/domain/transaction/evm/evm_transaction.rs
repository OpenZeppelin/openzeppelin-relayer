//! This module defines the `EvmRelayerTransaction` struct and its associated
//! functionality for handling Ethereum Virtual Machine (EVM) transactions.
//! It includes methods for preparing, submitting, handling status, and
//! managing notifications for transactions. The module leverages various
//! services and repositories to perform these operations asynchronously.
use async_trait::async_trait;
use chrono::{DateTime, Duration, Utc};
use eyre::Result;
use log::{debug, info, warn};
use std::sync::Arc;

use crate::{
<<<<<<< HEAD
=======
    constants::DEFAULT_TX_VALID_TIMESPAN,
>>>>>>> 68d574fc
    domain::{transaction::Transaction, PriceCalculator},
    jobs::{JobProducer, JobProducerTrait, TransactionSend, TransactionStatusCheck},
    models::{
        produce_transaction_update_notification_payload, EvmNetwork, NetworkTransactionData,
        RelayerRepoModel, TransactionError, TransactionRepoModel, TransactionStatus,
        TransactionUpdateRequest, U256,
    },
    repositories::{InMemoryTransactionRepository, RelayerRepositoryStorage},
    services::{
        EvmGasPriceService, EvmProvider, EvmProviderTrait, EvmSigner, Signer,
        TransactionCounterService,
    },
};

/// Parameters for determining the price of a transaction.
#[allow(dead_code)]
#[derive(Debug)]
pub struct TransactionPriceParams {
    /// The gas price for the transaction.
    pub gas_price: Option<u128>,
    /// The maximum priority fee per gas.
    pub max_priority_fee_per_gas: Option<u128>,
    /// The maximum fee per gas.
    pub max_fee_per_gas: Option<u128>,
    /// The balance available for the transaction.
    pub balance: Option<U256>,
}

#[allow(dead_code)]
pub struct EvmRelayerTransaction {
    relayer: RelayerRepoModel,
    provider: EvmProvider,
    relayer_repository: Arc<RelayerRepositoryStorage>,
    transaction_repository: Arc<InMemoryTransactionRepository>,
    transaction_counter_service: TransactionCounterService,
    job_producer: Arc<JobProducer>,
    gas_price_service: Arc<EvmGasPriceService<EvmProvider>>,
    signer: EvmSigner,
}

#[allow(dead_code, clippy::too_many_arguments)]
impl EvmRelayerTransaction {
    /// Creates a new `EvmRelayerTransaction`.
    ///
    /// # Arguments
    ///
    /// * `relayer` - The relayer model.
    /// * `provider` - The EVM provider.
    /// * `relayer_repository` - Storage for relayer repository.
    /// * `transaction_repository` - Storage for transaction repository.
    /// * `transaction_counter_service` - Service for managing transaction counters.
    /// * `job_producer` - Producer for job queue.
    /// * `gas_price_service` - Service for gas price management.
    /// * `signer` - The EVM signer.
    ///
    /// # Returns
    ///
    /// A result containing the new `EvmRelayerTransaction` or a `TransactionError`.
    pub fn new(
        relayer: RelayerRepoModel,
        provider: EvmProvider,
        relayer_repository: Arc<RelayerRepositoryStorage>,
        transaction_repository: Arc<InMemoryTransactionRepository>,
        transaction_counter_service: TransactionCounterService,
        job_producer: Arc<JobProducer>,
        gas_price_service: Arc<EvmGasPriceService<EvmProvider>>,
        signer: EvmSigner,
    ) -> Result<Self, TransactionError> {
        Ok(Self {
            relayer,
            provider,
            relayer_repository,
            transaction_repository,
            transaction_counter_service,
            job_producer,
            gas_price_service,
            signer,
        })
    }

    /// Helper function to check if a transaction has enough confirmations
    ///
    /// # Arguments
    ///
    /// * `tx_block_number` - Block number where the transaction was mined
    /// * `current_block_number` - Current block number
    /// * `chain_id` - The chain ID to determine confirmation requirements
    ///
    /// # Returns
    ///
    /// `true` if the transaction has enough confirmations for the given network
    fn has_enough_confirmations(
        tx_block_number: u64,
        current_block_number: u64,
        chain_id: u64,
    ) -> bool {
        let network = EvmNetwork::from_id(chain_id);
        let required_confirmations = network.required_confirmations();
        current_block_number >= tx_block_number + required_confirmations
    }

    /// Checks if a transaction is still valid based on its valid_until timestamp.
    /// If valid_until is not set, it uses the default timespan from constants.
    ///
    /// # Arguments
    ///
    /// * `created_at` - When the transaction was created
    /// * `valid_until` - Optional timestamp string when the transaction expires
    ///
    /// # Returns
    ///
    /// `true` if the transaction is still valid, `false` if it has expired
    fn is_transaction_valid(created_at: &str, valid_until: &Option<String>) -> bool {
        // If valid_until is provided, use it to determine validity
        if let Some(valid_until_str) = valid_until {
            match DateTime::parse_from_rfc3339(valid_until_str) {
                Ok(valid_until_time) => {
                    // Valid if current time is before valid_until time
                    return Utc::now() < valid_until_time;
                }
                Err(e) => {
                    warn!("Failed to parse valid_until timestamp: {}", e);
                    return false;
                }
            }
        }

        // If we get here valid_until wasn't provided
        match DateTime::parse_from_rfc3339(created_at) {
            Ok(created_time) => {
                // Calculate default expiration time
                let default_valid_until =
                    created_time + Duration::milliseconds(DEFAULT_TX_VALID_TIMESPAN);
                // Valid if current time is before default expiration
                Utc::now() < default_valid_until
            }
            Err(e) => {
                warn!("Failed to parse created_at timestamp: {}", e);
                false
            }
        }
    }

    /// Checks transaction confirmation status.
    ///
    /// # Arguments
    ///
    /// * `tx` - The transaction repository model containing metadata like valid_until.
    ///
    /// # Returns
    ///
    /// A result containing either:
    /// - `Ok(TransactionStatus::Confirmed)` if the transaction succeeded with enough confirmations
    /// - `Ok(TransactionStatus::Mined)` if the transaction is mined but doesn't have enough
    ///   confirmations
    /// - `Ok(TransactionStatus::Submitted)` if the transaction is not yet mined
    /// - `Ok(TransactionStatus::Failed)` if the transaction has failed
    /// - `Ok(TransactionStatus::Expired)` if the transaction has expired
    /// - `Err(TransactionError)` if an error occurred
    async fn check_transaction_status(
        &self,
        tx: &TransactionRepoModel,
    ) -> Result<TransactionStatus, TransactionError> {
        if tx.status == TransactionStatus::Expired
            || tx.status == TransactionStatus::Failed
            || tx.status == TransactionStatus::Confirmed
        {
            return Ok(tx.status.clone());
        }

        // Check if the transaction has expired
        if !Self::is_transaction_valid(&tx.created_at, &tx.valid_until) {
            info!("Transaction expired: {}", tx.id);
            return Ok(TransactionStatus::Expired);
        }

        let evm_data = tx.network_data.get_evm_transaction_data()?;
        let tx_hash = evm_data
            .hash
            .as_ref()
            .ok_or(TransactionError::UnexpectedError(
                "Transaction hash is missing".to_string(),
            ))?;

        // Check if transaction is mined
        let receipt_result = self.provider.get_transaction_receipt(tx_hash).await?;

        // Use if let Some to extract the receipt if it exists
        if let Some(receipt) = receipt_result {
            // If transaction failed, return Failed status
            if !receipt.status() {
                return Ok(TransactionStatus::Failed);
            }

            let last_block_number = self.provider.get_block_number().await?;
            let tx_block_number = receipt
                .block_number
                .ok_or(TransactionError::UnexpectedError(
                    "Transaction receipt missing block number".to_string(),
                ))?;
            if !Self::has_enough_confirmations(
                tx_block_number,
                last_block_number,
                evm_data.chain_id,
            ) {
                info!("Transaction mined but not confirmed: {}", tx_hash);
                return Ok(TransactionStatus::Mined);
            }

            // Transaction is confirmed
            Ok(TransactionStatus::Confirmed)
        } else {
            // If we get here, there's no receipt, so the transaction is not yet mined
            info!("Transaction not yet mined: {}", tx_hash);
            Ok(TransactionStatus::Submitted)
        }
    }

    /// Returns a reference to the gas price service.
    pub fn gas_price_service(&self) -> &Arc<EvmGasPriceService<EvmProvider>> {
        &self.gas_price_service
    }

    /// Returns a reference to the provider.
    pub fn provider(&self) -> &EvmProvider {
        &self.provider
    }

    /// Returns a reference to the relayer model.
    pub fn relayer(&self) -> &RelayerRepoModel {
        &self.relayer
    }

    /// Helper method to send a transaction update notification if a notification ID is configured.
    ///
    /// # Arguments
    ///
    /// * `tx` - The transaction model to send a notification for.
    ///
    /// # Returns
    ///
    /// A result indicating success or a `TransactionError`.
    async fn send_transaction_update_notification(
        &self,
        tx: &TransactionRepoModel,
    ) -> Result<(), TransactionError> {
        if let Some(notification_id) = &self.relayer.notification_id {
            self.job_producer
                .produce_send_notification_job(
                    produce_transaction_update_notification_payload(notification_id, tx),
                    None,
                )
                .await?;
        }
        Ok(())
    }

    async fn update_transaction_status(
        &self,
        tx: TransactionRepoModel,
        new_status: TransactionStatus,
        confirmed_at: Option<String>,
    ) -> Result<TransactionRepoModel, TransactionError> {
        let update_request = TransactionUpdateRequest {
            status: Some(new_status),
            confirmed_at,
            ..Default::default()
        };

        let updated_tx = self
            .transaction_repository
            .partial_update(tx.id.clone(), update_request)
            .await?;

        self.send_transaction_update_notification(&updated_tx)
            .await?;
        Ok(updated_tx)
    }
}

#[async_trait]
impl Transaction for EvmRelayerTransaction {
    /// Prepares a transaction for submission.
    ///
    /// # Arguments
    ///
    /// * `tx` - The transaction model to prepare.
    ///
    /// # Returns
    ///
    /// A result containing the updated transaction model or a `TransactionError`.
    async fn prepare_transaction(
        &self,
        tx: TransactionRepoModel,
    ) -> Result<TransactionRepoModel, TransactionError> {
        info!("Preparing transaction: {:?}", tx.id);

        let evm_data = tx.network_data.get_evm_transaction_data()?;
        // set the gas price
        let relayer = self.relayer();
        let price_params: TransactionPriceParams = PriceCalculator::get_transaction_price_params(
            &evm_data,
            relayer,
            &self.gas_price_service,
            &self.provider,
        )
        .await?;
        debug!("Gas price: {:?}", price_params.gas_price);
        // increment the nonce
        let nonce = self
            .transaction_counter_service
            .get_and_increment()
            .map_err(|e| TransactionError::UnexpectedError(e.to_string()))?;

        let updated_evm_data = tx
            .network_data
            .get_evm_transaction_data()?
            .with_price_params(price_params)
            .with_nonce(nonce);

        // sign the transaction
        let sig_result = self
            .signer
            .sign_transaction(NetworkTransactionData::Evm(updated_evm_data.clone()))
            .await?;

        let updated_evm_data =
            updated_evm_data.with_signed_transaction_data(sig_result.into_evm()?);

        let update = TransactionUpdateRequest {
            status: Some(TransactionStatus::Sent),
            network_data: Some(NetworkTransactionData::Evm(updated_evm_data)),
            ..Default::default()
        };

        let updated_tx = self
            .transaction_repository
            .partial_update(tx.id.clone(), update)
            .await?;

        // after preparing the transaction, we need to submit it to the job queue
        self.job_producer
            .produce_submit_transaction_job(
                TransactionSend::submit(updated_tx.id.clone(), updated_tx.relayer_id.clone()),
                None,
            )
            .await?;

        self.send_transaction_update_notification(&updated_tx)
            .await?;

        Ok(updated_tx)
    }

    /// Submits a transaction for processing.
    ///
    /// # Arguments
    ///
    /// * `tx` - The transaction model to submit.
    ///
    /// # Returns
    ///
    /// A result containing the updated transaction model or a `TransactionError`.
    async fn submit_transaction(
        &self,
        tx: TransactionRepoModel,
    ) -> Result<TransactionRepoModel, TransactionError> {
        info!("submitting transaction for tx: {:?}", tx.id);

        let evm_tx_data = tx.network_data.get_evm_transaction_data()?;
        let raw_tx = evm_tx_data.raw.as_ref().ok_or_else(|| {
            TransactionError::InvalidType("Raw transaction data is missing".to_string())
        })?;

        self.provider.send_raw_transaction(raw_tx).await?;

        let update = TransactionUpdateRequest {
            status: Some(TransactionStatus::Submitted),
            sent_at: Some(Utc::now().to_rfc3339()),
            ..Default::default()
        };

        let updated_tx = self
            .transaction_repository
            .partial_update(tx.id.clone(), update)
            .await?;

        // after submitting the transaction, we need to handle the transaction status
        self.job_producer
            .produce_check_transaction_status_job(
                TransactionStatusCheck::new(updated_tx.id.clone(), updated_tx.relayer_id.clone()),
                None,
            )
            .await?;

        self.send_transaction_update_notification(&updated_tx)
            .await?;

        Ok(updated_tx)
    }

    /// Handles the status of a transaction.
    ///
    /// # Arguments
    ///
    /// * `tx` - The transaction model to handle.
    ///
    /// # Returns
    ///
    /// A result containing the updated transaction model or a `TransactionError`.
    async fn handle_transaction_status(
        &self,
        tx: TransactionRepoModel,
    ) -> Result<TransactionRepoModel, TransactionError> {
        info!("Checking transaction status for tx: {:?}", tx.id);

        let status = self.check_transaction_status(&tx).await?;

        match status {
            TransactionStatus::Submitted | TransactionStatus::Mined => {
                self.job_producer
                    .produce_check_transaction_status_job(
                        TransactionStatusCheck::new(tx.id.clone(), tx.relayer_id.clone()),
                        Some(Utc::now().timestamp() + 5),
                    )
                    .await?;

                if tx.status != status {
                    return self.update_transaction_status(tx, status, None).await;
                }

                Ok(tx)
            }
            TransactionStatus::Confirmed
            | TransactionStatus::Failed
            | TransactionStatus::Expired => {
                let confirmed_at = if status == TransactionStatus::Confirmed {
                    Some(Utc::now().to_rfc3339())
                } else {
                    None
                };

                self.update_transaction_status(tx, status, confirmed_at)
                    .await
            }
            _ => Err(TransactionError::UnexpectedError(format!(
                "Unexpected transaction status: {:?}",
                status
            ))),
        }
    }

    /// Cancels a transaction.
    ///
    /// # Arguments
    ///
    /// * `tx` - The transaction model to cancel.
    ///
    /// # Returns
    ///
    /// A result containing the transaction model or a `TransactionError`.
    async fn cancel_transaction(
        &self,
        tx: TransactionRepoModel,
    ) -> Result<TransactionRepoModel, TransactionError> {
        Ok(tx)
    }

    /// Replaces a transaction.
    ///
    /// # Arguments
    ///
    /// * `tx` - The transaction model to replace.
    ///
    /// # Returns
    ///
    /// A result containing the transaction model or a `TransactionError`.
    async fn replace_transaction(
        &self,
        tx: TransactionRepoModel,
    ) -> Result<TransactionRepoModel, TransactionError> {
        Ok(tx)
    }

    /// Signs a transaction.
    ///
    /// # Arguments
    ///
    /// * `tx` - The transaction model to sign.
    ///
    /// # Returns
    ///
    /// A result containing the transaction model or a `TransactionError`.
    async fn sign_transaction(
        &self,
        tx: TransactionRepoModel,
    ) -> Result<TransactionRepoModel, TransactionError> {
        Ok(tx)
    }

    /// Validates a transaction.
    ///
    /// # Arguments
    ///
    /// * `_tx` - The transaction model to validate.
    ///
    /// # Returns
    ///
    /// A result containing a boolean indicating validity or a `TransactionError`.
    async fn validate_transaction(
        &self,
        _tx: TransactionRepoModel,
    ) -> Result<bool, TransactionError> {
        Ok(true)
    }
}

#[cfg(test)]
mod tests {
    use super::*;
    use chrono::{Duration, Utc};

    #[test]
    fn test_has_enough_confirmations() {
        // Test Ethereum Mainnet (requires 12 confirmations)
        let chain_id = 1; // Ethereum Mainnet

        // Not enough confirmations
        let tx_block_number = 100;
        let current_block_number = 110; // Only 10 confirmations
        assert!(!EvmRelayerTransaction::has_enough_confirmations(
            tx_block_number,
            current_block_number,
            chain_id
        ));

        // Exactly enough confirmations
        let current_block_number = 112; // Exactly 12 confirmations
        assert!(EvmRelayerTransaction::has_enough_confirmations(
            tx_block_number,
            current_block_number,
            chain_id
        ));

        // More than enough confirmations
        let current_block_number = 120; // 20 confirmations
        assert!(EvmRelayerTransaction::has_enough_confirmations(
            tx_block_number,
            current_block_number,
            chain_id
        ));
    }

    #[test]
    fn test_is_transaction_valid_with_valid_until() {
        // Test with valid_until in the future
        let created_at = Utc::now().to_rfc3339();
        let valid_until = Some((Utc::now() + Duration::hours(1)).to_rfc3339());

        assert!(EvmRelayerTransaction::is_transaction_valid(
            &created_at,
            &valid_until
        ));

        // Test with valid_until in the past
        let valid_until = Some((Utc::now() - Duration::hours(1)).to_rfc3339());

        assert!(!EvmRelayerTransaction::is_transaction_valid(
            &created_at,
            &valid_until
        ));

        // Test with valid_until exactly at current time (should be invalid)
        let valid_until = Some(Utc::now().to_rfc3339());
        assert!(!EvmRelayerTransaction::is_transaction_valid(
            &created_at,
            &valid_until
        ));

        // Test with valid_until very far in the future
        let valid_until = Some((Utc::now() + Duration::days(365)).to_rfc3339());
        assert!(EvmRelayerTransaction::is_transaction_valid(
            &created_at,
            &valid_until
        ));

        // Test with invalid valid_until format
        let valid_until = Some("invalid-date-format".to_string());

        // Should return false when parsing fails
        assert!(!EvmRelayerTransaction::is_transaction_valid(
            &created_at,
            &valid_until
        ));

        // Test with empty valid_until string
        let valid_until = Some("".to_string());
        assert!(!EvmRelayerTransaction::is_transaction_valid(
            &created_at,
            &valid_until
        ));
    }

    #[test]
    fn test_is_transaction_valid_without_valid_until() {
        // Test with created_at within the default timespan
        let created_at = Utc::now().to_rfc3339();
        let valid_until = None;

        assert!(EvmRelayerTransaction::is_transaction_valid(
            &created_at,
            &valid_until
        ));

        // Test with created_at older than the default timespan (8 hours)
        let old_created_at =
            (Utc::now() - Duration::milliseconds(DEFAULT_TX_VALID_TIMESPAN + 1000)).to_rfc3339();

        assert!(!EvmRelayerTransaction::is_transaction_valid(
            &old_created_at,
            &valid_until
        ));

        // Test with created_at exactly at the boundary of default timespan
        let boundary_created_at =
            (Utc::now() - Duration::milliseconds(DEFAULT_TX_VALID_TIMESPAN)).to_rfc3339();
        assert!(!EvmRelayerTransaction::is_transaction_valid(
            &boundary_created_at,
            &valid_until
        ));

        // Test with created_at just within the default timespan
        let within_boundary_created_at =
            (Utc::now() - Duration::milliseconds(DEFAULT_TX_VALID_TIMESPAN - 1000)).to_rfc3339();
        assert!(EvmRelayerTransaction::is_transaction_valid(
            &within_boundary_created_at,
            &valid_until
        ));

        // Test with invalid created_at format
        let invalid_created_at = "invalid-date-format";

        // Should return false when parsing fails
        assert!(!EvmRelayerTransaction::is_transaction_valid(
            invalid_created_at,
            &valid_until
        ));

        // Test with empty created_at string
        assert!(!EvmRelayerTransaction::is_transaction_valid(
            "",
            &valid_until
        ));
    }
}<|MERGE_RESOLUTION|>--- conflicted
+++ resolved
@@ -10,10 +10,7 @@
 use std::sync::Arc;
 
 use crate::{
-<<<<<<< HEAD
-=======
     constants::DEFAULT_TX_VALID_TIMESPAN,
->>>>>>> 68d574fc
     domain::{transaction::Transaction, PriceCalculator},
     jobs::{JobProducer, JobProducerTrait, TransactionSend, TransactionStatusCheck},
     models::{
