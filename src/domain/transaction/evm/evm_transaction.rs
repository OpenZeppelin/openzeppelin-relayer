--- conflicted
+++ resolved
@@ -7,19 +7,11 @@
     domain::{get_transaction_price_params, transaction::Transaction},
     jobs::{JobProducer, TransactionSend, TransactionStatusCheck},
     models::{
-<<<<<<< HEAD
-        produce_transaction_update_notification_payload, RelayerRepoModel, TransactionError,
-        TransactionRepoModel, TransactionStatus, U256,
+        produce_transaction_update_notification_payload, NetworkTransactionData, RelayerRepoModel,
+        TransactionError, TransactionRepoModel, TransactionStatus, U256,
     },
     repositories::{InMemoryTransactionRepository, RelayerRepositoryStorage},
-    services::{EvmGasPriceService, EvmProvider, TransactionCounterService},
-=======
-        produce_transaction_update_notification_payload, NetworkTransactionData, RelayerRepoModel,
-        TransactionError, TransactionRepoModel, TransactionStatus,
-    },
-    repositories::{InMemoryTransactionRepository, RelayerRepositoryStorage, Repository},
-    services::{EvmProvider, EvmSigner, Signer, TransactionCounterService},
->>>>>>> b17fb362
+    services::{EvmGasPriceService, EvmProvider, EvmSigner, Signer, TransactionCounterService},
 };
 #[allow(dead_code)]
 pub struct TransactionPriceParams {
@@ -37,14 +29,11 @@
     transaction_repository: Arc<InMemoryTransactionRepository>,
     transaction_counter_service: TransactionCounterService,
     job_producer: Arc<JobProducer>,
-<<<<<<< HEAD
     gas_price_service: Arc<EvmGasPriceService>,
-=======
     signer: EvmSigner,
->>>>>>> b17fb362
 }
 
-#[allow(dead_code)]
+#[allow(dead_code, clippy::too_many_arguments)]
 impl EvmRelayerTransaction {
     pub fn new(
         relayer: RelayerRepoModel,
@@ -53,11 +42,8 @@
         transaction_repository: Arc<InMemoryTransactionRepository>,
         transaction_counter_service: TransactionCounterService,
         job_producer: Arc<JobProducer>,
-<<<<<<< HEAD
         gas_price_service: Arc<EvmGasPriceService>,
-=======
         signer: EvmSigner,
->>>>>>> b17fb362
     ) -> Result<Self, TransactionError> {
         Ok(Self {
             relayer,
@@ -66,11 +52,8 @@
             transaction_repository,
             transaction_counter_service,
             job_producer,
-<<<<<<< HEAD
             gas_price_service,
-=======
             signer,
->>>>>>> b17fb362
         })
     }
 
@@ -90,14 +73,12 @@
         tx: TransactionRepoModel,
     ) -> Result<TransactionRepoModel, TransactionError> {
         info!("Preparing transaction");
-        // validate the transaction
-<<<<<<< HEAD
+        // validate the transaction Nahim
         let price_params: TransactionPriceParams = get_transaction_price_params(self, &tx).await?;
         info!("Gas price: {:?}", price_params.gas_price);
         let evm_data = tx.network_data.get_evm_transaction_data()?;
         evm_data.with_price_params(price_params);
         // After preparing the transaction, submit it to the job queue
-=======
 
         let evm_data = tx.network_data.get_evm_transaction_data()?;
 
@@ -123,7 +104,6 @@
             .await?;
 
         // after preparing the transaction, we need to submit it to the job queue
->>>>>>> b17fb362
         self.job_producer
             .produce_submit_transaction_job(
                 TransactionSend::submit(updated_tx.id.clone(), updated_tx.relayer_id.clone()),
