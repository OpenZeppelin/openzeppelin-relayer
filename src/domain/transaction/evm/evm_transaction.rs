//! This module defines the `EvmRelayerTransaction` struct and its associated
//! functionality for handling Ethereum Virtual Machine (EVM) transactions.
//! It includes methods for preparing, submitting, handling status, and
//! managing notifications for transactions. The module leverages various
//! services and repositories to perform these operations asynchronously.
use async_trait::async_trait;
use chrono::{DateTime, Duration, Utc};
use eyre::Result;
use log::{debug, info, warn};
use std::sync::Arc;

use super::PriceParams;
use crate::{
    constants::DEFAULT_TX_VALID_TIMESPAN,
<<<<<<< HEAD
    domain::{is_transaction_not_yet_mined, make_noop, transaction::Transaction, PriceCalculator},
    jobs::{JobProducer, JobProducerTrait, TransactionSend, TransactionStatusCheck},
    models::{
        evm::Speed, produce_transaction_update_notification_payload, EvmNetwork,
        EvmTransactionData, NetworkTransactionData, RelayerRepoModel, TransactionError,
        TransactionRepoModel, TransactionStatus, TransactionUpdateRequest,
=======
    domain::transaction::{
        evm::price_calculator::{PriceCalculator, PriceCalculatorTrait},
        Transaction,
    },
    jobs::{JobProducer, JobProducerTrait, TransactionSend, TransactionStatusCheck},
    models::{
        produce_transaction_update_notification_payload, EvmNetwork, NetworkTransactionData,
        RelayerRepoModel, TransactionError, TransactionRepoModel, TransactionStatus,
        TransactionUpdateRequest,
>>>>>>> 6c258b62
    },
    repositories::{
        InMemoryRelayerRepository, InMemoryTransactionCounter, RelayerRepositoryStorage,
        Repository, TransactionCounterTrait, TransactionRepository,
    },
    services::{EvmGasPriceService, EvmProvider, EvmProviderTrait, EvmSigner, Signer},
    utils::{get_resubmit_timeout_for_speed, get_resubmit_timeout_with_backoff},
};

<<<<<<< HEAD
use crate::domain::transaction::evm::price_calculator::PriceCalculatorTrait;

#[allow(dead_code)]
pub struct EvmRelayerTransaction<P, R, T, J, G, S, C, PC>
=======
#[allow(dead_code)]
pub struct EvmRelayerTransaction<P, R, T, J, PC, S, C>
>>>>>>> 6c258b62
where
    P: EvmProviderTrait,
    R: Repository<RelayerRepoModel, String>,
    T: TransactionRepository,
    J: JobProducerTrait,
    PC: PriceCalculatorTrait,
    S: Signer,
    C: TransactionCounterTrait,
    PC: PriceCalculatorTrait,
{
    relayer: RelayerRepoModel,
    provider: P,
    relayer_repository: Arc<R>,
    transaction_repository: Arc<T>,
    transaction_counter_service: Arc<C>,
    job_producer: Arc<J>,
<<<<<<< HEAD
    gas_price_service: Arc<G>,
    price_calculator: Arc<PC>,
=======
    price_calculator: PC,
>>>>>>> 6c258b62
    signer: S,
}

#[allow(dead_code, clippy::too_many_arguments)]
<<<<<<< HEAD
impl<P, R, T, J, G, S, C, PC> EvmRelayerTransaction<P, R, T, J, G, S, C, PC>
=======
impl<P, R, T, J, PC, S, C> EvmRelayerTransaction<P, R, T, J, PC, S, C>
>>>>>>> 6c258b62
where
    P: EvmProviderTrait,
    R: Repository<RelayerRepoModel, String>,
    T: TransactionRepository,
    J: JobProducerTrait,
    PC: PriceCalculatorTrait,
    S: Signer,
    C: TransactionCounterTrait,
    PC: PriceCalculatorTrait,
{
    /// Creates a new `EvmRelayerTransaction`.
    ///
    /// # Arguments
    ///
    /// * `relayer` - The relayer model.
    /// * `provider` - The EVM provider.
    /// * `relayer_repository` - Storage for relayer repository.
    /// * `transaction_repository` - Storage for transaction repository.
    /// * `transaction_counter_service` - Service for managing transaction counters.
    /// * `job_producer` - Producer for job queue.
    /// * `price_calculator` - Price calculator for gas price management.
    /// * `signer` - The EVM signer.
    ///
    /// # Returns
    ///
    /// A result containing the new `EvmRelayerTransaction` or a `TransactionError`.
    pub fn new(
        relayer: RelayerRepoModel,
        provider: P,
        relayer_repository: Arc<R>,
        transaction_repository: Arc<T>,
        transaction_counter_service: Arc<C>,
        job_producer: Arc<J>,
<<<<<<< HEAD
        gas_price_service: Arc<G>,
        price_calculator: Arc<PC>,
=======
        price_calculator: PC,
>>>>>>> 6c258b62
        signer: S,
    ) -> Result<Self, TransactionError> {
        Ok(Self {
            relayer,
            provider,
            relayer_repository,
            transaction_repository,
            transaction_counter_service,
            job_producer,
<<<<<<< HEAD
            gas_price_service,
=======
>>>>>>> 6c258b62
            price_calculator,
            signer,
        })
    }

    /// Prepares a cancellation transaction with higher gas price to replace the original transaction
    ///
    /// # Arguments
    ///
    /// * `evm_data` - The original transaction's EVM data
    /// * `relayer` - The relayer model
    ///
    /// # Returns
    ///
    /// A result containing the prepared cancellation transaction data or a `TransactionError`
    async fn prepare_cancel_transaction(
        &self,
        evm_data: &mut EvmTransactionData,
        relayer: &RelayerRepoModel,
    ) -> Result<EvmTransactionData, TransactionError> {
        // Get the nonce from the transaction
        let nonce = evm_data.nonce.ok_or_else(|| {
            TransactionError::UnexpectedError("Transaction nonce is missing".to_string())
        })?;

        // clean the price params and set speed to average for the cancellation
        evm_data.gas_price = None;
        evm_data.max_fee_per_gas = None;
        evm_data.max_priority_fee_per_gas = None;
        evm_data.speed = Some(Speed::Average);

        // Calculate gas price for cancellation (higher than original)
        let price_params: PriceParams = self
            .price_calculator
            .get_transaction_price_params(evm_data, relayer)
            .await?;

        // Create a "noop" transaction with higher gas price
        let mut cancel_tx_data = make_noop(
            relayer.address.clone(),
            price_params,
            EvmNetwork::from_id(evm_data.chain_id),
        )
        .await?;

        // Set the nonce to match the original transaction
        cancel_tx_data.nonce = Some(nonce);

        // Sign the cancellation transaction
        let sig_result = self
            .signer
            .sign_transaction(NetworkTransactionData::Evm(cancel_tx_data.clone()))
            .await?;

        Ok(cancel_tx_data.with_signed_transaction_data(sig_result.into_evm()?))
    }

    /// Helper function to check if a transaction has enough confirmations
    ///
    /// # Arguments
    ///
    /// * `tx_block_number` - Block number where the transaction was mined
    /// * `current_block_number` - Current block number
    /// * `chain_id` - The chain ID to determine confirmation requirements
    ///
    /// # Returns
    ///
    /// `true` if the transaction has enough confirmations for the given network
    fn has_enough_confirmations(
        tx_block_number: u64,
        current_block_number: u64,
        chain_id: u64,
    ) -> bool {
        let network = EvmNetwork::from_id(chain_id);
        let required_confirmations = network.required_confirmations();
        current_block_number >= tx_block_number + required_confirmations
    }

    /// Checks if a transaction is still valid based on its valid_until timestamp.
    /// If valid_until is not set, it uses the default timespan from constants.
    ///
    /// # Arguments
    ///
    /// * `created_at` - When the transaction was created
    /// * `valid_until` - Optional timestamp string when the transaction expires
    ///
    /// # Returns
    ///
    /// `true` if the transaction is still valid, `false` if it has expired
    fn is_transaction_valid(created_at: &str, valid_until: &Option<String>) -> bool {
        // If valid_until is provided, use it to determine validity
        if let Some(valid_until_str) = valid_until {
            match DateTime::parse_from_rfc3339(valid_until_str) {
                Ok(valid_until_time) => {
                    // Valid if current time is before valid_until time
                    return Utc::now() < valid_until_time;
                }
                Err(e) => {
                    warn!("Failed to parse valid_until timestamp: {}", e);
                    return false;
                }
            }
        }

        // If we get here valid_until wasn't provided
        match DateTime::parse_from_rfc3339(created_at) {
            Ok(created_time) => {
                // Calculate default expiration time
                let default_valid_until =
                    created_time + Duration::milliseconds(DEFAULT_TX_VALID_TIMESPAN);
                // Valid if current time is before default expiration
                Utc::now() < default_valid_until
            }
            Err(e) => {
                warn!("Failed to parse created_at timestamp: {}", e);
                false
            }
        }
    }

    /// Checks transaction confirmation status.
    ///
    /// # Arguments
    ///
    /// * `tx` - The transaction repository model containing metadata like valid_until.
    ///
    /// # Returns
    ///
    /// A result containing either:
    /// - `Ok(TransactionStatus::Confirmed)` if the transaction succeeded with enough confirmations
    /// - `Ok(TransactionStatus::Mined)` if the transaction is mined but doesn't have enough
    ///   confirmations
    /// - `Ok(TransactionStatus::Submitted)` if the transaction is not yet mined
    /// - `Ok(TransactionStatus::Failed)` if the transaction has failed
    /// - `Ok(TransactionStatus::Expired)` if the transaction has expired
    /// - `Err(TransactionError)` if an error occurred
    async fn check_transaction_status(
        &self,
        tx: &TransactionRepoModel,
    ) -> Result<TransactionStatus, TransactionError> {
        if tx.status == TransactionStatus::Expired
            || tx.status == TransactionStatus::Failed
            || tx.status == TransactionStatus::Confirmed
        {
            return Ok(tx.status.clone());
        }

        // Check if the transaction has expired
        if !Self::is_transaction_valid(&tx.created_at, &tx.valid_until) {
            info!("Transaction expired: {}", tx.id);
            return Ok(TransactionStatus::Expired);
        }

        let evm_data = tx.network_data.get_evm_transaction_data()?;
        let tx_hash = evm_data
            .hash
            .as_ref()
            .ok_or(TransactionError::UnexpectedError(
                "Transaction hash is missing".to_string(),
            ))?;

        // Check if transaction is mined
        let receipt_result = self.provider.get_transaction_receipt(tx_hash).await?;

        // Use if let Some to extract the receipt if it exists
        if let Some(receipt) = receipt_result {
            // If transaction failed, return Failed status
            if !receipt.status() {
                return Ok(TransactionStatus::Failed);
            }

            let last_block_number = self.provider.get_block_number().await?;
            let tx_block_number = receipt
                .block_number
                .ok_or(TransactionError::UnexpectedError(
                    "Transaction receipt missing block number".to_string(),
                ))?;
            if !Self::has_enough_confirmations(
                tx_block_number,
                last_block_number,
                evm_data.chain_id,
            ) {
                info!("Transaction mined but not confirmed: {}", tx_hash);
                return Ok(TransactionStatus::Mined);
            }

            // Transaction is confirmed
            Ok(TransactionStatus::Confirmed)
        } else {
            // If we get here, there's no receipt, so the transaction is not yet mined
            info!("Transaction not yet mined: {}", tx_hash);
            Ok(TransactionStatus::Submitted)
        }
    }

    /// Returns a reference to the provider.
    pub fn provider(&self) -> &P {
        &self.provider
    }

    /// Returns a reference to the relayer model.
    pub fn relayer(&self) -> &RelayerRepoModel {
        &self.relayer
    }

    /// Helper method to send a transaction update notification if a notification ID is configured.
    ///
    /// # Arguments
    ///
    /// * `tx` - The transaction model to send a notification for.
    ///
    /// # Returns
    ///
    /// A result indicating success or a `TransactionError`.
    async fn send_transaction_update_notification(
        &self,
        tx: &TransactionRepoModel,
    ) -> Result<(), TransactionError> {
        if let Some(notification_id) = &self.relayer.notification_id {
            self.job_producer
                .produce_send_notification_job(
                    produce_transaction_update_notification_payload(notification_id, tx),
                    None,
                )
                .await?;
        }
        Ok(())
    }

    async fn update_transaction_status(
        &self,
        tx: TransactionRepoModel,
        new_status: TransactionStatus,
        confirmed_at: Option<String>,
    ) -> Result<TransactionRepoModel, TransactionError> {
        let update_request = TransactionUpdateRequest {
            status: Some(new_status),
            confirmed_at,
            ..Default::default()
        };

        let updated_tx = self
            .transaction_repository
            .partial_update(tx.id.clone(), update_request)
            .await?;

        self.send_transaction_update_notification(&updated_tx)
            .await?;
        Ok(updated_tx)
    }

<<<<<<< HEAD
    /// Validates a transaction.
    ///
    /// # Arguments
    ///
    /// * `_tx` - The transaction model to validate.
    ///
    /// # Returns
    ///
    /// A result containing a boolean indicating validity or a `TransactionError`.
    async fn validate_transaction(
        &self,
        _tx: TransactionRepoModel,
    ) -> Result<bool, TransactionError> {
        Ok(true)
    }

    /// Replaces a transaction.
    ///
    /// # Arguments
    ///
    /// * `tx` - The transaction model to replace.
    ///
    /// # Returns
    ///
    /// A result containing the transaction model or a `TransactionError`.
    async fn replace_transaction(
        &self,
        tx: TransactionRepoModel,
    ) -> Result<TransactionRepoModel, TransactionError> {
        Ok(tx)
    }

    /// Signs a transaction.
    ///
    /// # Arguments
    ///
    /// * `tx` - The transaction model to sign.
    ///
    /// # Returns
    ///
    /// A result containing the transaction model or a `TransactionError`.
    async fn sign_transaction(
        &self,
        tx: TransactionRepoModel,
    ) -> Result<TransactionRepoModel, TransactionError> {
        Ok(tx)
    }

=======
>>>>>>> 6c258b62
    /// Gets the age of a transaction since it was sent
    fn get_age_of_sent_at(&self, tx: &TransactionRepoModel) -> Result<Duration, TransactionError> {
        let now = Utc::now();
        let sent_at_str = tx.sent_at.as_ref().ok_or_else(|| {
            TransactionError::UnexpectedError("Transaction sent_at time is missing".to_string())
        })?;
        let sent_time = DateTime::parse_from_rfc3339(sent_at_str)
            .map_err(|_| {
                TransactionError::UnexpectedError("Error parsing sent_at time".to_string())
            })?
            .with_timezone(&Utc);
        Ok(now.signed_duration_since(sent_time))
    }

    /// Determines if a transaction should be resubmitted
    /// Returns true if the transaction should be resubmitted
    async fn should_resubmit(&self, tx: &TransactionRepoModel) -> Result<bool, TransactionError> {
        if tx.status != TransactionStatus::Submitted {
            return Err(TransactionError::UnexpectedError(format!(
                "Transaction must be in Submitted status to resubmit, found: {:?}",
                tx.status
            )));
        }

        let age = self.get_age_of_sent_at(tx)?;

        // Check for speed and determine timeout
<<<<<<< HEAD
        let timeout =
            self.get_resubmit_timeout_for_speed(&tx.network_data.get_evm_transaction_data()?.speed);

        let timeout_with_backoff = self.get_resubmit_timeout_with_backoff(timeout, tx.hashes.len());
=======
        let timeout = match tx.network_data.get_evm_transaction_data() {
            Ok(data) => get_resubmit_timeout_for_speed(&data.speed),
            Err(e) => return Err(e),
        };

        let timeout_with_backoff = get_resubmit_timeout_with_backoff(timeout, tx.hashes.len());
>>>>>>> 6c258b62

        // If the transaction has been waiting for more than our timeout, resubmit it
        if age > Duration::milliseconds(timeout_with_backoff) {
            info!("Transaction has been pending for too long, resubmitting");
            return Ok(true);
        }

        Ok(false)
    }
<<<<<<< HEAD

    /// Gets the appropriate resubmission timeout based on transaction speed
    fn get_resubmit_timeout_for_speed(&self, speed: &Option<Speed>) -> i64 {
        // Default timeout (30 seconds for regular transactions)
        const DEFAULT_TIMEOUT: i64 = 30_000;
        // Faster timeout (15 seconds for faster transactions)
        const FAST_TIMEOUT: i64 = 15_000;
        // Slow timeout (60 seconds for slower transactions)
        const SLOW_TIMEOUT: i64 = 60_000;

        match speed {
            Some(Speed::Fast) | Some(Speed::Fastest) => FAST_TIMEOUT,
            Some(Speed::Average) => DEFAULT_TIMEOUT,
            Some(Speed::SafeLow) => SLOW_TIMEOUT,
            None => DEFAULT_TIMEOUT,
        }
    }

    /// Applies exponential backoff to resubmission timeout based on number of attempts
    fn get_resubmit_timeout_with_backoff(&self, base_timeout: i64, attempts: usize) -> i64 {
        // Apply exponential backoff, but cap at a reasonable maximum (5 minutes)
        const MAX_TIMEOUT: i64 = 300_000;

        let multiplier = 2_i64.pow(attempts.min(10) as u32);
        (base_timeout * multiplier).min(MAX_TIMEOUT)
    }
}

#[async_trait]
impl<P, R, T, J, G, S, C, PC> Transaction for EvmRelayerTransaction<P, R, T, J, G, S, C, PC>
=======
}

#[async_trait]
impl<P, R, T, J, PC, S, C> Transaction for EvmRelayerTransaction<P, R, T, J, PC, S, C>
>>>>>>> 6c258b62
where
    P: EvmProviderTrait + Send + Sync,
    R: Repository<RelayerRepoModel, String> + Send + Sync,
    T: TransactionRepository + Send + Sync,
    J: JobProducerTrait + Send + Sync,
    PC: PriceCalculatorTrait + Send + Sync,
    S: Signer + Send + Sync,
    C: TransactionCounterTrait + Send + Sync,
    PC: PriceCalculatorTrait + Send + Sync,
{
    /// Prepares a transaction for submission.
    ///
    /// # Arguments
    ///
    /// * `tx` - The transaction model to prepare.
    ///
    /// # Returns
    ///
    /// A result containing the updated transaction model or a `TransactionError`.
    async fn prepare_transaction(
        &self,
        tx: TransactionRepoModel,
    ) -> Result<TransactionRepoModel, TransactionError> {
        info!("Preparing transaction: {:?}", tx.id);

        let evm_data = tx.network_data.get_evm_transaction_data()?;
        // set the gas price
        let relayer = self.relayer();
<<<<<<< HEAD
        let price_params: PriceParams = self
=======
        let price_params = self
>>>>>>> 6c258b62
            .price_calculator
            .get_transaction_price_params(&evm_data, relayer)
            .await?;

        debug!("Gas price: {:?}", price_params.gas_price);
        // increment the nonce
        let nonce = self
            .transaction_counter_service
            .get_and_increment(&self.relayer.id, &self.relayer.address)
            .map_err(|e| TransactionError::UnexpectedError(e.to_string()))?;

        let updated_evm_data = tx
            .network_data
            .get_evm_transaction_data()?
            .with_price_params(price_params)
            .with_nonce(nonce);

        // sign the transaction
        let sig_result = self
            .signer
            .sign_transaction(NetworkTransactionData::Evm(updated_evm_data.clone()))
            .await?;

        let updated_evm_data =
            updated_evm_data.with_signed_transaction_data(sig_result.into_evm()?);

        // Track the transaction hash
        let mut hashes = tx.hashes.clone();
        if let Some(hash) = updated_evm_data.hash.clone() {
            hashes.push(hash);
        }

        let update = TransactionUpdateRequest {
            status: Some(TransactionStatus::Sent),
            network_data: Some(NetworkTransactionData::Evm(updated_evm_data)),
            priced_at: Some(Utc::now().to_rfc3339()),
            hashes: Some(hashes),
            ..Default::default()
        };

        let updated_tx = self
            .transaction_repository
            .partial_update(tx.id.clone(), update)
            .await?;

        // after preparing the transaction, we need to submit it to the job queue
        self.job_producer
            .produce_submit_transaction_job(
                TransactionSend::submit(updated_tx.id.clone(), updated_tx.relayer_id.clone()),
                None,
            )
            .await?;

        self.send_transaction_update_notification(&updated_tx)
            .await?;

        Ok(updated_tx)
    }

    /// Submits a transaction for processing.
    ///
    /// # Arguments
    ///
    /// * `tx` - The transaction model to submit.
    ///
    /// # Returns
    ///
    /// A result containing the updated transaction model or a `TransactionError`.
    async fn submit_transaction(
        &self,
        tx: TransactionRepoModel,
    ) -> Result<TransactionRepoModel, TransactionError> {
        info!("submitting transaction for tx: {:?}", tx.id);

        let evm_tx_data = tx.network_data.get_evm_transaction_data()?;
        let raw_tx = evm_tx_data.raw.as_ref().ok_or_else(|| {
            TransactionError::InvalidType("Raw transaction data is missing".to_string())
        })?;

        self.provider.send_raw_transaction(raw_tx).await?;

        let update = TransactionUpdateRequest {
            status: Some(TransactionStatus::Submitted),
            sent_at: Some(Utc::now().to_rfc3339()),
            ..Default::default()
        };

        let updated_tx = self
            .transaction_repository
            .partial_update(tx.id.clone(), update)
            .await?;

        // Schedule status check
        self.job_producer
            .produce_check_transaction_status_job(
                TransactionStatusCheck::new(updated_tx.id.clone(), updated_tx.relayer_id.clone()),
                None,
            )
            .await?;

        self.send_transaction_update_notification(&updated_tx)
            .await?;

        Ok(updated_tx)
    }

    /// Handles the status of a transaction.
    ///
    /// # Arguments
    ///
    /// * `tx` - The transaction model to handle.
    ///
    /// # Returns
    ///
    /// A result containing the updated transaction model or a `TransactionError`.
    async fn handle_transaction_status(
        &self,
        tx: TransactionRepoModel,
    ) -> Result<TransactionRepoModel, TransactionError> {
        info!("Checking transaction status for tx: {:?}", tx.id);

        let status = self.check_transaction_status(&tx).await?;

        match status {
            TransactionStatus::Submitted => {
                // Check if transaction needs resubmission
                if self.should_resubmit(&tx).await? {
<<<<<<< HEAD
                    info!(
                        "Transaction pending for too long, resubmitting: {:?}",
                        tx.id
                    );
=======
>>>>>>> 6c258b62
                    self.job_producer
                        .produce_submit_transaction_job(
                            TransactionSend::resubmit(tx.id.clone(), tx.relayer_id.clone()),
                            None,
                        )
                        .await?;
                }

                // Otherwise, continue with normal status check
                self.job_producer
                    .produce_check_transaction_status_job(
                        TransactionStatusCheck::new(tx.id.clone(), tx.relayer_id.clone()),
                        Some(Utc::now().timestamp() + 5),
                    )
                    .await?;

                if tx.status != status {
                    return self.update_transaction_status(tx, status, None).await;
                }

                Ok(tx)
            }
            TransactionStatus::Mined => {
                // For mined transactions, just schedule the next check
                self.job_producer
                    .produce_check_transaction_status_job(
                        TransactionStatusCheck::new(tx.id.clone(), tx.relayer_id.clone()),
                        Some(Utc::now().timestamp() + 5),
                    )
                    .await?;

                if tx.status != status {
                    return self.update_transaction_status(tx, status, None).await;
                }

                Ok(tx)
            }
            TransactionStatus::Confirmed
            | TransactionStatus::Failed
            | TransactionStatus::Expired => {
                let confirmed_at = if status == TransactionStatus::Confirmed {
                    Some(Utc::now().to_rfc3339())
                } else {
                    None
                };

                self.update_transaction_status(tx, status, confirmed_at)
                    .await
            }
            _ => Err(TransactionError::UnexpectedError(format!(
                "Unexpected transaction status: {:?}",
                status
            ))),
        }
    }

<<<<<<< HEAD
    /// Validates a transaction.
    ///
    /// # Arguments
    ///
    /// * `_tx` - The transaction model to validate.
    ///
    /// # Returns
    ///
    /// A result containing a boolean indicating validity or a `TransactionError`.
    async fn validate_transaction(
        &self,
        _tx: TransactionRepoModel,
    ) -> Result<bool, TransactionError> {
        Ok(true)
    }

=======
>>>>>>> 6c258b62
    /// Resubmits a transaction with updated parameters.
    ///
    /// # Arguments
    ///
    /// * `tx` - The transaction model to resubmit.
    ///
    /// # Returns
    ///
    /// A result containing the resubmitted transaction model or a `TransactionError`.
    async fn resubmit_transaction(
        &self,
        tx: TransactionRepoModel,
    ) -> Result<TransactionRepoModel, TransactionError> {
        info!("Resubmitting transaction: {:?}", tx.id);

        // Calculate bumped gas price
        let bumped_price_params = self
            .price_calculator
            .calculate_bumped_gas_price(&tx, self.relayer())
            .await?;

<<<<<<< HEAD
=======
        if !bumped_price_params.is_min_bumped.is_some_and(|b| b) {
            warn!(
                "Bumped gas price does not meet minimum requirement, skipping resubmission: {:?}",
                bumped_price_params
            );
            return Ok(tx);
        }

>>>>>>> 6c258b62
        // Get transaction data
        let evm_data = tx.network_data.get_evm_transaction_data()?;

        // Create new transaction data with bumped gas price
        let updated_evm_data = evm_data.with_price_params(bumped_price_params);

        // Sign the transaction
        let sig_result = self
            .signer
            .sign_transaction(NetworkTransactionData::Evm(updated_evm_data.clone()))
            .await?;

        let final_evm_data = updated_evm_data.with_signed_transaction_data(sig_result.into_evm()?);

        let raw_tx = final_evm_data.raw.as_ref().ok_or_else(|| {
            TransactionError::InvalidType("Raw transaction data is missing".to_string())
        })?;

        self.provider.send_raw_transaction(raw_tx).await?;

        // Track attempt count and hash history
        let mut hashes = tx.hashes.clone();
        if let Some(hash) = final_evm_data.hash.clone() {
            hashes.push(hash);
        }

        // Update the transaction in the repository
        let update = TransactionUpdateRequest {
            network_data: Some(NetworkTransactionData::Evm(final_evm_data)),
            hashes: Some(hashes),
            priced_at: Some(Utc::now().to_rfc3339()),
            ..Default::default()
        };

        let updated_tx = self
            .transaction_repository
            .partial_update(tx.id.clone(), update)
            .await?;

        Ok(updated_tx)
    }

    /// Cancels a transaction.
    ///
    /// # Arguments
    ///
    /// * `tx` - The transaction model to cancel.
    ///
    /// # Returns
    ///
    /// A result containing the transaction model or a `TransactionError`.
    async fn cancel_transaction(
        &self,
        tx: TransactionRepoModel,
    ) -> Result<TransactionRepoModel, TransactionError> {
        info!("Cancelling transaction: {:?}", tx.id);
        info!("Transaction status: {:?}", tx.status);
        // Check if the transaction can be cancelled
        if !is_transaction_not_yet_mined(tx.status.clone()) {
            return Err(TransactionError::ValidationError(format!(
                "Cannot cancel transaction with status: {:?}",
                tx.status
            )));
        }

        // If the transaction is in Pending state, we can just delete it from the database
        // since it was never sent to the network
        if tx.status == TransactionStatus::Pending {
            info!("Transaction is in Pending state, deleting it from the database");

            // Store a copy of the transaction for notification purposes
            let tx_copy = tx.clone();

            // Delete the transaction from the database
            Repository::delete_by_id(&*self.transaction_repository, tx.id.clone()).await?;

            // Send notification if configured
            self.send_transaction_update_notification(&tx_copy).await?;

            info!("Transaction deleted successfully: {:?}", tx.id);
            return Ok(tx_copy);
        }

        // For transactions in Sent/Submitted state, we need to send a cancellation transaction
        let mut evm_data = tx.network_data.get_evm_transaction_data()?;
        let hash_previous = evm_data.hash.clone();
        let relayer = self.relayer();

        // Prepare the cancellation transaction
        let signed_cancel_tx_data = self
            .prepare_cancel_transaction(&mut evm_data, relayer)
            .await?;

        // Track the new transaction hash in the hashes history
        let mut hashes = tx.hashes.clone();
        if let Some(hash) = hash_previous {
            hashes.push(hash);
        }

        // Update original transaction with the cancel/noop transaction data
        let update = TransactionUpdateRequest {
            network_data: Some(NetworkTransactionData::Evm(signed_cancel_tx_data)),
            status: Some(TransactionStatus::Sent), // Reset status to Canceled
            sent_at: None, // Clear sent_at since it will be updated when the transaction is submitted
            hashes: Some(hashes),
            priced_at: Some(Utc::now().to_rfc3339()),
            ..Default::default()
        };

        let updated_tx = self
            .transaction_repository
            .partial_update(tx.id.clone(), update)
            .await?;

        // Submit the updated transaction to the network using the resubmit job
        self.job_producer
            .produce_submit_transaction_job(
                TransactionSend::resubmit(updated_tx.id.clone(), updated_tx.relayer_id.clone()),
                None,
            )
            .await?;

        // Send notification for the updated transaction
        self.send_transaction_update_notification(&updated_tx)
            .await?;

        info!(
            "Original transaction updated with cancellation data: {:?}",
            updated_tx.id
        );
        Ok(updated_tx)
    }

    /// Replaces a transaction.
    ///
    /// # Arguments
    ///
    /// * `tx` - The transaction model to replace.
    ///
    /// # Returns
    ///
    /// A result containing the transaction model or a `TransactionError`.
    async fn replace_transaction(
        &self,
        tx: TransactionRepoModel,
    ) -> Result<TransactionRepoModel, TransactionError> {
        Ok(tx)
    }

    /// Signs a transaction.
    ///
    /// # Arguments
    ///
    /// * `tx` - The transaction model to sign.
    ///
    /// # Returns
    ///
    /// A result containing the transaction model or a `TransactionError`.
    async fn sign_transaction(
        &self,
        tx: TransactionRepoModel,
    ) -> Result<TransactionRepoModel, TransactionError> {
        Ok(tx)
    }
}

// we define concrete type for the evm transaction
pub type DefaultEvmTransaction = EvmRelayerTransaction<
    EvmProvider,
    RelayerRepositoryStorage<InMemoryRelayerRepository>,
    crate::repositories::transaction::InMemoryTransactionRepository,
    JobProducer,
    PriceCalculator<EvmGasPriceService<EvmProvider>>,
    EvmSigner,
    InMemoryTransactionCounter,
    PriceCalculator<EvmGasPriceService<EvmProvider>>,
>;

#[cfg(test)]
mod tests {
    use super::*;
    use crate::{
<<<<<<< HEAD
        domain::MockPriceCalculatorTrait,
        jobs::MockJobProducerTrait,
        models::{
            evm::Speed, EvmNamedNetwork, EvmTransactionData, NetworkType, RelayerNetworkPolicy,
            U256,
        },
=======
        domain::price_calculator::PriceParams,
        jobs::MockJobProducerTrait,
        models::{evm::Speed, EvmTransactionData, NetworkType, RelayerNetworkPolicy, U256},
>>>>>>> 6c258b62
        repositories::{MockRepository, MockTransactionCounterTrait, MockTransactionRepository},
        services::{MockEvmProviderTrait, MockSigner},
    };
    use chrono::{Duration, Utc};
    use futures::future::ready;
    use mockall::{mock, predicate::*};

    type TestEvmTransaction = DefaultEvmTransaction;

    // Create a mock for PriceCalculatorTrait
    mock! {
        pub PriceCalculator {}
        #[async_trait]
        impl PriceCalculatorTrait for PriceCalculator {
            async fn get_transaction_price_params(
                &self,
                tx_data: &EvmTransactionData,
                relayer: &RelayerRepoModel
            ) -> Result<PriceParams, TransactionError>;

            async fn calculate_bumped_gas_price(
                &self,
                tx: &TransactionRepoModel,
                relayer: &RelayerRepoModel,
            ) -> Result<PriceParams, TransactionError>;
        }
    }

    // Helper to create test transactions
    #[allow(dead_code)]
    fn create_test_transaction() -> TransactionRepoModel {
        TransactionRepoModel {
            id: "test-tx-id".to_string(),
            relayer_id: "test-relayer-id".to_string(),
            status: TransactionStatus::Pending,
            created_at: Utc::now().to_rfc3339(),
            sent_at: None,
            confirmed_at: None,
            valid_until: None,
            network_type: NetworkType::Evm,
            network_data: NetworkTransactionData::Evm(EvmTransactionData {
                chain_id: 1,
                from: "0xSender".to_string(),
                to: Some("0xRecipient".to_string()),
                value: U256::from(1000000000000000000u64), // 1 ETH
                data: Some("0xData".to_string()),
                gas_limit: 21000,
                gas_price: Some(20000000000), // 20 Gwei
                max_fee_per_gas: None,
                max_priority_fee_per_gas: None,
                nonce: None,
                signature: None,
                hash: None,
                speed: Some(Speed::Fast),
                raw: None,
            }),
            priced_at: None,
<<<<<<< HEAD
            hashes: vec![],
            noop_count: None,
=======
            hashes: Vec::new(),
>>>>>>> 6c258b62
        }
    }

    // Helper to create a relayer model
    fn create_test_relayer() -> RelayerRepoModel {
        RelayerRepoModel {
            id: "test-relayer-id".to_string(),
            name: "Test Relayer".to_string(),
            network: "1".to_string(), // Ethereum Mainnet
            address: "0xSender".to_string(),
            paused: false,
            system_disabled: false,
            signer_id: "test-signer-id".to_string(),
            notification_id: Some("test-notification-id".to_string()),
            policies: RelayerNetworkPolicy::Evm(crate::models::RelayerEvmPolicy {
                min_balance: 100000000000000000u128, // 0.1 ETH
                whitelist_receivers: Some(vec!["0xRecipient".to_string()]),
                gas_price_cap: Some(100000000000), // 100 Gwei
                eip1559_pricing: Some(false),
                private_transactions: false,
            }),
            network_type: NetworkType::Evm,
        }
    }

    // Test for the is_transaction_valid functionality
    #[test]
    fn test_is_transaction_valid_with_future_timestamp() {
        let now = Utc::now();
        let valid_until = Some((now + Duration::hours(1)).to_rfc3339());
        let created_at = now.to_rfc3339();

        assert!(TestEvmTransaction::is_transaction_valid(
            &created_at,
            &valid_until
        ));
    }

    #[test]
    fn test_is_transaction_valid_with_past_timestamp() {
        let now = Utc::now();
        let valid_until = Some((now - Duration::hours(1)).to_rfc3339());
        let created_at = now.to_rfc3339();

        assert!(!TestEvmTransaction::is_transaction_valid(
            &created_at,
            &valid_until
        ));
    }

    #[test]
    fn test_has_enough_confirmations() {
        // Test Ethereum Mainnet (requires 12 confirmations)
        let chain_id = 1; // Ethereum Mainnet

        // Not enough confirmations
        let tx_block_number = 100;
        let current_block_number = 110; // Only 10 confirmations
        assert!(!TestEvmTransaction::has_enough_confirmations(
            tx_block_number,
            current_block_number,
            chain_id
        ));

        // Exactly enough confirmations
        let current_block_number = 112; // Exactly 12 confirmations
        assert!(TestEvmTransaction::has_enough_confirmations(
            tx_block_number,
            current_block_number,
            chain_id
        ));

        // More than enough confirmations
        let current_block_number = 120; // 20 confirmations
        assert!(TestEvmTransaction::has_enough_confirmations(
            tx_block_number,
            current_block_number,
            chain_id
        ));
    }

    #[test]
    fn test_is_transaction_valid_with_valid_until() {
        // Test with valid_until in the future
        let created_at = Utc::now().to_rfc3339();
        let valid_until = Some((Utc::now() + Duration::hours(1)).to_rfc3339());

        assert!(TestEvmTransaction::is_transaction_valid(
            &created_at,
            &valid_until
        ));

        // Test with valid_until in the past
        let valid_until = Some((Utc::now() - Duration::hours(1)).to_rfc3339());

        assert!(!TestEvmTransaction::is_transaction_valid(
            &created_at,
            &valid_until
        ));

        // Test with valid_until exactly at current time (should be invalid)
        let valid_until = Some(Utc::now().to_rfc3339());
        assert!(!TestEvmTransaction::is_transaction_valid(
            &created_at,
            &valid_until
        ));

        // Test with valid_until very far in the future
        let valid_until = Some((Utc::now() + Duration::days(365)).to_rfc3339());
        assert!(TestEvmTransaction::is_transaction_valid(
            &created_at,
            &valid_until
        ));

        // Test with invalid valid_until format
        let valid_until = Some("invalid-date-format".to_string());

        // Should return false when parsing fails
        assert!(!TestEvmTransaction::is_transaction_valid(
            &created_at,
            &valid_until
        ));

        // Test with empty valid_until string
        let valid_until = Some("".to_string());
        assert!(!TestEvmTransaction::is_transaction_valid(
            &created_at,
            &valid_until
        ));
    }

    #[test]
    fn test_is_transaction_valid_without_valid_until() {
        // Test with created_at within the default timespan
        let created_at = Utc::now().to_rfc3339();
        let valid_until = None;

        assert!(TestEvmTransaction::is_transaction_valid(
            &created_at,
            &valid_until
        ));

        // Test with created_at older than the default timespan (8 hours)
        let old_created_at =
            (Utc::now() - Duration::milliseconds(DEFAULT_TX_VALID_TIMESPAN + 1000)).to_rfc3339();

        assert!(!TestEvmTransaction::is_transaction_valid(
            &old_created_at,
            &valid_until
        ));

        // Test with created_at exactly at the boundary of default timespan
        let boundary_created_at =
            (Utc::now() - Duration::milliseconds(DEFAULT_TX_VALID_TIMESPAN)).to_rfc3339();
        assert!(!TestEvmTransaction::is_transaction_valid(
            &boundary_created_at,
            &valid_until
        ));

        // Test with created_at just within the default timespan
        let within_boundary_created_at =
            (Utc::now() - Duration::milliseconds(DEFAULT_TX_VALID_TIMESPAN - 1000)).to_rfc3339();
        assert!(TestEvmTransaction::is_transaction_valid(
            &within_boundary_created_at,
            &valid_until
        ));

        // Test with invalid created_at format
        let invalid_created_at = "invalid-date-format";

        // Should return false when parsing fails
        assert!(!TestEvmTransaction::is_transaction_valid(
            invalid_created_at,
            &valid_until
        ));

        // Test with empty created_at string
        assert!(!TestEvmTransaction::is_transaction_valid("", &valid_until));
    }

    #[tokio::test]
    async fn test_prepare_transaction() {
        // Create mocks for all dependencies
        let mut mock_transaction = MockTransactionRepository::new();
        let mock_relayer = MockRepository::<RelayerRepoModel, String>::new();
        let mut mock_provider = MockEvmProviderTrait::new();
        let mut mock_signer = MockSigner::new();
        let mut mock_job_producer = MockJobProducerTrait::new();
        let mut mock_price_calculator = MockPriceCalculator::new();
        let mut counter_service = MockTransactionCounterTrait::new();

        // Create test relayer and transaction
        let relayer = create_test_relayer();
        let test_tx = create_test_transaction();

        // Set up expectations for the mocks
        mock_price_calculator
            .expect_get_transaction_price_params()
            .return_once(move |_, _| {
                Ok(PriceParams {
                    gas_price: Some(30000000000), // 30 Gwei
                    max_fee_per_gas: None,
                    max_priority_fee_per_gas: None,
                    is_min_bumped: None,
                })
            });

        // Provider should be called for balance check
        mock_provider
            .expect_get_balance()
            .returning(|_| Box::pin(ready(Ok(U256::from(1000000000000000000u64))))); // 1 ETH

        // Transaction counter should increment and return a nonce
        counter_service
            .expect_get_and_increment()
            .returning(|_, _| Ok(42u64)); // Return nonce 42

        // Signer should be called to sign the transaction
        mock_signer.expect_sign_transaction().returning(|_| {
            Box::pin(ready(Ok(
                crate::domain::relayer::SignTransactionResponse::Evm(
                    crate::domain::relayer::SignTransactionResponseEvm {
                        hash: "0xtxhash".to_string(),
                        signature: crate::models::EvmTransactionDataSignature {
                            r: "r".to_string(),
                            s: "s".to_string(),
                            v: 1,
                            sig: "0xsignature".to_string(),
                        },
                        raw: vec![1, 2, 3],
                    },
                ),
            )))
        });

        // Transaction repository should update the transaction
        mock_transaction
            .expect_partial_update()
            .returning(|tx_id, update| {
                let mut updated_tx = create_test_transaction();
                updated_tx.id = tx_id;
                updated_tx.status = update.status.unwrap_or(TransactionStatus::Pending);
                updated_tx.network_data = update.network_data.unwrap_or(updated_tx.network_data);
                Ok(updated_tx)
            });

        // Job producer should create a submit transaction job
        mock_job_producer
            .expect_produce_submit_transaction_job()
            .returning(|_, _| Box::pin(ready(Ok(()))));
        mock_job_producer
            .expect_produce_send_notification_job()
            .returning(|_, _| Box::pin(ready(Ok(()))));

        // Set up EVM transaction with the mocks
        let evm_transaction = EvmRelayerTransaction {
            relayer: relayer.clone(),
            provider: mock_provider,
            relayer_repository: Arc::new(mock_relayer),
            transaction_repository: Arc::new(mock_transaction),
            transaction_counter_service: Arc::new(counter_service),
            job_producer: Arc::new(mock_job_producer),
<<<<<<< HEAD
            gas_price_service: Arc::new(mock_gas_price_service),
            price_calculator: Arc::new(MockPriceCalculatorTrait::new()),
=======
            price_calculator: mock_price_calculator,
>>>>>>> 6c258b62
            signer: mock_signer,
        };

        // Call prepare_transaction and verify it succeeds
        let result = evm_transaction.prepare_transaction(test_tx).await;

        // Verify the transaction was successfully prepared
        assert!(result.is_ok());

        // Verify the transaction has the expected values
        let prepared_tx = result.unwrap();
        assert_eq!(prepared_tx.status, TransactionStatus::Sent);

        // Verify the network data was properly updated
        if let NetworkTransactionData::Evm(evm_data) = &prepared_tx.network_data {
            assert_eq!(evm_data.nonce, Some(42));
            assert!(evm_data.raw.is_some());
            assert_eq!(evm_data.hash, Some("0xtxhash".to_string()));
            assert!(evm_data.signature.is_some());
        } else {
            panic!("Expected EVM transaction data");
        }
    }
}<|MERGE_RESOLUTION|>--- conflicted
+++ resolved
@@ -9,27 +9,21 @@
 use log::{debug, info, warn};
 use std::sync::Arc;
 
-use super::PriceParams;
+use super::{make_noop, PriceParams};
 use crate::{
     constants::DEFAULT_TX_VALID_TIMESPAN,
-<<<<<<< HEAD
-    domain::{is_transaction_not_yet_mined, make_noop, transaction::Transaction, PriceCalculator},
+    domain::{
+        is_transaction_not_yet_mined,
+        transaction::{
+            evm::price_calculator::{PriceCalculator, PriceCalculatorTrait},
+            Transaction,
+        },
+    },
     jobs::{JobProducer, JobProducerTrait, TransactionSend, TransactionStatusCheck},
     models::{
         evm::Speed, produce_transaction_update_notification_payload, EvmNetwork,
         EvmTransactionData, NetworkTransactionData, RelayerRepoModel, TransactionError,
         TransactionRepoModel, TransactionStatus, TransactionUpdateRequest,
-=======
-    domain::transaction::{
-        evm::price_calculator::{PriceCalculator, PriceCalculatorTrait},
-        Transaction,
-    },
-    jobs::{JobProducer, JobProducerTrait, TransactionSend, TransactionStatusCheck},
-    models::{
-        produce_transaction_update_notification_payload, EvmNetwork, NetworkTransactionData,
-        RelayerRepoModel, TransactionError, TransactionRepoModel, TransactionStatus,
-        TransactionUpdateRequest,
->>>>>>> 6c258b62
     },
     repositories::{
         InMemoryRelayerRepository, InMemoryTransactionCounter, RelayerRepositoryStorage,
@@ -39,52 +33,34 @@
     utils::{get_resubmit_timeout_for_speed, get_resubmit_timeout_with_backoff},
 };
 
-<<<<<<< HEAD
-use crate::domain::transaction::evm::price_calculator::PriceCalculatorTrait;
-
 #[allow(dead_code)]
-pub struct EvmRelayerTransaction<P, R, T, J, G, S, C, PC>
-=======
-#[allow(dead_code)]
-pub struct EvmRelayerTransaction<P, R, T, J, PC, S, C>
->>>>>>> 6c258b62
+pub struct EvmRelayerTransaction<P, R, T, J, S, C, PC>
 where
     P: EvmProviderTrait,
     R: Repository<RelayerRepoModel, String>,
     T: TransactionRepository,
     J: JobProducerTrait,
-    PC: PriceCalculatorTrait,
     S: Signer,
     C: TransactionCounterTrait,
     PC: PriceCalculatorTrait,
 {
-    relayer: RelayerRepoModel,
     provider: P,
     relayer_repository: Arc<R>,
     transaction_repository: Arc<T>,
+    job_producer: Arc<J>,
+    signer: S,
+    relayer: RelayerRepoModel,
     transaction_counter_service: Arc<C>,
-    job_producer: Arc<J>,
-<<<<<<< HEAD
-    gas_price_service: Arc<G>,
-    price_calculator: Arc<PC>,
-=======
     price_calculator: PC,
->>>>>>> 6c258b62
-    signer: S,
 }
 
 #[allow(dead_code, clippy::too_many_arguments)]
-<<<<<<< HEAD
-impl<P, R, T, J, G, S, C, PC> EvmRelayerTransaction<P, R, T, J, G, S, C, PC>
-=======
-impl<P, R, T, J, PC, S, C> EvmRelayerTransaction<P, R, T, J, PC, S, C>
->>>>>>> 6c258b62
+impl<P, R, T, J, S, C, PC> EvmRelayerTransaction<P, R, T, J, S, C, PC>
 where
     P: EvmProviderTrait,
     R: Repository<RelayerRepoModel, String>,
     T: TransactionRepository,
     J: JobProducerTrait,
-    PC: PriceCalculatorTrait,
     S: Signer,
     C: TransactionCounterTrait,
     PC: PriceCalculatorTrait,
@@ -112,12 +88,7 @@
         transaction_repository: Arc<T>,
         transaction_counter_service: Arc<C>,
         job_producer: Arc<J>,
-<<<<<<< HEAD
-        gas_price_service: Arc<G>,
-        price_calculator: Arc<PC>,
-=======
         price_calculator: PC,
->>>>>>> 6c258b62
         signer: S,
     ) -> Result<Self, TransactionError> {
         Ok(Self {
@@ -127,10 +98,6 @@
             transaction_repository,
             transaction_counter_service,
             job_producer,
-<<<<<<< HEAD
-            gas_price_service,
-=======
->>>>>>> 6c258b62
             price_calculator,
             signer,
         })
@@ -382,57 +349,6 @@
         Ok(updated_tx)
     }
 
-<<<<<<< HEAD
-    /// Validates a transaction.
-    ///
-    /// # Arguments
-    ///
-    /// * `_tx` - The transaction model to validate.
-    ///
-    /// # Returns
-    ///
-    /// A result containing a boolean indicating validity or a `TransactionError`.
-    async fn validate_transaction(
-        &self,
-        _tx: TransactionRepoModel,
-    ) -> Result<bool, TransactionError> {
-        Ok(true)
-    }
-
-    /// Replaces a transaction.
-    ///
-    /// # Arguments
-    ///
-    /// * `tx` - The transaction model to replace.
-    ///
-    /// # Returns
-    ///
-    /// A result containing the transaction model or a `TransactionError`.
-    async fn replace_transaction(
-        &self,
-        tx: TransactionRepoModel,
-    ) -> Result<TransactionRepoModel, TransactionError> {
-        Ok(tx)
-    }
-
-    /// Signs a transaction.
-    ///
-    /// # Arguments
-    ///
-    /// * `tx` - The transaction model to sign.
-    ///
-    /// # Returns
-    ///
-    /// A result containing the transaction model or a `TransactionError`.
-    async fn sign_transaction(
-        &self,
-        tx: TransactionRepoModel,
-    ) -> Result<TransactionRepoModel, TransactionError> {
-        Ok(tx)
-    }
-
-=======
->>>>>>> 6c258b62
     /// Gets the age of a transaction since it was sent
     fn get_age_of_sent_at(&self, tx: &TransactionRepoModel) -> Result<Duration, TransactionError> {
         let now = Utc::now();
@@ -460,19 +376,12 @@
         let age = self.get_age_of_sent_at(tx)?;
 
         // Check for speed and determine timeout
-<<<<<<< HEAD
-        let timeout =
-            self.get_resubmit_timeout_for_speed(&tx.network_data.get_evm_transaction_data()?.speed);
-
-        let timeout_with_backoff = self.get_resubmit_timeout_with_backoff(timeout, tx.hashes.len());
-=======
         let timeout = match tx.network_data.get_evm_transaction_data() {
             Ok(data) => get_resubmit_timeout_for_speed(&data.speed),
             Err(e) => return Err(e),
         };
 
         let timeout_with_backoff = get_resubmit_timeout_with_backoff(timeout, tx.hashes.len());
->>>>>>> 6c258b62
 
         // If the transaction has been waiting for more than our timeout, resubmit it
         if age > Duration::milliseconds(timeout_with_backoff) {
@@ -482,49 +391,15 @@
 
         Ok(false)
     }
-<<<<<<< HEAD
-
-    /// Gets the appropriate resubmission timeout based on transaction speed
-    fn get_resubmit_timeout_for_speed(&self, speed: &Option<Speed>) -> i64 {
-        // Default timeout (30 seconds for regular transactions)
-        const DEFAULT_TIMEOUT: i64 = 30_000;
-        // Faster timeout (15 seconds for faster transactions)
-        const FAST_TIMEOUT: i64 = 15_000;
-        // Slow timeout (60 seconds for slower transactions)
-        const SLOW_TIMEOUT: i64 = 60_000;
-
-        match speed {
-            Some(Speed::Fast) | Some(Speed::Fastest) => FAST_TIMEOUT,
-            Some(Speed::Average) => DEFAULT_TIMEOUT,
-            Some(Speed::SafeLow) => SLOW_TIMEOUT,
-            None => DEFAULT_TIMEOUT,
-        }
-    }
-
-    /// Applies exponential backoff to resubmission timeout based on number of attempts
-    fn get_resubmit_timeout_with_backoff(&self, base_timeout: i64, attempts: usize) -> i64 {
-        // Apply exponential backoff, but cap at a reasonable maximum (5 minutes)
-        const MAX_TIMEOUT: i64 = 300_000;
-
-        let multiplier = 2_i64.pow(attempts.min(10) as u32);
-        (base_timeout * multiplier).min(MAX_TIMEOUT)
-    }
 }
 
 #[async_trait]
-impl<P, R, T, J, G, S, C, PC> Transaction for EvmRelayerTransaction<P, R, T, J, G, S, C, PC>
-=======
-}
-
-#[async_trait]
-impl<P, R, T, J, PC, S, C> Transaction for EvmRelayerTransaction<P, R, T, J, PC, S, C>
->>>>>>> 6c258b62
+impl<P, R, T, J, S, C, PC> Transaction for EvmRelayerTransaction<P, R, T, J, S, C, PC>
 where
     P: EvmProviderTrait + Send + Sync,
     R: Repository<RelayerRepoModel, String> + Send + Sync,
     T: TransactionRepository + Send + Sync,
     J: JobProducerTrait + Send + Sync,
-    PC: PriceCalculatorTrait + Send + Sync,
     S: Signer + Send + Sync,
     C: TransactionCounterTrait + Send + Sync,
     PC: PriceCalculatorTrait + Send + Sync,
@@ -547,11 +422,7 @@
         let evm_data = tx.network_data.get_evm_transaction_data()?;
         // set the gas price
         let relayer = self.relayer();
-<<<<<<< HEAD
         let price_params: PriceParams = self
-=======
-        let price_params = self
->>>>>>> 6c258b62
             .price_calculator
             .get_transaction_price_params(&evm_data, relayer)
             .await?;
@@ -679,13 +550,6 @@
             TransactionStatus::Submitted => {
                 // Check if transaction needs resubmission
                 if self.should_resubmit(&tx).await? {
-<<<<<<< HEAD
-                    info!(
-                        "Transaction pending for too long, resubmitting: {:?}",
-                        tx.id
-                    );
-=======
->>>>>>> 6c258b62
                     self.job_producer
                         .produce_submit_transaction_job(
                             TransactionSend::resubmit(tx.id.clone(), tx.relayer_id.clone()),
@@ -742,25 +606,6 @@
         }
     }
 
-<<<<<<< HEAD
-    /// Validates a transaction.
-    ///
-    /// # Arguments
-    ///
-    /// * `_tx` - The transaction model to validate.
-    ///
-    /// # Returns
-    ///
-    /// A result containing a boolean indicating validity or a `TransactionError`.
-    async fn validate_transaction(
-        &self,
-        _tx: TransactionRepoModel,
-    ) -> Result<bool, TransactionError> {
-        Ok(true)
-    }
-
-=======
->>>>>>> 6c258b62
     /// Resubmits a transaction with updated parameters.
     ///
     /// # Arguments
@@ -782,8 +627,6 @@
             .calculate_bumped_gas_price(&tx, self.relayer())
             .await?;
 
-<<<<<<< HEAD
-=======
         if !bumped_price_params.is_min_bumped.is_some_and(|b| b) {
             warn!(
                 "Bumped gas price does not meet minimum requirement, skipping resubmission: {:?}",
@@ -792,7 +635,6 @@
             return Ok(tx);
         }
 
->>>>>>> 6c258b62
         // Get transaction data
         let evm_data = tx.network_data.get_evm_transaction_data()?;
 
@@ -957,15 +799,36 @@
     ) -> Result<TransactionRepoModel, TransactionError> {
         Ok(tx)
     }
+
+    /// Validates a transaction.
+    ///
+    /// # Arguments
+    ///
+    /// * `_tx` - The transaction model to validate.
+    ///
+    /// # Returns
+    ///
+    /// A result containing a boolean indicating validity or a `TransactionError`.
+    async fn validate_transaction(
+        &self,
+        _tx: TransactionRepoModel,
+    ) -> Result<bool, TransactionError> {
+        Ok(true)
+    }
 }
-
+// P: EvmProviderTrait,
+// R: Repository<RelayerRepoModel, String>,
+// T: TransactionRepository,
+// J: JobProducerTrait,
+// S: Signer,
+// C: TransactionCounterTrait,
+// PC: PriceCalculatorTrait,
 // we define concrete type for the evm transaction
 pub type DefaultEvmTransaction = EvmRelayerTransaction<
     EvmProvider,
     RelayerRepositoryStorage<InMemoryRelayerRepository>,
     crate::repositories::transaction::InMemoryTransactionRepository,
     JobProducer,
-    PriceCalculator<EvmGasPriceService<EvmProvider>>,
     EvmSigner,
     InMemoryTransactionCounter,
     PriceCalculator<EvmGasPriceService<EvmProvider>>,
@@ -975,18 +838,9 @@
 mod tests {
     use super::*;
     use crate::{
-<<<<<<< HEAD
-        domain::MockPriceCalculatorTrait,
-        jobs::MockJobProducerTrait,
-        models::{
-            evm::Speed, EvmNamedNetwork, EvmTransactionData, NetworkType, RelayerNetworkPolicy,
-            U256,
-        },
-=======
         domain::price_calculator::PriceParams,
         jobs::MockJobProducerTrait,
         models::{evm::Speed, EvmTransactionData, NetworkType, RelayerNetworkPolicy, U256},
->>>>>>> 6c258b62
         repositories::{MockRepository, MockTransactionCounterTrait, MockTransactionRepository},
         services::{MockEvmProviderTrait, MockSigner},
     };
@@ -1044,12 +898,8 @@
                 raw: None,
             }),
             priced_at: None,
-<<<<<<< HEAD
-            hashes: vec![],
+            hashes: Vec::new(),
             noop_count: None,
-=======
-            hashes: Vec::new(),
->>>>>>> 6c258b62
         }
     }
 
@@ -1312,12 +1162,7 @@
             transaction_repository: Arc::new(mock_transaction),
             transaction_counter_service: Arc::new(counter_service),
             job_producer: Arc::new(mock_job_producer),
-<<<<<<< HEAD
-            gas_price_service: Arc::new(mock_gas_price_service),
-            price_calculator: Arc::new(MockPriceCalculatorTrait::new()),
-=======
             price_calculator: mock_price_calculator,
->>>>>>> 6c258b62
             signer: mock_signer,
         };
 
