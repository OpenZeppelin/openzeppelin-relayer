//! This module defines the `EvmRelayerTransaction` struct and its associated
//! functionality for handling Ethereum Virtual Machine (EVM) transactions.
//! It includes methods for preparing, submitting, handling status, and
//! managing notifications for transactions. The module leverages various
//! services and repositories to perform these operations asynchronously.
use async_trait::async_trait;
use eyre::Result;
use log::{debug, info};
use std::sync::Arc;

use crate::{
    domain::{get_transaction_price_params, transaction::Transaction},
    jobs::{JobProducer, JobProducerTrait, TransactionSend, TransactionStatusCheck},
    models::{
        produce_transaction_update_notification_payload, NetworkTransactionData, RelayerRepoModel,
        TransactionError, TransactionRepoModel, TransactionStatus, U256,
    },
    repositories::{InMemoryTransactionRepository, RelayerRepositoryStorage},
<<<<<<< HEAD
    services::{EvmProvider, EvmSigner, Signer, TransactionCounterService},
=======
    services::{EvmGasPriceService, EvmProvider, EvmSigner, Signer, TransactionCounterService},
>>>>>>> fc5dd051
};
/// Parameters for determining the price of a transaction.
#[allow(dead_code)]
pub struct TransactionPriceParams {
    /// The gas price for the transaction.
    pub gas_price: Option<U256>,
    /// The maximum priority fee per gas.
    pub max_priority_fee_per_gas: Option<U256>,
    /// The maximum fee per gas.
    pub max_fee_per_gas: Option<U256>,
    /// The balance available for the transaction.
    pub balance: Option<U256>,
}

#[allow(dead_code)]
pub struct EvmRelayerTransaction {
    relayer: RelayerRepoModel,
    provider: EvmProvider,
    relayer_repository: Arc<RelayerRepositoryStorage>,
    transaction_repository: Arc<InMemoryTransactionRepository>,
    transaction_counter_service: TransactionCounterService,
    job_producer: Arc<JobProducer>,
    gas_price_service: Arc<EvmGasPriceService>,
    signer: EvmSigner,
}

#[allow(dead_code, clippy::too_many_arguments)]
impl EvmRelayerTransaction {
    /// Creates a new `EvmRelayerTransaction`.
    ///
    /// # Arguments
    ///
    /// * `relayer` - The relayer model.
    /// * `provider` - The EVM provider.
    /// * `relayer_repository` - Storage for relayer repository.
    /// * `transaction_repository` - Storage for transaction repository.
    /// * `transaction_counter_service` - Service for managing transaction counters.
    /// * `job_producer` - Producer for job queue.
    /// * `gas_price_service` - Service for gas price management.
    /// * `signer` - The EVM signer.
    ///
    /// # Returns
    ///
    /// A result containing the new `EvmRelayerTransaction` or a `TransactionError`.
    pub fn new(
        relayer: RelayerRepoModel,
        provider: EvmProvider,
        relayer_repository: Arc<RelayerRepositoryStorage>,
        transaction_repository: Arc<InMemoryTransactionRepository>,
        transaction_counter_service: TransactionCounterService,
        job_producer: Arc<JobProducer>,
        gas_price_service: Arc<EvmGasPriceService>,
        signer: EvmSigner,
    ) -> Result<Self, TransactionError> {
        Ok(Self {
            relayer,
            provider,
            relayer_repository,
            transaction_repository,
            transaction_counter_service,
            job_producer,
            gas_price_service,
            signer,
        })
    }

    /// Returns a reference to the gas price service.
    pub fn gas_price_service(&self) -> &Arc<EvmGasPriceService> {
        &self.gas_price_service
    }

    /// Returns a reference to the relayer model.
    pub fn relayer(&self) -> &RelayerRepoModel {
        &self.relayer
    }
}

#[async_trait]
impl Transaction for EvmRelayerTransaction {
    /// Prepares a transaction for submission.
    ///
    /// # Arguments
    ///
    /// * `tx` - The transaction model to prepare.
    ///
    /// # Returns
    ///
    /// A result containing the updated transaction model or a `TransactionError`.
    async fn prepare_transaction(
        &self,
        tx: TransactionRepoModel,
    ) -> Result<TransactionRepoModel, TransactionError> {
        info!("Preparing transaction");
        // set the gas price
        let price_params: TransactionPriceParams = get_transaction_price_params(self, &tx).await?;
        debug!("Gas price: {:?}", price_params.gas_price);

        // sign the transaction
        let sig_result = self
            .signer
            .sign_transaction(tx.network_data.clone())
            .await?;

        // increment the nonce
        let nonce = self
            .transaction_counter_service
            .get_and_increment()
            .map_err(|e| TransactionError::UnexpectedError(e.to_string()))?;

        let updated_evm_data = tx
            .network_data
            .get_evm_transaction_data()?
            .with_price_params(price_params)
            .with_nonce(Some(nonce))
            .with_signed_transaction_data(sig_result.into_evm()?);
        let updated_tx = self
            .transaction_repository
            .update_network_data(tx.id.clone(), NetworkTransactionData::Evm(updated_evm_data))
            .await?;

        // after preparing the transaction, we need to submit it to the job queue
        self.job_producer
            .produce_submit_transaction_job(
                TransactionSend::submit(updated_tx.id.clone(), updated_tx.relayer_id.clone()),
                None,
            )
            .await?;
        let updated_tx = self
            .transaction_repository
            .update_status(updated_tx.id.clone(), TransactionStatus::Sent)
            .await?;

        if let Some(notification_id) = &self.relayer.notification_id {
            self.job_producer
                .produce_send_notification_job(
                    produce_transaction_update_notification_payload(notification_id, &updated_tx),
                    None,
                )
                .await?;
        }
        info!("updated_tx: {:?}", updated_tx);
        Ok(updated_tx)
    }

    /// Submits a transaction for processing.
    ///
    /// # Arguments
    ///
    /// * `tx` - The transaction model to submit.
    ///
    /// # Returns
    ///
    /// A result containing the updated transaction model or a `TransactionError`.
    async fn submit_transaction(
        &self,
        tx: TransactionRepoModel,
    ) -> Result<TransactionRepoModel, TransactionError> {
        info!("submitting transaction");

        let updated = self
            .transaction_repository
            .update_status(tx.id.clone(), TransactionStatus::Submitted)
            .await?;

        // after submitting the transaction, we need to handle the transaction status
        self.job_producer
            .produce_check_transaction_status_job(
                TransactionStatusCheck::new(tx.id.clone(), tx.relayer_id.clone()),
                None,
            )
            .await?;

        if let Some(notification_id) = &self.relayer.notification_id {
            self.job_producer
                .produce_send_notification_job(
                    produce_transaction_update_notification_payload(notification_id, &updated),
                    None,
                )
                .await?;
        }
        Ok(tx)
    }

    /// Handles the status of a transaction.
    ///
    /// # Arguments
    ///
    /// * `tx` - The transaction model to handle.
    ///
    /// # Returns
    ///
    /// A result containing the updated transaction model or a `TransactionError`.
    async fn handle_transaction_status(
        &self,
        tx: TransactionRepoModel,
    ) -> Result<TransactionRepoModel, TransactionError> {
        let updated: TransactionRepoModel = self
            .transaction_repository
            .update_status(tx.id.clone(), TransactionStatus::Confirmed)
            .await?;

        if let Some(notification_id) = &self.relayer.notification_id {
            self.job_producer
                .produce_send_notification_job(
                    produce_transaction_update_notification_payload(notification_id, &updated),
                    None,
                )
                .await?;
        }
        Ok(tx)
    }

    /// Cancels a transaction.
    ///
    /// # Arguments
    ///
    /// * `tx` - The transaction model to cancel.
    ///
    /// # Returns
    ///
    /// A result containing the transaction model or a `TransactionError`.
    async fn cancel_transaction(
        &self,
        tx: TransactionRepoModel,
    ) -> Result<TransactionRepoModel, TransactionError> {
        Ok(tx)
    }

    /// Replaces a transaction.
    ///
    /// # Arguments
    ///
    /// * `tx` - The transaction model to replace.
    ///
    /// # Returns
    ///
    /// A result containing the transaction model or a `TransactionError`.
    async fn replace_transaction(
        &self,
        tx: TransactionRepoModel,
    ) -> Result<TransactionRepoModel, TransactionError> {
        Ok(tx)
    }

    /// Signs a transaction.
    ///
    /// # Arguments
    ///
    /// * `tx` - The transaction model to sign.
    ///
    /// # Returns
    ///
    /// A result containing the transaction model or a `TransactionError`.
    async fn sign_transaction(
        &self,
        tx: TransactionRepoModel,
    ) -> Result<TransactionRepoModel, TransactionError> {
        Ok(tx)
    }

    /// Validates a transaction.
    ///
    /// # Arguments
    ///
    /// * `_tx` - The transaction model to validate.
    ///
    /// # Returns
    ///
    /// A result containing a boolean indicating validity or a `TransactionError`.
    async fn validate_transaction(
        &self,
        _tx: TransactionRepoModel,
    ) -> Result<bool, TransactionError> {
        Ok(true)
    }
}<|MERGE_RESOLUTION|>--- conflicted
+++ resolved
@@ -16,11 +16,7 @@
         TransactionError, TransactionRepoModel, TransactionStatus, U256,
     },
     repositories::{InMemoryTransactionRepository, RelayerRepositoryStorage},
-<<<<<<< HEAD
-    services::{EvmProvider, EvmSigner, Signer, TransactionCounterService},
-=======
     services::{EvmGasPriceService, EvmProvider, EvmSigner, Signer, TransactionCounterService},
->>>>>>> fc5dd051
 };
 /// Parameters for determining the price of a transaction.
 #[allow(dead_code)]
