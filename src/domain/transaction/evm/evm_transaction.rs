use async_trait::async_trait;
use eyre::Result;
use log::{debug, info};
use std::sync::Arc;

use crate::{
    domain::{get_transaction_price_params, transaction::Transaction},
    jobs::{JobProducer, TransactionSend, TransactionStatusCheck},
    models::{
        produce_transaction_update_notification_payload, NetworkTransactionData, RelayerRepoModel,
        TransactionError, TransactionRepoModel, TransactionStatus, U256,
    },
    repositories::{InMemoryTransactionRepository, RelayerRepositoryStorage},
<<<<<<< HEAD
    services::{EvmProvider, EvmSigner, Signer, TransactionCounterService},
=======
    services::{EvmGasPriceService, EvmProvider, EvmSigner, Signer, TransactionCounterService},
>>>>>>> a572af65
};
#[allow(dead_code)]
pub struct TransactionPriceParams {
    pub gas_price: Option<U256>,
    pub max_priority_fee_per_gas: Option<U256>,
    pub max_fee_per_gas: Option<U256>,
    pub balance: Option<U256>,
}

#[allow(dead_code)]
pub struct EvmRelayerTransaction {
    relayer: RelayerRepoModel,
    provider: EvmProvider,
    relayer_repository: Arc<RelayerRepositoryStorage>,
    transaction_repository: Arc<InMemoryTransactionRepository>,
    transaction_counter_service: TransactionCounterService,
    job_producer: Arc<JobProducer>,
    gas_price_service: Arc<EvmGasPriceService>,
    signer: EvmSigner,
}

#[allow(dead_code, clippy::too_many_arguments)]
impl EvmRelayerTransaction {
    pub fn new(
        relayer: RelayerRepoModel,
        provider: EvmProvider,
        relayer_repository: Arc<RelayerRepositoryStorage>,
        transaction_repository: Arc<InMemoryTransactionRepository>,
        transaction_counter_service: TransactionCounterService,
        job_producer: Arc<JobProducer>,
        gas_price_service: Arc<EvmGasPriceService>,
        signer: EvmSigner,
    ) -> Result<Self, TransactionError> {
        Ok(Self {
            relayer,
            provider,
            relayer_repository,
            transaction_repository,
            transaction_counter_service,
            job_producer,
            gas_price_service,
            signer,
        })
    }

    pub fn gas_price_service(&self) -> &Arc<EvmGasPriceService> {
        &self.gas_price_service
    }

    pub fn relayer(&self) -> &RelayerRepoModel {
        &self.relayer
    }
}

#[async_trait]
impl Transaction for EvmRelayerTransaction {
    async fn prepare_transaction(
        &self,
        tx: TransactionRepoModel,
    ) -> Result<TransactionRepoModel, TransactionError> {
        info!("Preparing transaction");
        // set the gas price
        let price_params: TransactionPriceParams = get_transaction_price_params(self, &tx).await?;
        debug!("Gas price: {:?}", price_params.gas_price);

        // sign the transaction
        let sig_result = self
            .signer
            .sign_transaction(tx.network_data.clone())
            .await?;

        // increment the nonce
        let nonce = self
            .transaction_counter_service
            .get_and_increment()
            .map_err(|e| TransactionError::UnexpectedError(e.to_string()))?;

        let updated_evm_data = tx
            .network_data
            .get_evm_transaction_data()?
            .with_price_params(price_params)
            .with_nonce(nonce)
            .with_signed_transaction_data(sig_result.into_evm()?);

        let updated_tx = self
            .transaction_repository
            .update_network_data(tx.id.clone(), NetworkTransactionData::Evm(updated_evm_data))
            .await?;

        // after preparing the transaction, we need to submit it to the job queue
        self.job_producer
            .produce_submit_transaction_job(
                TransactionSend::submit(updated_tx.id.clone(), updated_tx.relayer_id.clone()),
                None,
            )
            .await?;
        let updated_tx = self
            .transaction_repository
            .update_status(updated_tx.id.clone(), TransactionStatus::Sent)
            .await?;

        if let Some(notification_id) = &self.relayer.notification_id {
            self.job_producer
                .produce_send_notification_job(
                    produce_transaction_update_notification_payload(notification_id, &updated_tx),
                    None,
                )
                .await?;
        }

        Ok(updated_tx)
    }

    async fn submit_transaction(
        &self,
        tx: TransactionRepoModel,
    ) -> Result<TransactionRepoModel, TransactionError> {
        info!("submitting transaction");

        let updated = self
            .transaction_repository
            .update_status(tx.id.clone(), TransactionStatus::Submitted)
            .await?;

        // after submitting the transaction, we need to handle the transaction status
        self.job_producer
            .produce_check_transaction_status_job(
                TransactionStatusCheck::new(tx.id.clone(), tx.relayer_id.clone()),
                None,
            )
            .await?;

        if let Some(notification_id) = &self.relayer.notification_id {
            self.job_producer
                .produce_send_notification_job(
                    produce_transaction_update_notification_payload(notification_id, &updated),
                    None,
                )
                .await?;
        }
        Ok(tx)
    }

    async fn handle_transaction_status(
        &self,
        tx: TransactionRepoModel,
    ) -> Result<TransactionRepoModel, TransactionError> {
        let updated: TransactionRepoModel = self
            .transaction_repository
            .update_status(tx.id.clone(), TransactionStatus::Confirmed)
            .await?;

        if let Some(notification_id) = &self.relayer.notification_id {
            self.job_producer
                .produce_send_notification_job(
                    produce_transaction_update_notification_payload(notification_id, &updated),
                    None,
                )
                .await?;
        }
        Ok(tx)
    }

    async fn cancel_transaction(
        &self,
        tx: TransactionRepoModel,
    ) -> Result<TransactionRepoModel, TransactionError> {
        Ok(tx)
    }

    async fn replace_transaction(
        &self,
        tx: TransactionRepoModel,
    ) -> Result<TransactionRepoModel, TransactionError> {
        Ok(tx)
    }

    async fn sign_transaction(
        &self,
        tx: TransactionRepoModel,
    ) -> Result<TransactionRepoModel, TransactionError> {
        Ok(tx)
    }

    async fn validate_transaction(
        &self,
        _tx: TransactionRepoModel,
    ) -> Result<bool, TransactionError> {
        Ok(true)
    }
}<|MERGE_RESOLUTION|>--- conflicted
+++ resolved
@@ -11,11 +11,7 @@
         TransactionError, TransactionRepoModel, TransactionStatus, U256,
     },
     repositories::{InMemoryTransactionRepository, RelayerRepositoryStorage},
-<<<<<<< HEAD
-    services::{EvmProvider, EvmSigner, Signer, TransactionCounterService},
-=======
     services::{EvmGasPriceService, EvmProvider, EvmSigner, Signer, TransactionCounterService},
->>>>>>> a572af65
 };
 #[allow(dead_code)]
 pub struct TransactionPriceParams {
