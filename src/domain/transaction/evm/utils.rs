use crate::constants::{
    ARBITRUM_GAS_LIMIT, DEFAULT_GAS_LIMIT, DEFAULT_TX_VALID_TIMESPAN,
    EVM_MIN_AGE_FOR_RESUBMIT_SECONDS, MAXIMUM_NOOP_RETRY_ATTEMPTS, MAXIMUM_TX_ATTEMPTS,
};
use crate::domain::get_age_since_created;
use crate::models::EvmNetwork;
use crate::models::{
    EvmTransactionData, TransactionError, TransactionRepoModel, TransactionStatus, U256,
};
use crate::services::provider::EvmProviderTrait;
use chrono::{DateTime, Duration, Utc};
use eyre::Result;

/// Updates an existing transaction to be a "noop" transaction (transaction to self with zero value and no data)
/// This is commonly used for cancellation and replacement transactions
/// For Arbitrum networks, uses eth_estimateGas to account for L1 + L2 costs
pub async fn make_noop<P: EvmProviderTrait>(
    evm_data: &mut EvmTransactionData,
    network: &EvmNetwork,
    provider: Option<&P>,
) -> Result<(), TransactionError> {
    // Update the transaction to be a noop
    evm_data.value = U256::from(0u64);
    evm_data.data = Some("0x".to_string());
    evm_data.to = Some(evm_data.from.clone());

    // Set gas limit based on network type
    if network.is_arbitrum() {
        // For Arbitrum networks, try to estimate gas to account for L1 + L2 costs
        if let Some(provider) = provider {
            match provider.estimate_gas(evm_data).await {
                Ok(estimated_gas) => {
                    // Use the estimated gas, but ensure it's at least the default minimum
                    evm_data.gas_limit = Some(estimated_gas.max(DEFAULT_GAS_LIMIT));
                }
                Err(e) => {
                    // If estimation fails, fall back to a conservative estimate
                    tracing::warn!(
                        "Failed to estimate gas for Arbitrum noop transaction: {:?}",
                        e
                    );
                    evm_data.gas_limit = Some(ARBITRUM_GAS_LIMIT);
                }
            }
        } else {
            // No provider available, use conservative estimate
            evm_data.gas_limit = Some(ARBITRUM_GAS_LIMIT);
        }
    } else {
        // For other networks, use the standard gas limit
        evm_data.gas_limit = Some(DEFAULT_GAS_LIMIT);
    }

    Ok(())
}

/// Checks if a transaction is already a NOOP transaction
pub fn is_noop(evm_data: &EvmTransactionData) -> bool {
    evm_data.value == U256::from(0u64)
        && evm_data.data.as_ref().is_some_and(|data| data == "0x")
        && evm_data.to.as_ref() == Some(&evm_data.from)
        && evm_data.speed.is_some()
}

/// Checks if a transaction has too many attempts
pub fn too_many_attempts(tx: &TransactionRepoModel) -> bool {
    tx.hashes.len() > MAXIMUM_TX_ATTEMPTS
}

/// Checks if a transaction has too many NOOP attempts
pub fn too_many_noop_attempts(tx: &TransactionRepoModel) -> bool {
    tx.noop_count.unwrap_or(0) > MAXIMUM_NOOP_RETRY_ATTEMPTS
}

/// Validates that a transaction is in the expected state.
///
/// This enforces state machine invariants and prevents invalid state transitions.
/// Used for domain-level validation to ensure business rules are always enforced.
///
/// # Arguments
///
/// * `tx` - The transaction to validate
/// * `expected` - The expected status
/// * `operation` - Optional operation name for better error messages (e.g., "prepare_transaction")
///
/// # Returns
///
/// `Ok(())` if the status matches, `Err(TransactionError)` otherwise
pub fn ensure_status(
    tx: &TransactionRepoModel,
    expected: TransactionStatus,
    operation: Option<&str>,
) -> Result<(), TransactionError> {
    if tx.status != expected {
        let error_msg = if let Some(op) = operation {
            format!(
                "Invalid transaction state for {}. Current: {:?}, Expected: {:?}",
                op, tx.status, expected
            )
        } else {
            format!(
                "Invalid transaction state. Current: {:?}, Expected: {:?}",
                tx.status, expected
            )
        };
        return Err(TransactionError::ValidationError(error_msg));
    }
    Ok(())
}

/// Validates that a transaction is in one of the expected states.
///
/// This enforces state machine invariants for operations that are valid
/// in multiple states (e.g., cancel, replace).
///
/// # Arguments
///
/// * `tx` - The transaction to validate
/// * `expected` - Slice of acceptable statuses
/// * `operation` - Optional operation name for better error messages (e.g., "cancel_transaction")
///
/// # Returns
///
/// `Ok(())` if the status is one of the expected values, `Err(TransactionError)` otherwise
pub fn ensure_status_one_of(
    tx: &TransactionRepoModel,
    expected: &[TransactionStatus],
    operation: Option<&str>,
) -> Result<(), TransactionError> {
    if !expected.contains(&tx.status) {
        let error_msg = if let Some(op) = operation {
            format!(
                "Invalid transaction state for {}. Current: {:?}, Expected one of: {:?}",
                op, tx.status, expected
            )
        } else {
            format!(
                "Invalid transaction state. Current: {:?}, Expected one of: {:?}",
                tx.status, expected
            )
        };
        return Err(TransactionError::ValidationError(error_msg));
    }
    Ok(())
}

/// Validates that a transaction is in the expected state.
///
/// This enforces state machine invariants and prevents invalid state transitions.
/// Used for domain-level validation to ensure business rules are always enforced.
///
/// # Arguments
///
/// * `tx` - The transaction to validate
/// * `expected` - The expected status
/// * `operation` - Optional operation name for better error messages (e.g., "prepare_transaction")
///
/// # Returns
///
/// `Ok(())` if the status matches, `Err(TransactionError)` otherwise
pub fn ensure_status(
    tx: &TransactionRepoModel,
    expected: TransactionStatus,
    operation: Option<&str>,
) -> Result<(), TransactionError> {
    if tx.status != expected {
        let error_msg = if let Some(op) = operation {
            format!(
                "Invalid transaction state for {}. Current: {:?}, Expected: {:?}",
                op, tx.status, expected
            )
        } else {
            format!(
                "Invalid transaction state. Current: {:?}, Expected: {:?}",
                tx.status, expected
            )
        };
        return Err(TransactionError::ValidationError(error_msg));
    }
    Ok(())
}

/// Validates that a transaction is in one of the expected states.
///
/// This enforces state machine invariants for operations that are valid
/// in multiple states (e.g., cancel, replace).
///
/// # Arguments
///
/// * `tx` - The transaction to validate
/// * `expected` - Slice of acceptable statuses
/// * `operation` - Optional operation name for better error messages (e.g., "cancel_transaction")
///
/// # Returns
///
/// `Ok(())` if the status is one of the expected values, `Err(TransactionError)` otherwise
pub fn ensure_status_one_of(
    tx: &TransactionRepoModel,
    expected: &[TransactionStatus],
    operation: Option<&str>,
) -> Result<(), TransactionError> {
    if !expected.contains(&tx.status) {
        let error_msg = if let Some(op) = operation {
            format!(
                "Invalid transaction state for {}. Current: {:?}, Expected one of: {:?}",
                op, tx.status, expected
            )
        } else {
            format!(
                "Invalid transaction state. Current: {:?}, Expected one of: {:?}",
                tx.status, expected
            )
        };
        return Err(TransactionError::ValidationError(error_msg));
    }
    Ok(())
}

/// Helper function to check if a transaction has enough confirmations.
pub fn has_enough_confirmations(
    tx_block_number: u64,
    current_block_number: u64,
    required_confirmations: u64,
) -> bool {
    current_block_number >= tx_block_number + required_confirmations
}

/// Checks if a transaction is still valid based on its valid_until timestamp.
pub fn is_transaction_valid(created_at: &str, valid_until: &Option<String>) -> bool {
    if let Some(valid_until_str) = valid_until {
        match DateTime::parse_from_rfc3339(valid_until_str) {
            Ok(valid_until_time) => return Utc::now() < valid_until_time,
            Err(e) => {
                tracing::warn!(error = %e, "failed to parse valid_until timestamp");
                return false;
            }
        }
    }
    match DateTime::parse_from_rfc3339(created_at) {
        Ok(created_time) => {
            let default_valid_until =
                created_time + Duration::milliseconds(DEFAULT_TX_VALID_TIMESPAN);
            Utc::now() < default_valid_until
        }
        Err(e) => {
            tracing::warn!(error = %e, "failed to parse created_at timestamp");
            false
        }
    }
}

/// Get age since status last changed
/// Uses sent_at, otherwise falls back to created_at
pub fn get_age_since_status_change(
    tx: &TransactionRepoModel,
) -> Result<Duration, TransactionError> {
    // For Sent/Submitted status, use sent_at if available
    if let Some(sent_at) = &tx.sent_at {
        let sent = DateTime::parse_from_rfc3339(sent_at)
            .map_err(|e| {
                TransactionError::UnexpectedError(format!("Error parsing sent_at time: {}", e))
            })?
            .with_timezone(&Utc);
        return Ok(Utc::now().signed_duration_since(sent));
    }

    // Fallback to created_at
    get_age_since_created(tx)
}

/// Check if transaction is too young for resubmission and timeout checks.
///
/// Returns true if the transaction was created less than EVM_MIN_AGE_FOR_RESUBMIT_SECONDS ago.
/// This is used to defer resubmission logic and timeout checks for newly created transactions,
/// while still allowing basic status updates from the blockchain.
pub fn is_too_early_to_resubmit(tx: &TransactionRepoModel) -> Result<bool, TransactionError> {
    let age = get_age_since_created(tx)?;
    Ok(age < Duration::seconds(EVM_MIN_AGE_FOR_RESUBMIT_SECONDS))
}

/// Deprecated: Use `is_too_early_to_resubmit` instead.
/// This alias exists for backward compatibility.
#[deprecated(since = "1.1.0", note = "Use `is_too_early_to_resubmit` instead")]
pub fn is_too_early_to_check(tx: &TransactionRepoModel) -> Result<bool, TransactionError> {
    is_too_early_to_resubmit(tx)
}

/// Get age since status last changed
/// Uses sent_at, otherwise falls back to created_at
pub fn get_age_since_status_change(
    tx: &TransactionRepoModel,
) -> Result<Duration, TransactionError> {
    // For Sent/Submitted status, use sent_at if available
    if let Some(sent_at) = &tx.sent_at {
        let sent = DateTime::parse_from_rfc3339(sent_at)
            .map_err(|e| {
                TransactionError::UnexpectedError(format!("Error parsing sent_at time: {}", e))
            })?
            .with_timezone(&Utc);
        return Ok(Utc::now().signed_duration_since(sent));
    }

    // Fallback to created_at
    get_age_since_created(tx)
}

/// Check if transaction is too young for resubmission and timeout checks.
///
/// Returns true if the transaction was created less than EVM_MIN_AGE_FOR_RESUBMIT_SECONDS ago.
/// This is used to defer resubmission logic and timeout checks for newly created transactions,
/// while still allowing basic status updates from the blockchain.
pub fn is_too_early_to_resubmit(tx: &TransactionRepoModel) -> Result<bool, TransactionError> {
    let age = get_age_since_created(tx)?;
    Ok(age < Duration::seconds(EVM_MIN_AGE_FOR_RESUBMIT_SECONDS))
}

#[cfg(test)]
mod tests {
    use super::*;
    use crate::constants::{ARBITRUM_BASED_TAG, ROLLUP_TAG};
    use crate::domain::transaction::evm::test_helpers::test_utils::make_test_transaction;
    use crate::models::{evm::Speed, EvmTransactionData, NetworkTransactionData, U256};
<<<<<<< HEAD
    use crate::services::{MockEvmProviderTrait, ProviderError};
=======
    use crate::services::provider::{MockEvmProviderTrait, ProviderError};
>>>>>>> 471128d5
    use crate::utils::mocks::mockutils::create_mock_transaction;

    fn create_standard_network() -> EvmNetwork {
        EvmNetwork {
            network: "ethereum".to_string(),
            rpc_urls: vec!["https://mainnet.infura.io".to_string()],
            explorer_urls: None,
            average_blocktime_ms: 12000,
            is_testnet: false,
            tags: vec!["mainnet".to_string()],
            chain_id: 1,
            required_confirmations: 12,
            features: vec!["eip1559".to_string()],
            symbol: "ETH".to_string(),
            gas_price_cache: None,
        }
    }

    fn create_arbitrum_network() -> EvmNetwork {
        EvmNetwork {
            network: "arbitrum".to_string(),
            rpc_urls: vec!["https://arb1.arbitrum.io/rpc".to_string()],
            explorer_urls: None,
            average_blocktime_ms: 1000,
            is_testnet: false,
            tags: vec![ROLLUP_TAG.to_string(), ARBITRUM_BASED_TAG.to_string()],
            chain_id: 42161,
            required_confirmations: 1,
            features: vec!["eip1559".to_string()],
            symbol: "ETH".to_string(),
            gas_price_cache: None,
        }
    }

    fn create_arbitrum_nova_network() -> EvmNetwork {
        EvmNetwork {
            network: "arbitrum-nova".to_string(),
            rpc_urls: vec!["https://nova.arbitrum.io/rpc".to_string()],
            explorer_urls: None,
            average_blocktime_ms: 1000,
            is_testnet: false,
            tags: vec![ROLLUP_TAG.to_string(), ARBITRUM_BASED_TAG.to_string()],
            chain_id: 42170,
            required_confirmations: 1,
            features: vec!["eip1559".to_string()],
            symbol: "ETH".to_string(),
            gas_price_cache: None,
        }
    }

    #[tokio::test]
    async fn test_make_noop_standard_network() {
        let mut evm_data = EvmTransactionData {
            from: "0x1234567890123456789012345678901234567890".to_string(),
            to: Some("0xoriginal_destination".to_string()),
            value: U256::from(1000000000000000000u64), // 1 ETH
            data: Some("0xoriginal_data".to_string()),
            gas_limit: Some(50000),
            gas_price: Some(10_000_000_000),
            max_fee_per_gas: None,
            max_priority_fee_per_gas: None,
            nonce: Some(42),
            signature: None,
            hash: Some("0xoriginal_hash".to_string()),
            speed: Some(Speed::Fast),
            chain_id: 1,
            raw: Some(vec![1, 2, 3]),
        };

        let network = create_standard_network();
        let result = make_noop(&mut evm_data, &network, None::<&MockEvmProviderTrait>).await;
        assert!(result.is_ok());

        // Verify the transaction was updated correctly
        assert_eq!(evm_data.gas_limit, Some(21_000)); // Standard gas limit
        assert_eq!(evm_data.to.unwrap(), evm_data.from); // Should send to self
        assert_eq!(evm_data.value, U256::from(0u64)); // Zero value
        assert_eq!(evm_data.data.unwrap(), "0x"); // Empty data
        assert_eq!(evm_data.nonce, Some(42)); // Original nonce preserved
    }

    #[tokio::test]
    async fn test_make_noop_arbitrum_network() {
        let mut evm_data = EvmTransactionData {
            from: "0x1234567890123456789012345678901234567890".to_string(),
            to: Some("0xoriginal_destination".to_string()),
            value: U256::from(1000000000000000000u64), // 1 ETH
            data: Some("0xoriginal_data".to_string()),
            gas_limit: Some(50000),
            gas_price: Some(10_000_000_000),
            max_fee_per_gas: None,
            max_priority_fee_per_gas: None,
            nonce: Some(42),
            signature: None,
            hash: Some("0xoriginal_hash".to_string()),
            speed: Some(Speed::Fast),
            chain_id: 42161, // Arbitrum One
            raw: Some(vec![1, 2, 3]),
        };

        let network = create_arbitrum_network();
        let result = make_noop(&mut evm_data, &network, None::<&MockEvmProviderTrait>).await;
        assert!(result.is_ok());

        // Verify the transaction was updated correctly for Arbitrum
        assert_eq!(evm_data.gas_limit, Some(50_000)); // Higher gas limit for Arbitrum
        assert_eq!(evm_data.to.unwrap(), evm_data.from); // Should send to self
        assert_eq!(evm_data.value, U256::from(0u64)); // Zero value
        assert_eq!(evm_data.data.unwrap(), "0x"); // Empty data
        assert_eq!(evm_data.nonce, Some(42)); // Original nonce preserved
        assert_eq!(evm_data.chain_id, 42161); // Chain ID preserved
    }

    #[tokio::test]
    async fn test_make_noop_arbitrum_nova() {
        let mut evm_data = EvmTransactionData {
            from: "0x1234567890123456789012345678901234567890".to_string(),
            to: Some("0xoriginal_destination".to_string()),
            value: U256::from(1000000000000000000u64), // 1 ETH
            data: Some("0xoriginal_data".to_string()),
            gas_limit: Some(30000),
            gas_price: Some(10_000_000_000),
            max_fee_per_gas: None,
            max_priority_fee_per_gas: None,
            nonce: Some(42),
            signature: None,
            hash: Some("0xoriginal_hash".to_string()),
            speed: Some(Speed::Fast),
            chain_id: 42170, // Arbitrum Nova
            raw: Some(vec![1, 2, 3]),
        };

        let network = create_arbitrum_nova_network();
        let result = make_noop(&mut evm_data, &network, None::<&MockEvmProviderTrait>).await;
        assert!(result.is_ok());

        // Verify the transaction was updated correctly for Arbitrum Nova
        assert_eq!(evm_data.gas_limit, Some(50_000)); // Higher gas limit for Arbitrum
        assert_eq!(evm_data.to.unwrap(), evm_data.from); // Should send to self
        assert_eq!(evm_data.value, U256::from(0u64)); // Zero value
        assert_eq!(evm_data.data.unwrap(), "0x"); // Empty data
        assert_eq!(evm_data.nonce, Some(42)); // Original nonce preserved
        assert_eq!(evm_data.chain_id, 42170); // Chain ID preserved
    }

    #[tokio::test]
    async fn test_make_noop_arbitrum_with_provider() {
        let mut mock_provider = MockEvmProviderTrait::new();

        // Mock the gas estimation to return a higher value (simulating L1 + L2 costs)
        mock_provider
            .expect_estimate_gas()
            .times(1)
            .returning(|_| Box::pin(async move { Ok(35_000) }));

        let mut evm_data = EvmTransactionData {
            from: "0x1234567890123456789012345678901234567890".to_string(),
            to: Some("0xoriginal_destination".to_string()),
            value: U256::from(1000000000000000000u64), // 1 ETH
            data: Some("0xoriginal_data".to_string()),
            gas_limit: Some(30000),
            gas_price: Some(10_000_000_000),
            max_fee_per_gas: None,
            max_priority_fee_per_gas: None,
            nonce: Some(42),
            signature: None,
            hash: Some("0xoriginal_hash".to_string()),
            speed: Some(Speed::Fast),
            chain_id: 42161, // Arbitrum One
            raw: Some(vec![1, 2, 3]),
        };

        let network = create_arbitrum_network();
        let result = make_noop(&mut evm_data, &network, Some(&mock_provider)).await;
        assert!(result.is_ok());

        // Verify the transaction was updated correctly with estimated gas
        assert_eq!(evm_data.gas_limit, Some(35_000)); // Should use estimated gas
        assert_eq!(evm_data.to.unwrap(), evm_data.from); // Should send to self
        assert_eq!(evm_data.value, U256::from(0u64)); // Zero value
        assert_eq!(evm_data.data.unwrap(), "0x"); // Empty data
        assert_eq!(evm_data.nonce, Some(42)); // Original nonce preserved
        assert_eq!(evm_data.chain_id, 42161); // Chain ID preserved
    }

    #[tokio::test]
    async fn test_make_noop_arbitrum_provider_estimation_fails() {
        let mut mock_provider = MockEvmProviderTrait::new();

        // Mock the gas estimation to fail
        mock_provider.expect_estimate_gas().times(1).returning(|_| {
            Box::pin(async move { Err(ProviderError::Other("Network error".to_string())) })
        });

        let mut evm_data = EvmTransactionData {
            from: "0x1234567890123456789012345678901234567890".to_string(),
            to: Some("0xoriginal_destination".to_string()),
            value: U256::from(1000000000000000000u64), // 1 ETH
            data: Some("0xoriginal_data".to_string()),
            gas_limit: Some(30000),
            gas_price: Some(10_000_000_000),
            max_fee_per_gas: None,
            max_priority_fee_per_gas: None,
            nonce: Some(42),
            signature: None,
            hash: Some("0xoriginal_hash".to_string()),
            speed: Some(Speed::Fast),
            chain_id: 42161, // Arbitrum One
            raw: Some(vec![1, 2, 3]),
        };

        let network = create_arbitrum_network();
        let result = make_noop(&mut evm_data, &network, Some(&mock_provider)).await;
        assert!(result.is_ok());

        // Verify the transaction falls back to conservative estimate
        assert_eq!(evm_data.gas_limit, Some(50_000)); // Should use fallback gas limit
        assert_eq!(evm_data.to.unwrap(), evm_data.from); // Should send to self
        assert_eq!(evm_data.value, U256::from(0u64)); // Zero value
        assert_eq!(evm_data.data.unwrap(), "0x"); // Empty data
        assert_eq!(evm_data.nonce, Some(42)); // Original nonce preserved
        assert_eq!(evm_data.chain_id, 42161); // Chain ID preserved
    }

    #[test]
    fn test_is_noop() {
        // Create a NOOP transaction
        let noop_tx = EvmTransactionData {
            from: "0x1234567890123456789012345678901234567890".to_string(),
            to: Some("0x1234567890123456789012345678901234567890".to_string()), // Same as from
            value: U256::from(0u64),
            data: Some("0x".to_string()),
            gas_limit: Some(21000),
            gas_price: Some(10_000_000_000),
            max_fee_per_gas: None,
            max_priority_fee_per_gas: None,
            nonce: Some(42),
            signature: None,
            hash: None,
            speed: Some(Speed::Fast),
            chain_id: 1,
            raw: None,
        };
        assert!(is_noop(&noop_tx));

        // Test non-NOOP transactions
        let mut non_noop = noop_tx.clone();
        non_noop.value = U256::from(1000000000000000000u64); // 1 ETH
        assert!(!is_noop(&non_noop));

        let mut non_noop = noop_tx.clone();
        non_noop.data = Some("0x123456".to_string());
        assert!(!is_noop(&non_noop));

        let mut non_noop = noop_tx.clone();
        non_noop.to = Some("0x9876543210987654321098765432109876543210".to_string());
        assert!(!is_noop(&non_noop));

        let mut non_noop = noop_tx;
        non_noop.speed = None;
        assert!(!is_noop(&non_noop));
    }

    #[test]
    fn test_too_many_attempts() {
        let mut tx = TransactionRepoModel {
            id: "test-tx".to_string(),
            relayer_id: "test-relayer".to_string(),
            status: TransactionStatus::Pending,
            status_reason: None,
            created_at: "2024-01-01T00:00:00Z".to_string(),
            sent_at: None,
            confirmed_at: None,
            valid_until: None,
            network_type: crate::models::NetworkType::Evm,
            network_data: NetworkTransactionData::Evm(EvmTransactionData {
                from: "0x1234".to_string(),
                to: Some("0x5678".to_string()),
                value: U256::from(0u64),
                data: Some("0x".to_string()),
                gas_limit: Some(21000),
                gas_price: Some(10_000_000_000),
                max_fee_per_gas: None,
                max_priority_fee_per_gas: None,
                nonce: Some(42),
                signature: None,
                hash: None,
                speed: Some(Speed::Fast),
                chain_id: 1,
                raw: None,
            }),
            priced_at: None,
            hashes: vec![], // Start with no attempts
            noop_count: None,
            is_canceled: Some(false),
            delete_at: None,
        };

        // Test with no attempts
        assert!(!too_many_attempts(&tx));

        // Test with maximum attempts
        tx.hashes = vec!["hash".to_string(); MAXIMUM_TX_ATTEMPTS];
        assert!(!too_many_attempts(&tx));

        // Test with too many attempts
        tx.hashes = vec!["hash".to_string(); MAXIMUM_TX_ATTEMPTS + 1];
        assert!(too_many_attempts(&tx));
    }

    #[test]
    fn test_too_many_noop_attempts() {
        let mut tx = TransactionRepoModel {
            id: "test-tx".to_string(),
            relayer_id: "test-relayer".to_string(),
            status: TransactionStatus::Pending,
            status_reason: None,
            created_at: "2024-01-01T00:00:00Z".to_string(),
            sent_at: None,
            confirmed_at: None,
            valid_until: None,
            network_type: crate::models::NetworkType::Evm,
            network_data: NetworkTransactionData::Evm(EvmTransactionData {
                from: "0x1234".to_string(),
                to: Some("0x5678".to_string()),
                value: U256::from(0u64),
                data: Some("0x".to_string()),
                gas_limit: Some(21000),
                gas_price: Some(10_000_000_000),
                max_fee_per_gas: None,
                max_priority_fee_per_gas: None,
                nonce: Some(42),
                signature: None,
                hash: None,
                speed: Some(Speed::Fast),
                chain_id: 1,
                raw: None,
            }),
            priced_at: None,
            hashes: vec![],
            noop_count: None,
            is_canceled: Some(false),
            delete_at: None,
        };

        // Test with no NOOP attempts
        assert!(!too_many_noop_attempts(&tx));

        // Test with maximum NOOP attempts
        tx.noop_count = Some(MAXIMUM_NOOP_RETRY_ATTEMPTS);
        assert!(!too_many_noop_attempts(&tx));

        // Test with too many NOOP attempts
        tx.noop_count = Some(MAXIMUM_NOOP_RETRY_ATTEMPTS + 1);
        assert!(too_many_noop_attempts(&tx));
    }

    #[test]
    fn test_has_enough_confirmations() {
        // Not enough confirmations
        let tx_block_number = 100;
        let current_block_number = 110; // Only 10 confirmations
        let required_confirmations = 12;
        assert!(!has_enough_confirmations(
            tx_block_number,
            current_block_number,
            required_confirmations
        ));

        // Exactly enough confirmations
        let current_block_number = 112; // Exactly 12 confirmations
        assert!(has_enough_confirmations(
            tx_block_number,
            current_block_number,
            required_confirmations
        ));

        // More than enough confirmations
        let current_block_number = 120; // 20 confirmations
        assert!(has_enough_confirmations(
            tx_block_number,
            current_block_number,
            required_confirmations
        ));
    }

    #[test]
    fn test_is_transaction_valid_with_future_timestamp() {
        let now = Utc::now();
        let valid_until = Some((now + Duration::hours(1)).to_rfc3339());
        let created_at = now.to_rfc3339();

        assert!(is_transaction_valid(&created_at, &valid_until));
    }

    #[test]
    fn test_is_transaction_valid_with_past_timestamp() {
        let now = Utc::now();
        let valid_until = Some((now - Duration::hours(1)).to_rfc3339());
        let created_at = now.to_rfc3339();

        assert!(!is_transaction_valid(&created_at, &valid_until));
    }

    #[test]
    fn test_is_transaction_valid_with_valid_until() {
        // Test with valid_until in the future
        let created_at = Utc::now().to_rfc3339();
        let valid_until = Some((Utc::now() + Duration::hours(1)).to_rfc3339());
        assert!(is_transaction_valid(&created_at, &valid_until));

        // Test with valid_until in the past
        let valid_until = Some((Utc::now() - Duration::hours(1)).to_rfc3339());
        assert!(!is_transaction_valid(&created_at, &valid_until));

        // Test with valid_until exactly at current time (should be invalid)
        let valid_until = Some(Utc::now().to_rfc3339());
        assert!(!is_transaction_valid(&created_at, &valid_until));

        // Test with valid_until very far in the future
        let valid_until = Some((Utc::now() + Duration::days(365)).to_rfc3339());
        assert!(is_transaction_valid(&created_at, &valid_until));

        // Test with invalid valid_until format
        let valid_until = Some("invalid-date-format".to_string());
        assert!(!is_transaction_valid(&created_at, &valid_until));

        // Test with empty valid_until string
        let valid_until = Some("".to_string());
        assert!(!is_transaction_valid(&created_at, &valid_until));
    }

    #[test]
    fn test_is_transaction_valid_without_valid_until() {
        // Test with created_at within the default timespan
        let created_at = Utc::now().to_rfc3339();
        let valid_until = None;
        assert!(is_transaction_valid(&created_at, &valid_until));

        // Test with created_at older than the default timespan (8 hours)
        let old_created_at =
            (Utc::now() - Duration::milliseconds(DEFAULT_TX_VALID_TIMESPAN + 1000)).to_rfc3339();
        assert!(!is_transaction_valid(&old_created_at, &valid_until));

        // Test with created_at exactly at the boundary
        let boundary_created_at =
            (Utc::now() - Duration::milliseconds(DEFAULT_TX_VALID_TIMESPAN)).to_rfc3339();
        assert!(!is_transaction_valid(&boundary_created_at, &valid_until));

        // Test with created_at just within the default timespan
        let within_boundary_created_at =
            (Utc::now() - Duration::milliseconds(DEFAULT_TX_VALID_TIMESPAN - 1000)).to_rfc3339();
        assert!(is_transaction_valid(
            &within_boundary_created_at,
            &valid_until
        ));

        // Test with invalid created_at format
        let invalid_created_at = "invalid-date-format";
        assert!(!is_transaction_valid(invalid_created_at, &valid_until));

        // Test with empty created_at string
        assert!(!is_transaction_valid("", &valid_until));
    }

    #[test]
    fn test_ensure_status_success() {
        let tx = make_test_transaction(TransactionStatus::Pending);

        // Should succeed when status matches
        let result = ensure_status(&tx, TransactionStatus::Pending, Some("test_operation"));
        assert!(result.is_ok());
    }

    #[test]
    fn test_ensure_status_failure_with_operation() {
        let tx = make_test_transaction(TransactionStatus::Sent);

        // Should fail with operation context in error message
        let result = ensure_status(&tx, TransactionStatus::Pending, Some("prepare_transaction"));
        assert!(result.is_err());

        if let Err(TransactionError::ValidationError(msg)) = result {
            assert!(msg.contains("prepare_transaction"));
            assert!(msg.contains("Sent"));
            assert!(msg.contains("Pending"));
        } else {
            panic!("Expected ValidationError");
        }
    }

    #[test]
<<<<<<< HEAD
=======
    fn test_ensure_status_success() {
        let tx = make_test_transaction(TransactionStatus::Pending);

        // Should succeed when status matches
        let result = ensure_status(&tx, TransactionStatus::Pending, Some("test_operation"));
        assert!(result.is_ok());
    }

    #[test]
    fn test_ensure_status_failure_with_operation() {
        let tx = make_test_transaction(TransactionStatus::Sent);

        // Should fail with operation context in error message
        let result = ensure_status(&tx, TransactionStatus::Pending, Some("prepare_transaction"));
        assert!(result.is_err());

        if let Err(TransactionError::ValidationError(msg)) = result {
            assert!(msg.contains("prepare_transaction"));
            assert!(msg.contains("Sent"));
            assert!(msg.contains("Pending"));
        } else {
            panic!("Expected ValidationError");
        }
    }

    #[test]
>>>>>>> 471128d5
    fn test_ensure_status_failure_without_operation() {
        let tx = make_test_transaction(TransactionStatus::Sent);

        // Should fail without operation context
        let result = ensure_status(&tx, TransactionStatus::Pending, None);
        assert!(result.is_err());

        if let Err(TransactionError::ValidationError(msg)) = result {
            assert!(!msg.contains("for"));
            assert!(msg.contains("Sent"));
            assert!(msg.contains("Pending"));
        } else {
            panic!("Expected ValidationError");
        }
    }

    #[test]
    fn test_ensure_status_all_states() {
        // Test that ensure_status works for all possible status values
        let statuses = vec![
            TransactionStatus::Pending,
            TransactionStatus::Sent,
            TransactionStatus::Submitted,
            TransactionStatus::Mined,
            TransactionStatus::Confirmed,
            TransactionStatus::Failed,
            TransactionStatus::Expired,
            TransactionStatus::Canceled,
        ];

        for status in &statuses {
            let tx = make_test_transaction(status.clone());

            // Should succeed when expecting the same status
            assert!(ensure_status(&tx, status.clone(), Some("test")).is_ok());

            // Should fail when expecting a different status
            for other_status in &statuses {
                if other_status != status {
                    assert!(ensure_status(&tx, other_status.clone(), Some("test")).is_err());
                }
            }
        }
    }

    #[test]
    fn test_ensure_status_one_of_success() {
        let tx = make_test_transaction(TransactionStatus::Submitted);

        // Should succeed when status is in the list
        let result = ensure_status_one_of(
            &tx,
            &[TransactionStatus::Submitted, TransactionStatus::Mined],
            Some("resubmit_transaction"),
        );
        assert!(result.is_ok());
    }

    #[test]
    fn test_ensure_status_one_of_success_first_in_list() {
        let tx = make_test_transaction(TransactionStatus::Pending);

        // Should succeed when status is first in list
        let result = ensure_status_one_of(
            &tx,
            &[
                TransactionStatus::Pending,
                TransactionStatus::Sent,
                TransactionStatus::Submitted,
            ],
            Some("cancel_transaction"),
        );
        assert!(result.is_ok());
    }

    #[test]
    fn test_ensure_status_one_of_success_last_in_list() {
        let tx = make_test_transaction(TransactionStatus::Submitted);

        // Should succeed when status is last in list
        let result = ensure_status_one_of(
            &tx,
            &[
                TransactionStatus::Pending,
                TransactionStatus::Sent,
                TransactionStatus::Submitted,
            ],
            Some("cancel_transaction"),
        );
        assert!(result.is_ok());
    }

    #[test]
    fn test_ensure_status_one_of_failure_with_operation() {
        let tx = make_test_transaction(TransactionStatus::Confirmed);

        // Should fail with operation context when status not in list
        let result = ensure_status_one_of(
            &tx,
            &[TransactionStatus::Pending, TransactionStatus::Sent],
            Some("cancel_transaction"),
        );
        assert!(result.is_err());

        if let Err(TransactionError::ValidationError(msg)) = result {
            assert!(msg.contains("cancel_transaction"));
            assert!(msg.contains("Confirmed"));
            assert!(msg.contains("Pending"));
            assert!(msg.contains("Sent"));
        } else {
            panic!("Expected ValidationError");
        }
    }

    #[test]
    fn test_ensure_status_one_of_failure_without_operation() {
        let tx = make_test_transaction(TransactionStatus::Confirmed);

        // Should fail without operation context
        let result = ensure_status_one_of(
            &tx,
            &[TransactionStatus::Pending, TransactionStatus::Sent],
            None,
        );
        assert!(result.is_err());

        if let Err(TransactionError::ValidationError(msg)) = result {
            assert!(!msg.contains("for"));
            assert!(msg.contains("Confirmed"));
        } else {
            panic!("Expected ValidationError");
        }
    }

    #[test]
    fn test_ensure_status_one_of_single_status() {
        let tx = make_test_transaction(TransactionStatus::Pending);

        // Should work with a single status in the list
        let result = ensure_status_one_of(&tx, &[TransactionStatus::Pending], Some("test"));
        assert!(result.is_ok());

        // Should fail when status doesn't match
        let tx2 = make_test_transaction(TransactionStatus::Sent);
        let result = ensure_status_one_of(&tx2, &[TransactionStatus::Pending], Some("test"));
        assert!(result.is_err());
    }

    #[test]
    fn test_ensure_status_one_of_all_states() {
        let all_statuses = vec![
            TransactionStatus::Pending,
            TransactionStatus::Sent,
            TransactionStatus::Submitted,
            TransactionStatus::Mined,
            TransactionStatus::Confirmed,
            TransactionStatus::Failed,
            TransactionStatus::Expired,
            TransactionStatus::Canceled,
        ];

        // Should succeed for each status when it's in the list
        for status in &all_statuses {
            let tx = make_test_transaction(status.clone());
            let result = ensure_status_one_of(&tx, &all_statuses, Some("test"));
            assert!(result.is_ok());
        }
    }

    #[test]
    fn test_ensure_status_one_of_empty_list() {
        let tx = make_test_transaction(TransactionStatus::Pending);

        // Should always fail with empty list
        let result = ensure_status_one_of(&tx, &[], Some("test"));
        assert!(result.is_err());
    }

    #[test]
    fn test_ensure_status_error_message_formatting() {
        let tx = make_test_transaction(TransactionStatus::Confirmed);

        // Test error message format for ensure_status
        let result = ensure_status(&tx, TransactionStatus::Pending, Some("my_operation"));
        if let Err(TransactionError::ValidationError(msg)) = result {
            // Should have clear format: "Invalid transaction state for {operation}. Current: {current}, Expected: {expected}"
            assert!(msg.starts_with("Invalid transaction state for my_operation"));
            assert!(msg.contains("Current: Confirmed"));
            assert!(msg.contains("Expected: Pending"));
        } else {
            panic!("Expected ValidationError");
        }

        // Test error message format for ensure_status_one_of
        let result = ensure_status_one_of(
            &tx,
            &[TransactionStatus::Pending, TransactionStatus::Sent],
            Some("another_operation"),
        );
        if let Err(TransactionError::ValidationError(msg)) = result {
            // Should have clear format with list of expected states
            assert!(msg.starts_with("Invalid transaction state for another_operation"));
            assert!(msg.contains("Current: Confirmed"));
            assert!(msg.contains("Expected one of:"));
        } else {
            panic!("Expected ValidationError");
        }
    }

    #[test]
<<<<<<< HEAD
    fn test_get_age_since_created() {
=======
    fn test_get_age_of_sent_at() {
>>>>>>> 471128d5
        let now = Utc::now();

        // Test with transaction created 2 hours ago
        let created_time = now - Duration::hours(2);
        let tx = TransactionRepoModel {
            created_at: created_time.to_rfc3339(),
            ..create_mock_transaction()
        };

        let age_result = get_age_since_created(&tx);
        assert!(age_result.is_ok());
        let age = age_result.unwrap();
        // Age should be approximately 2 hours (with some tolerance)
        assert!(age.num_minutes() >= 119 && age.num_minutes() <= 121);
    }

    #[test]
    fn test_get_age_since_created_invalid_timestamp() {
        let tx = TransactionRepoModel {
            created_at: "invalid-timestamp".to_string(),
            ..create_mock_transaction()
        };

        let result = get_age_since_created(&tx);
        assert!(result.is_err());
        match result.unwrap_err() {
            TransactionError::UnexpectedError(msg) => {
                assert!(msg.contains("Invalid created_at timestamp"));
            }
            _ => panic!("Expected UnexpectedError for invalid timestamp"),
        }
    }

    #[test]
    fn test_get_age_since_created_recent_transaction() {
        let now = Utc::now();

        // Test with transaction created just 1 minute ago
        let created_time = now - Duration::minutes(1);
        let tx = TransactionRepoModel {
            created_at: created_time.to_rfc3339(),
            ..create_mock_transaction()
        };

        let age_result = get_age_since_created(&tx);
        assert!(age_result.is_ok());
        let age = age_result.unwrap();
        // Age should be approximately 1 minute
        assert!(age.num_seconds() >= 59 && age.num_seconds() <= 61);
    }

    #[test]
    fn test_get_age_since_status_change_with_sent_at() {
        let now = Utc::now();

        // Test with transaction that has sent_at (1 hour ago)
        let sent_time = now - Duration::hours(1);
        let created_time = now - Duration::hours(3); // Created 3 hours ago
        let tx = TransactionRepoModel {
            status: TransactionStatus::Sent,
            created_at: created_time.to_rfc3339(),
            sent_at: Some(sent_time.to_rfc3339()),
            ..create_mock_transaction()
        };

        let age_result = get_age_since_status_change(&tx);
        assert!(age_result.is_ok());
        let age = age_result.unwrap();
        // Should use sent_at (1 hour), not created_at (3 hours)
        assert!(age.num_minutes() >= 59 && age.num_minutes() <= 61);
    }

    #[test]
    fn test_get_age_since_status_change_without_sent_at() {
        let now = Utc::now();

        // Test with transaction that doesn't have sent_at
        let created_time = now - Duration::hours(2);
        let tx = TransactionRepoModel {
            created_at: created_time.to_rfc3339(),
            ..create_mock_transaction()
        };

        let age_result = get_age_since_status_change(&tx);
        assert!(age_result.is_ok());
        let age = age_result.unwrap();
        // Should fall back to created_at (2 hours)
        assert!(age.num_minutes() >= 119 && age.num_minutes() <= 121);
    }

    #[test]
    fn test_get_age_since_status_change_invalid_sent_at() {
        let now = Utc::now();
        let created_time = now - Duration::hours(2);

        let tx = TransactionRepoModel {
            status: TransactionStatus::Sent,
            created_at: created_time.to_rfc3339(),
            sent_at: Some("invalid-timestamp".to_string()),
            ..create_mock_transaction()
        };

        let result = get_age_since_status_change(&tx);
        assert!(result.is_err());
        match result.unwrap_err() {
            TransactionError::UnexpectedError(msg) => {
                assert!(msg.contains("Error parsing sent_at time"));
            }
            _ => panic!("Expected UnexpectedError for invalid sent_at timestamp"),
        }
    }

    #[test]
    fn test_is_too_early_to_resubmit_recent_transaction() {
        let now = Utc::now();

        // Test with transaction created just 1 second ago (too early)
        let created_time = now - Duration::seconds(1);
        let tx = TransactionRepoModel {
            created_at: created_time.to_rfc3339(),
            ..create_mock_transaction()
        };

        let result = is_too_early_to_resubmit(&tx);
        assert!(result.is_ok());
        assert!(result.unwrap()); // Should be true (too early)
    }

    #[test]
    fn test_is_too_early_to_resubmit_old_transaction() {
        let now = Utc::now();

        // Test with transaction created well past the minimum age
        let created_time = now - Duration::seconds(EVM_MIN_AGE_FOR_RESUBMIT_SECONDS + 10);
        let tx = TransactionRepoModel {
            created_at: created_time.to_rfc3339(),
            ..create_mock_transaction()
        };

        let result = is_too_early_to_resubmit(&tx);
        assert!(result.is_ok());
        assert!(!result.unwrap()); // Should be false (old enough to resubmit)
    }

    #[test]
    fn test_is_too_early_to_resubmit_boundary() {
        let now = Utc::now();

        // Test with transaction created exactly at the boundary
        let created_time = now - Duration::seconds(EVM_MIN_AGE_FOR_RESUBMIT_SECONDS);
        let tx = TransactionRepoModel {
            created_at: created_time.to_rfc3339(),
            ..create_mock_transaction()
        };

        let result = is_too_early_to_resubmit(&tx);
        assert!(result.is_ok());
        // At the exact boundary, should be false (not too early)
        assert!(!result.unwrap());
    }

    #[test]
    fn test_is_too_early_to_resubmit_invalid_timestamp() {
        let tx = TransactionRepoModel {
            created_at: "invalid-timestamp".to_string(),
            ..create_mock_transaction()
        };

        let result = is_too_early_to_resubmit(&tx);
        assert!(result.is_err());
        match result.unwrap_err() {
            TransactionError::UnexpectedError(msg) => {
                assert!(msg.contains("Invalid created_at timestamp"));
            }
            _ => panic!("Expected UnexpectedError for invalid timestamp"),
        }
    }

    #[test]
    fn test_get_age_since_created() {
        let now = Utc::now();

        // Test with transaction created 2 hours ago
        let created_time = now - Duration::hours(2);
        let tx = TransactionRepoModel {
            created_at: created_time.to_rfc3339(),
            ..create_mock_transaction()
        };

        let age_result = get_age_since_created(&tx);
        assert!(age_result.is_ok());
        let age = age_result.unwrap();
        // Age should be approximately 2 hours (with some tolerance)
        assert!(age.num_minutes() >= 119 && age.num_minutes() <= 121);
    }

    #[test]
    fn test_get_age_since_created_invalid_timestamp() {
        let tx = TransactionRepoModel {
            created_at: "invalid-timestamp".to_string(),
            ..create_mock_transaction()
        };

        let result = get_age_since_created(&tx);
        assert!(result.is_err());
        match result.unwrap_err() {
            TransactionError::UnexpectedError(msg) => {
                assert!(msg.contains("Invalid created_at timestamp"));
            }
            _ => panic!("Expected UnexpectedError for invalid timestamp"),
        }
    }

    #[test]
    fn test_get_age_since_created_recent_transaction() {
        let now = Utc::now();

        // Test with transaction created just 1 minute ago
        let created_time = now - Duration::minutes(1);
        let tx = TransactionRepoModel {
            created_at: created_time.to_rfc3339(),
            ..create_mock_transaction()
        };

        let age_result = get_age_since_created(&tx);
        assert!(age_result.is_ok());
        let age = age_result.unwrap();
        // Age should be approximately 1 minute
        assert!(age.num_seconds() >= 59 && age.num_seconds() <= 61);
    }

    #[test]
    fn test_get_age_since_status_change_with_sent_at() {
        let now = Utc::now();

        // Test with transaction that has sent_at (1 hour ago)
        let sent_time = now - Duration::hours(1);
        let created_time = now - Duration::hours(3); // Created 3 hours ago
        let tx = TransactionRepoModel {
            status: TransactionStatus::Sent,
            created_at: created_time.to_rfc3339(),
            sent_at: Some(sent_time.to_rfc3339()),
            ..create_mock_transaction()
        };

        let age_result = get_age_since_status_change(&tx);
        assert!(age_result.is_ok());
        let age = age_result.unwrap();
        // Should use sent_at (1 hour), not created_at (3 hours)
        assert!(age.num_minutes() >= 59 && age.num_minutes() <= 61);
    }

    #[test]
    fn test_get_age_since_status_change_without_sent_at() {
        let now = Utc::now();

        // Test with transaction that doesn't have sent_at
        let created_time = now - Duration::hours(2);
        let tx = TransactionRepoModel {
            created_at: created_time.to_rfc3339(),
            ..create_mock_transaction()
        };

        let age_result = get_age_since_status_change(&tx);
        assert!(age_result.is_ok());
        let age = age_result.unwrap();
        // Should fall back to created_at (2 hours)
        assert!(age.num_minutes() >= 119 && age.num_minutes() <= 121);
    }

    #[test]
    fn test_get_age_since_status_change_invalid_sent_at() {
        let now = Utc::now();
        let created_time = now - Duration::hours(2);

        let tx = TransactionRepoModel {
            status: TransactionStatus::Sent,
            created_at: created_time.to_rfc3339(),
            sent_at: Some("invalid-timestamp".to_string()),
            ..create_mock_transaction()
        };

        let result = get_age_since_status_change(&tx);
        assert!(result.is_err());
        match result.unwrap_err() {
            TransactionError::UnexpectedError(msg) => {
                assert!(msg.contains("Error parsing sent_at time"));
            }
            _ => panic!("Expected UnexpectedError for invalid sent_at timestamp"),
        }
    }

    #[test]
    fn test_is_too_early_to_resubmit_recent_transaction() {
        let now = Utc::now();

        // Test with transaction created just 1 second ago (too early)
        let created_time = now - Duration::seconds(1);
        let tx = TransactionRepoModel {
            created_at: created_time.to_rfc3339(),
            ..create_mock_transaction()
        };

        let result = is_too_early_to_resubmit(&tx);
        assert!(result.is_ok());
        assert!(result.unwrap()); // Should be true (too early)
    }

    #[test]
    fn test_is_too_early_to_resubmit_old_transaction() {
        let now = Utc::now();

        // Test with transaction created well past the minimum age
        let created_time = now - Duration::seconds(EVM_MIN_AGE_FOR_RESUBMIT_SECONDS + 10);
        let tx = TransactionRepoModel {
            created_at: created_time.to_rfc3339(),
            ..create_mock_transaction()
        };

        let result = is_too_early_to_resubmit(&tx);
        assert!(result.is_ok());
        assert!(!result.unwrap()); // Should be false (old enough to resubmit)
    }

    #[test]
    fn test_is_too_early_to_resubmit_boundary() {
        let now = Utc::now();

        // Test with transaction created exactly at the boundary
        let created_time = now - Duration::seconds(EVM_MIN_AGE_FOR_RESUBMIT_SECONDS);
        let tx = TransactionRepoModel {
            created_at: created_time.to_rfc3339(),
            ..create_mock_transaction()
        };

        let result = is_too_early_to_resubmit(&tx);
        assert!(result.is_ok());
        // At the exact boundary, should be false (not too early)
        assert!(!result.unwrap());
    }

    #[test]
    fn test_is_too_early_to_resubmit_invalid_timestamp() {
        let tx = TransactionRepoModel {
            created_at: "invalid-timestamp".to_string(),
            ..create_mock_transaction()
        };

        let result = is_too_early_to_resubmit(&tx);
        assert!(result.is_err());
        match result.unwrap_err() {
            TransactionError::UnexpectedError(msg) => {
                assert!(msg.contains("Invalid created_at timestamp"));
            }
            _ => panic!("Expected UnexpectedError for invalid timestamp"),
        }
    }
}<|MERGE_RESOLUTION|>--- conflicted
+++ resolved
@@ -144,78 +144,6 @@
     Ok(())
 }
 
-/// Validates that a transaction is in the expected state.
-///
-/// This enforces state machine invariants and prevents invalid state transitions.
-/// Used for domain-level validation to ensure business rules are always enforced.
-///
-/// # Arguments
-///
-/// * `tx` - The transaction to validate
-/// * `expected` - The expected status
-/// * `operation` - Optional operation name for better error messages (e.g., "prepare_transaction")
-///
-/// # Returns
-///
-/// `Ok(())` if the status matches, `Err(TransactionError)` otherwise
-pub fn ensure_status(
-    tx: &TransactionRepoModel,
-    expected: TransactionStatus,
-    operation: Option<&str>,
-) -> Result<(), TransactionError> {
-    if tx.status != expected {
-        let error_msg = if let Some(op) = operation {
-            format!(
-                "Invalid transaction state for {}. Current: {:?}, Expected: {:?}",
-                op, tx.status, expected
-            )
-        } else {
-            format!(
-                "Invalid transaction state. Current: {:?}, Expected: {:?}",
-                tx.status, expected
-            )
-        };
-        return Err(TransactionError::ValidationError(error_msg));
-    }
-    Ok(())
-}
-
-/// Validates that a transaction is in one of the expected states.
-///
-/// This enforces state machine invariants for operations that are valid
-/// in multiple states (e.g., cancel, replace).
-///
-/// # Arguments
-///
-/// * `tx` - The transaction to validate
-/// * `expected` - Slice of acceptable statuses
-/// * `operation` - Optional operation name for better error messages (e.g., "cancel_transaction")
-///
-/// # Returns
-///
-/// `Ok(())` if the status is one of the expected values, `Err(TransactionError)` otherwise
-pub fn ensure_status_one_of(
-    tx: &TransactionRepoModel,
-    expected: &[TransactionStatus],
-    operation: Option<&str>,
-) -> Result<(), TransactionError> {
-    if !expected.contains(&tx.status) {
-        let error_msg = if let Some(op) = operation {
-            format!(
-                "Invalid transaction state for {}. Current: {:?}, Expected one of: {:?}",
-                op, tx.status, expected
-            )
-        } else {
-            format!(
-                "Invalid transaction state. Current: {:?}, Expected one of: {:?}",
-                tx.status, expected
-            )
-        };
-        return Err(TransactionError::ValidationError(error_msg));
-    }
-    Ok(())
-}
-
 /// Helper function to check if a transaction has enough confirmations.
 pub fn has_enough_confirmations(
     tx_block_number: u64,
@@ -285,46 +213,13 @@
     is_too_early_to_resubmit(tx)
 }
 
-/// Get age since status last changed
-/// Uses sent_at, otherwise falls back to created_at
-pub fn get_age_since_status_change(
-    tx: &TransactionRepoModel,
-) -> Result<Duration, TransactionError> {
-    // For Sent/Submitted status, use sent_at if available
-    if let Some(sent_at) = &tx.sent_at {
-        let sent = DateTime::parse_from_rfc3339(sent_at)
-            .map_err(|e| {
-                TransactionError::UnexpectedError(format!("Error parsing sent_at time: {}", e))
-            })?
-            .with_timezone(&Utc);
-        return Ok(Utc::now().signed_duration_since(sent));
-    }
-
-    // Fallback to created_at
-    get_age_since_created(tx)
-}
-
-/// Check if transaction is too young for resubmission and timeout checks.
-///
-/// Returns true if the transaction was created less than EVM_MIN_AGE_FOR_RESUBMIT_SECONDS ago.
-/// This is used to defer resubmission logic and timeout checks for newly created transactions,
-/// while still allowing basic status updates from the blockchain.
-pub fn is_too_early_to_resubmit(tx: &TransactionRepoModel) -> Result<bool, TransactionError> {
-    let age = get_age_since_created(tx)?;
-    Ok(age < Duration::seconds(EVM_MIN_AGE_FOR_RESUBMIT_SECONDS))
-}
-
 #[cfg(test)]
 mod tests {
     use super::*;
     use crate::constants::{ARBITRUM_BASED_TAG, ROLLUP_TAG};
     use crate::domain::transaction::evm::test_helpers::test_utils::make_test_transaction;
     use crate::models::{evm::Speed, EvmTransactionData, NetworkTransactionData, U256};
-<<<<<<< HEAD
     use crate::services::{MockEvmProviderTrait, ProviderError};
-=======
-    use crate::services::provider::{MockEvmProviderTrait, ProviderError};
->>>>>>> 471128d5
     use crate::utils::mocks::mockutils::create_mock_transaction;
 
     fn create_standard_network() -> EvmNetwork {
@@ -817,35 +712,6 @@
     }
 
     #[test]
-<<<<<<< HEAD
-=======
-    fn test_ensure_status_success() {
-        let tx = make_test_transaction(TransactionStatus::Pending);
-
-        // Should succeed when status matches
-        let result = ensure_status(&tx, TransactionStatus::Pending, Some("test_operation"));
-        assert!(result.is_ok());
-    }
-
-    #[test]
-    fn test_ensure_status_failure_with_operation() {
-        let tx = make_test_transaction(TransactionStatus::Sent);
-
-        // Should fail with operation context in error message
-        let result = ensure_status(&tx, TransactionStatus::Pending, Some("prepare_transaction"));
-        assert!(result.is_err());
-
-        if let Err(TransactionError::ValidationError(msg)) = result {
-            assert!(msg.contains("prepare_transaction"));
-            assert!(msg.contains("Sent"));
-            assert!(msg.contains("Pending"));
-        } else {
-            panic!("Expected ValidationError");
-        }
-    }
-
-    #[test]
->>>>>>> 471128d5
     fn test_ensure_status_failure_without_operation() {
         let tx = make_test_transaction(TransactionStatus::Sent);
 
@@ -1056,11 +922,7 @@
     }
 
     #[test]
-<<<<<<< HEAD
     fn test_get_age_since_created() {
-=======
-    fn test_get_age_of_sent_at() {
->>>>>>> 471128d5
         let now = Utc::now();
 
         // Test with transaction created 2 hours ago
@@ -1238,184 +1100,4 @@
             _ => panic!("Expected UnexpectedError for invalid timestamp"),
         }
     }
-
-    #[test]
-    fn test_get_age_since_created() {
-        let now = Utc::now();
-
-        // Test with transaction created 2 hours ago
-        let created_time = now - Duration::hours(2);
-        let tx = TransactionRepoModel {
-            created_at: created_time.to_rfc3339(),
-            ..create_mock_transaction()
-        };
-
-        let age_result = get_age_since_created(&tx);
-        assert!(age_result.is_ok());
-        let age = age_result.unwrap();
-        // Age should be approximately 2 hours (with some tolerance)
-        assert!(age.num_minutes() >= 119 && age.num_minutes() <= 121);
-    }
-
-    #[test]
-    fn test_get_age_since_created_invalid_timestamp() {
-        let tx = TransactionRepoModel {
-            created_at: "invalid-timestamp".to_string(),
-            ..create_mock_transaction()
-        };
-
-        let result = get_age_since_created(&tx);
-        assert!(result.is_err());
-        match result.unwrap_err() {
-            TransactionError::UnexpectedError(msg) => {
-                assert!(msg.contains("Invalid created_at timestamp"));
-            }
-            _ => panic!("Expected UnexpectedError for invalid timestamp"),
-        }
-    }
-
-    #[test]
-    fn test_get_age_since_created_recent_transaction() {
-        let now = Utc::now();
-
-        // Test with transaction created just 1 minute ago
-        let created_time = now - Duration::minutes(1);
-        let tx = TransactionRepoModel {
-            created_at: created_time.to_rfc3339(),
-            ..create_mock_transaction()
-        };
-
-        let age_result = get_age_since_created(&tx);
-        assert!(age_result.is_ok());
-        let age = age_result.unwrap();
-        // Age should be approximately 1 minute
-        assert!(age.num_seconds() >= 59 && age.num_seconds() <= 61);
-    }
-
-    #[test]
-    fn test_get_age_since_status_change_with_sent_at() {
-        let now = Utc::now();
-
-        // Test with transaction that has sent_at (1 hour ago)
-        let sent_time = now - Duration::hours(1);
-        let created_time = now - Duration::hours(3); // Created 3 hours ago
-        let tx = TransactionRepoModel {
-            status: TransactionStatus::Sent,
-            created_at: created_time.to_rfc3339(),
-            sent_at: Some(sent_time.to_rfc3339()),
-            ..create_mock_transaction()
-        };
-
-        let age_result = get_age_since_status_change(&tx);
-        assert!(age_result.is_ok());
-        let age = age_result.unwrap();
-        // Should use sent_at (1 hour), not created_at (3 hours)
-        assert!(age.num_minutes() >= 59 && age.num_minutes() <= 61);
-    }
-
-    #[test]
-    fn test_get_age_since_status_change_without_sent_at() {
-        let now = Utc::now();
-
-        // Test with transaction that doesn't have sent_at
-        let created_time = now - Duration::hours(2);
-        let tx = TransactionRepoModel {
-            created_at: created_time.to_rfc3339(),
-            ..create_mock_transaction()
-        };
-
-        let age_result = get_age_since_status_change(&tx);
-        assert!(age_result.is_ok());
-        let age = age_result.unwrap();
-        // Should fall back to created_at (2 hours)
-        assert!(age.num_minutes() >= 119 && age.num_minutes() <= 121);
-    }
-
-    #[test]
-    fn test_get_age_since_status_change_invalid_sent_at() {
-        let now = Utc::now();
-        let created_time = now - Duration::hours(2);
-
-        let tx = TransactionRepoModel {
-            status: TransactionStatus::Sent,
-            created_at: created_time.to_rfc3339(),
-            sent_at: Some("invalid-timestamp".to_string()),
-            ..create_mock_transaction()
-        };
-
-        let result = get_age_since_status_change(&tx);
-        assert!(result.is_err());
-        match result.unwrap_err() {
-            TransactionError::UnexpectedError(msg) => {
-                assert!(msg.contains("Error parsing sent_at time"));
-            }
-            _ => panic!("Expected UnexpectedError for invalid sent_at timestamp"),
-        }
-    }
-
-    #[test]
-    fn test_is_too_early_to_resubmit_recent_transaction() {
-        let now = Utc::now();
-
-        // Test with transaction created just 1 second ago (too early)
-        let created_time = now - Duration::seconds(1);
-        let tx = TransactionRepoModel {
-            created_at: created_time.to_rfc3339(),
-            ..create_mock_transaction()
-        };
-
-        let result = is_too_early_to_resubmit(&tx);
-        assert!(result.is_ok());
-        assert!(result.unwrap()); // Should be true (too early)
-    }
-
-    #[test]
-    fn test_is_too_early_to_resubmit_old_transaction() {
-        let now = Utc::now();
-
-        // Test with transaction created well past the minimum age
-        let created_time = now - Duration::seconds(EVM_MIN_AGE_FOR_RESUBMIT_SECONDS + 10);
-        let tx = TransactionRepoModel {
-            created_at: created_time.to_rfc3339(),
-            ..create_mock_transaction()
-        };
-
-        let result = is_too_early_to_resubmit(&tx);
-        assert!(result.is_ok());
-        assert!(!result.unwrap()); // Should be false (old enough to resubmit)
-    }
-
-    #[test]
-    fn test_is_too_early_to_resubmit_boundary() {
-        let now = Utc::now();
-
-        // Test with transaction created exactly at the boundary
-        let created_time = now - Duration::seconds(EVM_MIN_AGE_FOR_RESUBMIT_SECONDS);
-        let tx = TransactionRepoModel {
-            created_at: created_time.to_rfc3339(),
-            ..create_mock_transaction()
-        };
-
-        let result = is_too_early_to_resubmit(&tx);
-        assert!(result.is_ok());
-        // At the exact boundary, should be false (not too early)
-        assert!(!result.unwrap());
-    }
-
-    #[test]
-    fn test_is_too_early_to_resubmit_invalid_timestamp() {
-        let tx = TransactionRepoModel {
-            created_at: "invalid-timestamp".to_string(),
-            ..create_mock_transaction()
-        };
-
-        let result = is_too_early_to_resubmit(&tx);
-        assert!(result.is_err());
-        match result.unwrap_err() {
-            TransactionError::UnexpectedError(msg) => {
-                assert!(msg.contains("Invalid created_at timestamp"));
-            }
-            _ => panic!("Expected UnexpectedError for invalid timestamp"),
-        }
-    }
 }