use super::{EvmRelayerTransaction, TransactionPriceParams};
use crate::{
    models::{
        EvmTransactionData, EvmTransactionDataTrait, RelayerRepoModel, TransactionError,
        TransactionRepoModel,
    },
    services::EvmGasPriceServiceTrait,
};

<<<<<<< HEAD
type GasPriceCapResult = (Option<U256>, Option<U256>, Option<U256>);
=======
use super::{EvmRelayerTransaction, TransactionPriceParams};

type GasPriceCapResult = (Option<u128>, Option<u128>, Option<u128>);
>>>>>>> 9f829f1c

/// Get the price params for the transaction
pub async fn get_transaction_price_params(
    evm_relayer_transaction: &EvmRelayerTransaction,
    tx: &TransactionRepoModel,
) -> Result<TransactionPriceParams, TransactionError> {
    let tx_data: EvmTransactionData = tx.network_data.get_evm_transaction_data()?;

<<<<<<< HEAD
    let (gas_price, max_fee_per_gas, max_priority_fee_per_gas) =
        if tx_data.is_legacy() {
            let gas_price = U256::from(tx_data.gas_price.ok_or(TransactionError::NotSupported(
                "Gas price is required for legacy transactions".to_string(),
            ))?);
            (Some(gas_price), None, None)
        } else if tx_data.is_eip1559() {
            let max_fee = U256::from(tx_data.max_fee_per_gas.ok_or(
                TransactionError::NotSupported(
                    "Max fee per gas is required for EIP1559 transactions".to_string(),
                ),
            )?);
            let max_priority_fee = U256::from(tx_data.max_priority_fee_per_gas.ok_or(
                TransactionError::NotSupported(
                    "Max priority fee per gas is required for EIP1559 transactions".to_string(),
                ),
            )?);
            (None, Some(max_fee), Some(max_priority_fee))
        } else if tx_data.is_speed() {
            match &tx_data.speed {
                Some(speed) => {
                    let eip1559_pricing = evm_relayer_transaction
                        .relayer()
                        .policies
                        .get_evm_policy()
                        .eip1559_pricing;

                    if eip1559_pricing {
                        let prices = evm_relayer_transaction
                            .gas_price_service()
                            .get_eip1559_prices_from_json_rpc()
                            .await?;
                        let (max_fee, max_priority_fee) = prices
                            .into_iter()
                            .find(|(s, _, _)| s == speed)
                            .map(|(_, mf, mpf)| (mf, mpf))
                            .ok_or(TransactionError::NotSupported(
                                "Speed not supported for EIP1559".to_string(),
                            ))?;

                        (None, Some(max_fee), Some(max_priority_fee))
                    } else {
                        let prices = evm_relayer_transaction
                            .gas_price_service()
                            .get_legacy_prices_from_json_rpc()
                            .await?;

                        let gas_price = prices
                            .into_iter()
                            .find(|(s, _)| s == speed)
                            .map(|(_, price)| price)
                            .ok_or(TransactionError::NotSupported(
                                "Speed not supported".to_string(),
                            ))?;

                        (Some(gas_price), None, None)
                    }
                }
                None => {
                    return Err(TransactionError::NotSupported(
                        "Speed is required".to_string(),
                    ));
                }
            }
        } else {
            return Err(TransactionError::NotSupported(
                "Invalid transaction type".to_string(),
            ));
=======
    let (gas_price, max_fee_per_gas, max_priority_fee_per_gas) = if tx_data.is_legacy() {
        // For legacy transactions, use the provided gas price
        let gas_price = tx_data.gas_price.ok_or(TransactionError::NotSupported(
            "Gas price is required for legacy transactions".to_string(),
        ))?;
        (Some(gas_price), None, None)
    } else if tx_data.is_eip1559() {
        // For EIP1559 transactions, use both max fees
        let max_fee = tx_data
            .max_fee_per_gas
            .ok_or(TransactionError::NotSupported(
                "Max fee per gas is required for EIP1559 transactions".to_string(),
            ))?;
        let max_priority_fee =
            tx_data
                .max_priority_fee_per_gas
                .ok_or(TransactionError::NotSupported(
                    "Max priority fee per gas is required for EIP1559 transactions".to_string(),
                ))?;
        (None, Some(max_fee), Some(max_priority_fee))
    } else if tx_data.is_speed() {
        // For speed transactions, get price from gas price service
        let gas_price = match &tx_data.speed {
            Some(speed) => {
                let prices = evm_relayer_transaction
                    .gas_price_service()
                    .get_legacy_prices_from_json_rpc()
                    .await?;
                prices
                    .into_iter()
                    .find(|(s, _)| s == speed)
                    .map(|(_, price)| price)
                    .ok_or(TransactionError::NotSupported(
                        "Speed not supported".to_string(),
                    ))?
            }
            None => {
                return Err(TransactionError::NotSupported(
                    "Speed is required".to_string(),
                ))
            }
>>>>>>> 9f829f1c
        };
        (Some(gas_price), None, None)
    } else {
        return Err(TransactionError::NotSupported(
            "Invalid transaction type".to_string(),
        ));
    };

    let (gas_price, max_fee_per_gas, max_priority_fee_per_gas) = apply_gas_price_cap(
        gas_price.unwrap_or_default(),
        max_fee_per_gas,
        max_priority_fee_per_gas,
        evm_relayer_transaction.relayer(),
    )?;

    let balance = evm_relayer_transaction
        .provider()
        .get_balance(&tx_data.from)
        .await
        .map_err(|e| TransactionError::UnexpectedError(e.to_string()))?;

    Ok(TransactionPriceParams {
        gas_price,
        max_fee_per_gas,
        max_priority_fee_per_gas,
        balance: Some(balance),
    })
}

fn apply_gas_price_cap(
    gas_price: u128,
    max_fee_per_gas: Option<u128>,
    max_priority_fee_per_gas: Option<u128>,
    relayer: &RelayerRepoModel,
) -> Result<GasPriceCapResult, TransactionError> {
    // Get gas price cap from relayer policies, default to u128::MAX if None
    let gas_price_cap = relayer
        .policies
        .get_evm_policy()
        .gas_price_cap
        .unwrap_or(u128::MAX);

    let is_eip1559 = max_fee_per_gas.is_some() && max_priority_fee_per_gas.is_some();

    if is_eip1559 {
        let max_fee = max_fee_per_gas.unwrap();
        let max_priority_fee = max_priority_fee_per_gas.unwrap();

        // Cap the maxFeePerGas
        let capped_max_fee = std::cmp::min(gas_price_cap, max_fee);

        // Ensure maxPriorityFeePerGas < maxFeePerGas to avoid client errors
        let capped_max_priority_fee = std::cmp::min(capped_max_fee, max_priority_fee);

        Ok((None, Some(capped_max_fee), Some(capped_max_priority_fee)))
    } else {
        // Handle legacy transaction
        Ok((Some(std::cmp::min(gas_price, gas_price_cap)), None, None))
    }
}<|MERGE_RESOLUTION|>--- conflicted
+++ resolved
@@ -7,13 +7,7 @@
     services::EvmGasPriceServiceTrait,
 };
 
-<<<<<<< HEAD
-type GasPriceCapResult = (Option<U256>, Option<U256>, Option<U256>);
-=======
-use super::{EvmRelayerTransaction, TransactionPriceParams};
-
 type GasPriceCapResult = (Option<u128>, Option<u128>, Option<u128>);
->>>>>>> 9f829f1c
 
 /// Get the price params for the transaction
 pub async fn get_transaction_price_params(
@@ -22,84 +16,12 @@
 ) -> Result<TransactionPriceParams, TransactionError> {
     let tx_data: EvmTransactionData = tx.network_data.get_evm_transaction_data()?;
 
-<<<<<<< HEAD
-    let (gas_price, max_fee_per_gas, max_priority_fee_per_gas) =
-        if tx_data.is_legacy() {
-            let gas_price = U256::from(tx_data.gas_price.ok_or(TransactionError::NotSupported(
-                "Gas price is required for legacy transactions".to_string(),
-            ))?);
-            (Some(gas_price), None, None)
-        } else if tx_data.is_eip1559() {
-            let max_fee = U256::from(tx_data.max_fee_per_gas.ok_or(
-                TransactionError::NotSupported(
-                    "Max fee per gas is required for EIP1559 transactions".to_string(),
-                ),
-            )?);
-            let max_priority_fee = U256::from(tx_data.max_priority_fee_per_gas.ok_or(
-                TransactionError::NotSupported(
-                    "Max priority fee per gas is required for EIP1559 transactions".to_string(),
-                ),
-            )?);
-            (None, Some(max_fee), Some(max_priority_fee))
-        } else if tx_data.is_speed() {
-            match &tx_data.speed {
-                Some(speed) => {
-                    let eip1559_pricing = evm_relayer_transaction
-                        .relayer()
-                        .policies
-                        .get_evm_policy()
-                        .eip1559_pricing;
-
-                    if eip1559_pricing {
-                        let prices = evm_relayer_transaction
-                            .gas_price_service()
-                            .get_eip1559_prices_from_json_rpc()
-                            .await?;
-                        let (max_fee, max_priority_fee) = prices
-                            .into_iter()
-                            .find(|(s, _, _)| s == speed)
-                            .map(|(_, mf, mpf)| (mf, mpf))
-                            .ok_or(TransactionError::NotSupported(
-                                "Speed not supported for EIP1559".to_string(),
-                            ))?;
-
-                        (None, Some(max_fee), Some(max_priority_fee))
-                    } else {
-                        let prices = evm_relayer_transaction
-                            .gas_price_service()
-                            .get_legacy_prices_from_json_rpc()
-                            .await?;
-
-                        let gas_price = prices
-                            .into_iter()
-                            .find(|(s, _)| s == speed)
-                            .map(|(_, price)| price)
-                            .ok_or(TransactionError::NotSupported(
-                                "Speed not supported".to_string(),
-                            ))?;
-
-                        (Some(gas_price), None, None)
-                    }
-                }
-                None => {
-                    return Err(TransactionError::NotSupported(
-                        "Speed is required".to_string(),
-                    ));
-                }
-            }
-        } else {
-            return Err(TransactionError::NotSupported(
-                "Invalid transaction type".to_string(),
-            ));
-=======
     let (gas_price, max_fee_per_gas, max_priority_fee_per_gas) = if tx_data.is_legacy() {
-        // For legacy transactions, use the provided gas price
         let gas_price = tx_data.gas_price.ok_or(TransactionError::NotSupported(
             "Gas price is required for legacy transactions".to_string(),
         ))?;
         (Some(gas_price), None, None)
     } else if tx_data.is_eip1559() {
-        // For EIP1559 transactions, use both max fees
         let max_fee = tx_data
             .max_fee_per_gas
             .ok_or(TransactionError::NotSupported(
@@ -113,29 +35,51 @@
                 ))?;
         (None, Some(max_fee), Some(max_priority_fee))
     } else if tx_data.is_speed() {
-        // For speed transactions, get price from gas price service
-        let gas_price = match &tx_data.speed {
+        match &tx_data.speed {
             Some(speed) => {
-                let prices = evm_relayer_transaction
-                    .gas_price_service()
-                    .get_legacy_prices_from_json_rpc()
-                    .await?;
-                prices
-                    .into_iter()
-                    .find(|(s, _)| s == speed)
-                    .map(|(_, price)| price)
-                    .ok_or(TransactionError::NotSupported(
-                        "Speed not supported".to_string(),
-                    ))?
+                let eip1559_pricing = evm_relayer_transaction
+                    .relayer()
+                    .policies
+                    .get_evm_policy()
+                    .eip1559_pricing;
+
+                if eip1559_pricing {
+                    let prices = evm_relayer_transaction
+                        .gas_price_service()
+                        .get_eip1559_prices_from_json_rpc()
+                        .await?;
+                    let (max_fee, max_priority_fee) = prices
+                        .into_iter()
+                        .find(|(s, _, _)| s == speed)
+                        .map(|(_, mf, mpf)| (mf, mpf))
+                        .ok_or(TransactionError::NotSupported(
+                            "Speed not supported for EIP1559".to_string(),
+                        ))?;
+
+                    (None, Some(max_fee), Some(max_priority_fee))
+                } else {
+                    let prices = evm_relayer_transaction
+                        .gas_price_service()
+                        .get_legacy_prices_from_json_rpc()
+                        .await?;
+
+                    let gas_price = prices
+                        .into_iter()
+                        .find(|(s, _)| s == speed)
+                        .map(|(_, price)| price)
+                        .ok_or(TransactionError::NotSupported(
+                            "Speed not supported".to_string(),
+                        ))?;
+
+                    (Some(gas_price), None, None)
+                }
             }
             None => {
                 return Err(TransactionError::NotSupported(
                     "Speed is required".to_string(),
-                ))
+                ));
             }
->>>>>>> 9f829f1c
-        };
-        (Some(gas_price), None, None)
+        }
     } else {
         return Err(TransactionError::NotSupported(
             "Invalid transaction type".to_string(),
