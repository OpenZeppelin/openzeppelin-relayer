--- conflicted
+++ resolved
@@ -228,15 +228,10 @@
 mod tests {
     use super::*;
     use crate::constants::{ARBITRUM_BASED_TAG, ROLLUP_TAG};
-<<<<<<< HEAD
     use crate::domain::transaction::evm::test_helpers::test_utils::make_test_transaction;
     use crate::models::{evm::Speed, EvmTransactionData, NetworkTransactionData, U256};
-    use crate::services::{MockEvmProviderTrait, ProviderError};
+    use crate::services::provider::{MockEvmProviderTrait, ProviderError};
     use crate::utils::mocks::mockutils::create_mock_transaction;
-=======
-    use crate::models::{evm::Speed, NetworkTransactionData};
-    use crate::services::provider::{MockEvmProviderTrait, ProviderError};
->>>>>>> 9a3780c6
 
     fn create_standard_network() -> EvmNetwork {
         EvmNetwork {
