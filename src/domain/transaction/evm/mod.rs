/// This module provides functionality related to Ethereum Virtual Machine (EVM) transactions.
/// It includes the core transaction logic and utility functions for handling EVM transactions.
pub mod evm_transaction;
pub use evm_transaction::*;

<<<<<<< HEAD
mod price_calculator;
pub use price_calculator::*;

mod utils;
pub use utils::*;
=======
pub mod price_calculator;
>>>>>>> 7b946625
<|MERGE_RESOLUTION|>--- conflicted
+++ resolved
@@ -3,12 +3,8 @@
 pub mod evm_transaction;
 pub use evm_transaction::*;
 
-<<<<<<< HEAD
-mod price_calculator;
+pub mod price_calculator;
 pub use price_calculator::*;
 
 mod utils;
-pub use utils::*;
-=======
-pub mod price_calculator;
->>>>>>> 7b946625
+pub use utils::*;