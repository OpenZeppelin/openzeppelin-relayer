--- conflicted
+++ resolved
@@ -7,13 +7,15 @@
 
 use crate::{
     domain::get_relayer_by_id,
-<<<<<<< HEAD
-    models::{ApiError, DefaultAppState, RelayerRepoModel, TransactionError, TransactionRepoModel},
-=======
-    jobs::{JobProducer, JobProducerTrait},
-    models::{ApiError, AppState, RelayerRepoModel, TransactionError, TransactionRepoModel},
->>>>>>> f98cfd11
-    repositories::Repository,
+    jobs::JobProducerTrait,
+    models::{
+        ApiError, DefaultAppState, NetworkRepoModel, NotificationRepoModel, RelayerRepoModel,
+        SignerRepoModel, ThinDataAppState, TransactionError, TransactionRepoModel,
+    },
+    repositories::{
+        NetworkRepository, PluginRepositoryTrait, RelayerRepository, Repository,
+        TransactionCounterTrait, TransactionRepository,
+    },
 };
 
 use super::{NetworkTransaction, RelayerTransactionFactory};
@@ -29,13 +31,18 @@
 ///
 /// A `Result` containing a `TransactionRepoModel` if successful, or an `ApiError` if an error
 /// occurs.
-pub async fn get_transaction_by_id<J: JobProducerTrait + 'static>(
+pub async fn get_transaction_by_id<
+    J: JobProducerTrait + 'static,
+    TR: TransactionRepository + Repository<TransactionRepoModel, String> + Send + Sync + 'static,
+    RR: RelayerRepository + Repository<RelayerRepoModel, String> + Send + Sync + 'static,
+    NR: NetworkRepository + Repository<NetworkRepoModel, String> + Send + Sync + 'static,
+    NFR: Repository<NotificationRepoModel, String> + Send + Sync + 'static,
+    SR: Repository<SignerRepoModel, String> + Send + Sync + 'static,
+    TCR: TransactionCounterTrait + Send + Sync + 'static,
+    PR: PluginRepositoryTrait + Send + Sync + 'static,
+>(
     transaction_id: String,
-<<<<<<< HEAD
-    state: &ThinData<DefaultAppState>,
-=======
-    state: &ThinData<AppState<J>>,
->>>>>>> f98cfd11
+    state: &ThinDataAppState<J, RR, TR, NR, NFR, SR, TCR, PR>,
 ) -> Result<TransactionRepoModel, ApiError> {
     state
         .transaction_repository
