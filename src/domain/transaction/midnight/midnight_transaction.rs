//! Midnight transaction implementation
//!
//! This module provides the core transaction handling logic for Midnight network transactions.

use crate::{
    domain::{
        SignTransactionResponse, Transaction,
        midnight::{DUST_TOKEN_TYPE, MidnightTransactionBuilder, to_midnight_network_id},
    },
    jobs::{JobProducer, JobProducerTrait, TransactionSend, TransactionStatusCheck},
    models::{
        MidnightNetwork, MidnightOfferRequest, NetworkTransactionData, NetworkTransactionRequest,
        NetworkType, RelayerRepoModel, TransactionError, TransactionRepoModel, TransactionStatus,
        TransactionUpdateRequest, produce_transaction_update_notification_payload,
    },
    repositories::{
        RelayerRepositoryStorage, Repository, TransactionCounterRepositoryStorage,
        TransactionCounterTrait, TransactionRepository, TransactionRepositoryStorage,
    },
    services::{
        midnight::handler::{QuickSyncStrategy, SyncManager},
        provider::{
            MidnightProvider, MidnightProviderTrait, TransactionSubmissionResult,
            remote_prover::RemoteProofServer,
        },
        signer::{MidnightSigner, MidnightSignerTrait},
        sync::midnight::indexer::ApplyStage,
    },
};
use async_trait::async_trait;
use chrono::Utc;
use log::{debug, info};
use midnight_node_ledger_helpers::{
    DefaultDB, InputInfo, LedgerContext, OfferInfo, OutputInfo, WalletSeed,
};
use rand::Rng;
use std::sync::Arc;
use tokio::sync::Mutex;

#[allow(dead_code)]
/// Midnight transaction handler with generic dependencies
pub struct MidnightTransaction<P, R, T, J, S, C>
where
    P: MidnightProviderTrait,
    R: Repository<RelayerRepoModel, String>,
    T: TransactionRepository,
    J: JobProducerTrait,
    S: MidnightSignerTrait,
    C: TransactionCounterTrait,
{
    relayer: RelayerRepoModel,
    provider: Arc<P>,
    relayer_repository: Arc<R>,
    transaction_repository: Arc<T>,
    job_producer: Arc<J>,
    signer: Arc<S>,
    transaction_counter_service: Arc<C>,
    sync_manager: Arc<Mutex<SyncManager<QuickSyncStrategy>>>,
    network: MidnightNetwork,
}

#[allow(dead_code, clippy::too_many_arguments)]
impl<P, R, T, J, S, C> MidnightTransaction<P, R, T, J, S, C>
where
    P: MidnightProviderTrait,
    R: Repository<RelayerRepoModel, String>,
    T: TransactionRepository,
    J: JobProducerTrait,
    S: MidnightSignerTrait,
    C: TransactionCounterTrait,
{
    /// Creates a new `MidnightTransaction`.
    ///
    /// # Arguments
    ///
    /// * `relayer` - The relayer model.
    /// * `provider` - The Midnight provider.
    /// * `relayer_repository` - Storage for relayer repository.
    /// * `transaction_repository` - Storage for transaction repository.
    /// * `job_producer` - Producer for job queue.
    /// * `signer` - The signer service.
    /// * `transaction_counter_service` - Service for managing transaction counters.
    /// * `sync_manager` - Sync manager.
    /// * `network` - The Midnight network configuration.
    ///
    /// # Returns
    ///
    /// A result containing the new `MidnightTransaction` or a `TransactionError`.
    pub fn new(
        relayer: RelayerRepoModel,
        provider: Arc<P>,
        relayer_repository: Arc<R>,
        transaction_repository: Arc<T>,
        job_producer: Arc<J>,
        signer: Arc<S>,
        transaction_counter_service: Arc<C>,
        sync_manager: Arc<Mutex<SyncManager<QuickSyncStrategy>>>,
        network: MidnightNetwork,
    ) -> Result<Self, TransactionError> {
        Ok(Self {
            relayer,
            provider,
            relayer_repository,
            transaction_repository,
            job_producer,
            signer,
            transaction_counter_service,
            sync_manager,
            network,
        })
    }

    /// Returns a reference to the provider.
    pub fn provider(&self) -> &P {
        &self.provider
    }

    /// Returns a reference to the relayer model.
    pub fn relayer(&self) -> &RelayerRepoModel {
        &self.relayer
    }

    /// Returns a reference to the job producer.
    pub fn job_producer(&self) -> &J {
        &self.job_producer
    }

    /// Returns a reference to the transaction repository.
    pub fn transaction_repository(&self) -> &T {
        &self.transaction_repository
    }

    /// Returns a reference to the network configuration.
    pub fn network(&self) -> &MidnightNetwork {
        &self.network
    }

    /// Returns a reference to the sync manager.
    pub fn sync_manager(&self) -> &Arc<Mutex<SyncManager<QuickSyncStrategy>>> {
        &self.sync_manager
    }

    /// Enqueue a submit-transaction job for the given transaction.
    pub async fn enqueue_submit(&self, tx: &TransactionRepoModel) -> Result<(), TransactionError> {
        let job = TransactionSend::submit(tx.id.clone(), tx.relayer_id.clone());
        self.job_producer()
            .produce_submit_transaction_job(job, None)
            .await?;
        Ok(())
    }

    /// Sends a transaction update notification if a notification ID is configured.
    pub(super) async fn send_transaction_update_notification(
        &self,
        tx: &TransactionRepoModel,
    ) -> Result<(), TransactionError> {
        if let Some(notification_id) = &self.relayer().notification_id {
            self.job_producer()
                .produce_send_notification_job(
                    produce_transaction_update_notification_payload(notification_id, tx),
                    None,
                )
                .await
                .map_err(|e| {
                    TransactionError::UnexpectedError(format!("Failed to send notification: {e}"))
                })?;
        }
        Ok(())
    }

    /// Convert API offer request to Midnight's OfferInfo type
    /// This method handles UTXO selection, fee calculation, and change output creation
    async fn convert_offer_request_to_offer_info(
        &self,
        offer_request: &MidnightOfferRequest,
        from_wallet_seed: WalletSeed,
        context: &Arc<LedgerContext<DefaultDB>>,
    ) -> Result<OfferInfo<DefaultDB>, TransactionError> {
        // Validate we have at least one input
        if offer_request.inputs.is_empty() {
            return Err(TransactionError::ValidationError(
                "At least one input is required".to_string(),
            ));
        }

        let output_requests = &offer_request.outputs;

        // Validate all inputs are from the relayer's wallet
        for input_req in &offer_request.inputs {
            // Parse the origin wallet seed
            let origin_seed_bytes = hex::decode(&input_req.origin).map_err(|e| {
                TransactionError::ValidationError(format!("Invalid origin wallet seed hex: {e}"))
            })?;

            if origin_seed_bytes.len() != 32 {
                return Err(TransactionError::ValidationError(
                    "Wallet seed must be 32 bytes".to_string(),
                ));
            }

            let mut origin_array = [0u8; 32];
            origin_array.copy_from_slice(&origin_seed_bytes);
            let origin_seed = WalletSeed::Medium(origin_array);

            // Verify the origin matches the relayer's wallet
            if origin_seed != from_wallet_seed {
                return Err(TransactionError::ValidationError(
                    "All input origins must match relayer wallet".to_string(),
                ));
            }
        }

        // Calculate total output amount
        let mut total_output_amount = 0u128;
        // Convert TokenType::Dust to ShieldedTokenType for InputInfo/OutputInfo
        // Dust uses a special zero hash representation
        use midnight_node_ledger_helpers::{HashOutput, ShieldedTokenType, TokenType};
        let token_type = match DUST_TOKEN_TYPE {
            TokenType::Dust => ShieldedTokenType(HashOutput([0u8; 32])),
            TokenType::Shielded(st) => st,
            TokenType::Unshielded(_) => {
                return Err(TransactionError::ValidationError(
                    "Unshielded tokens not supported".to_string(),
                ));
            }
        };

        for output_req in output_requests {
            let amount = output_req.value.parse::<u128>().map_err(|e| {
                TransactionError::ValidationError(format!("Invalid output value: {e}"))
            })?;
            total_output_amount += amount;
        }

        // Calculate fee based on transaction structure
        // Use actual number of inputs and potentially outputs.len() + 1 outputs (including change)
        let num_inputs = offer_request.inputs.len();
        let num_outputs = output_requests.len() + 1; // +1 for potential change output

        // // Use Wallet::calculate_fee to get the minimum fee
        // let calculated_fee = midnight_node_ledger_helpers::Wallet::<DefaultDB>::calculate_fee(
        // 	num_inputs,
        // 	num_outputs
        // );

        // The Wallet::calculate_fee method seems to overestimate fees significantly
        // Based on observed fees from actual transactions:
        // - 1 input, 2 outputs = ~60,855 tDUST
        // - Add ~20k tDUST for each additional input/output
        let base_fee = 61000u128;
        let per_input_fee = if num_inputs > 1 {
            (num_inputs - 1) as u128 * 20000
        } else {
            0
        };
        let per_output_fee = if num_outputs > 2 {
            (num_outputs - 2) as u128 * 20000
        } else {
            0
        };
        let calculated_fee = base_fee + per_input_fee + per_output_fee;

        debug!(
            "Transaction with {} inputs, {} outputs: {} tDUST + {} tDUST fee = {} tDUST total",
            num_inputs,
            num_outputs,
            total_output_amount,
            calculated_fee,
            total_output_amount + calculated_fee
        );

        // Get the wallet to find available UTXOs
        let from_wallet = context.wallet_from_seed(from_wallet_seed);

        // Build the offer
        let mut offer = OfferInfo::default();

        // Process each input request
        let mut total_input_amount = 0u128;
        for input_req in &offer_request.inputs {
            // Parse input value
            let requested_value = input_req.value.parse::<u128>().map_err(|e| {
                TransactionError::ValidationError(format!("Invalid input value: {e}"))
            })?;

            // Create a temporary input_info to find the minimum UTXO that can cover this input
            let temp_input_info = InputInfo::<WalletSeed> {
                origin: from_wallet_seed,
                token_type,
                value: requested_value,
            };

            // Find the actual UTXO that will be selected for this input
            let selected_coin = temp_input_info.min_match_coin(&from_wallet.shielded.state);
            let actual_utxo_value = selected_coin.value;

            debug!(
                "Selected UTXO with value: {actual_utxo_value} tDUST for requested value: {requested_value} tDUST"
            );

            // Create the actual input with the exact UTXO value
            let input_info = InputInfo::<WalletSeed> {
                origin: from_wallet_seed,
                token_type,
                value: actual_utxo_value, // Use the exact value of the selected UTXO
            };

            offer.inputs.push(Box::new(input_info));
            total_input_amount += actual_utxo_value;
        }

        // Verify total inputs can cover outputs + fees
        if total_input_amount < total_output_amount + calculated_fee {
            return Err(TransactionError::InsufficientBalance(format!(
                "Total input value {} is insufficient for outputs {} + fee {} = {} tDUST",
                total_input_amount,
                total_output_amount,
                calculated_fee,
                total_output_amount + calculated_fee
            )));
        }

        // Add all requested outputs
        for output_req in output_requests {
            // Parse destination wallet seed
            let dest_seed_bytes = hex::decode(&output_req.destination).map_err(|e| {
                TransactionError::ValidationError(format!(
                    "Invalid destination wallet seed hex: {e}"
                ))
            })?;

            if dest_seed_bytes.len() != 32 {
                return Err(TransactionError::ValidationError(
                    "Wallet seed must be 32 bytes".to_string(),
                ));
            }

            let mut dest_array = [0u8; 32];
            dest_array.copy_from_slice(&dest_seed_bytes);
            let dest_seed = WalletSeed::Medium(dest_array);

            // Parse amount
            let value = output_req.value.parse::<u128>().map_err(|e| {
                TransactionError::ValidationError(format!("Invalid output value: {e}"))
            })?;

            // For now, we only support DUST_TOKEN_TYPE
            let output_info = OutputInfo::<WalletSeed> {
                destination: dest_seed,
                token_type, // Always DUST_TOKEN_TYPE
                value,
            };

            offer.outputs.push(Box::new(output_info));
            debug!(
                "Added output: {} tDUST to {:?}",
                value,
                hex::encode(dest_seed.as_bytes())
            );
        }

        // Calculate change and create change output if needed
        // This ensures the indexer recognizes the transaction as relevant to the sender
        let change_amount = total_input_amount.saturating_sub(total_output_amount + calculated_fee);
        if change_amount > 0 {
            let change_output = OutputInfo::<WalletSeed> {
                destination: from_wallet_seed, // Send change back to sender
                token_type,
                value: change_amount,
            };
            offer.outputs.push(Box::new(change_output));
            debug!("Added change output: {change_amount} tDUST back to sender");
        } else {
            debug!("No change output needed (exact amount)");
        }

        Ok(offer)
    }

    /// Helper method to schedule a transaction status check job.
    pub(super) async fn schedule_status_check(
        &self,
        tx: &TransactionRepoModel,
        delay_seconds: Option<i64>,
    ) -> Result<(), TransactionError> {
        let delay = delay_seconds.map(|seconds| Utc::now().timestamp() + seconds);
        self.job_producer()
            .produce_check_transaction_status_job(
                TransactionStatusCheck::new(
                    tx.id.clone(),
                    tx.relayer_id.clone(),
                    NetworkType::Midnight,
                ),
                delay,
            )
            .await
            .map_err(|e| {
                TransactionError::UnexpectedError(format!("Failed to schedule status check: {e}"))
            })
    }
}

#[async_trait]
impl<P, R, T, J, S, C> Transaction for MidnightTransaction<P, R, T, J, S, C>
where
    P: MidnightProviderTrait + Send + Sync,
    R: Repository<RelayerRepoModel, String> + Send + Sync,
    T: TransactionRepository + Send + Sync,
    J: JobProducerTrait + Send + Sync,
    S: MidnightSignerTrait + Send + Sync,
    C: TransactionCounterTrait + Send + Sync,
{
    async fn prepare_transaction(
        &self,
        tx: TransactionRepoModel,
    ) -> Result<TransactionRepoModel, TransactionError> {
        log::debug!("Preparing Midnight transaction: {}", tx.id);

        // Extract Midnight-specific data
        let midnight_data = tx.network_data.get_midnight_transaction_data()?;
        let wallet_seed = self.signer.wallet_seed();

        // Perform incremental sync - the sync manager will automatically
        // read from the last synced blockchain index stored for this relayer
        let mut sync_manager = self.sync_manager.lock().await;
        sync_manager
            .sync_incremental()
            .await
            .map_err(|e| TransactionError::UnexpectedError(e.to_string()))?;

        let context = sync_manager.get_context();
        drop(sync_manager);

        // Check balance
        let balance = self.provider.get_balance(wallet_seed, &context).await?;
        info!("Wallet balance: {balance} tDUST");

        // Create proof provider
        let proof_provider = Box::new(RemoteProofServer::new(
            self.network.prover_url.clone(),
            to_midnight_network_id(&self.network.network),
        ));

        // Generate cryptographically secure random seed with timestamp for uniqueness
        let mut rng_seed = [0u8; 32];
        rand::rng().fill(&mut rng_seed);

        // Mix in current timestamp to ensure uniqueness across transaction attempts
        let timestamp = std::time::SystemTime::now()
            .duration_since(std::time::UNIX_EPOCH)
            .unwrap_or_default()
            .as_nanos() as u64;
        let timestamp_bytes = timestamp.to_le_bytes();

        // XOR the first 8 bytes of the seed with timestamp for uniqueness
        for (i, &byte) in timestamp_bytes.iter().enumerate() {
            rng_seed[i] ^= byte;
        }

        // Build transaction based on request data
        let mut builder = MidnightTransactionBuilder::<DefaultDB>::new()
            .with_context(context.clone())
            .with_proof_provider({
                // Convert Box<RemoteProofServer> to Arc<dyn ProofProvider<D>>
                // RemoteProofServer implements ProofProvider, so we can convert it
                use midnight_node_ledger_helpers::ProofProvider;
                let provider: Arc<RemoteProofServer> = Arc::from(*proof_provider);
                provider as Arc<dyn ProofProvider<DefaultDB>>
            })
            .with_rng_seed(rng_seed);

        // Convert and add guaranteed offer if present
        if let Some(offer_request) = &midnight_data.guaranteed_offer {
            let offer = self
                .convert_offer_request_to_offer_info(offer_request, *wallet_seed, &context)
                .await?;
            builder = builder.with_guaranteed_offer(offer);
        }

        if !midnight_data.intents.is_empty() || !midnight_data.fallible_offers.is_empty() {
            return Err(TransactionError::NotSupported(
                "Contract interactions not yet supported".to_string(),
            ));
        }

        // Build and prove the transaction
        let proven_transaction = builder.build().await?;

        // Serialize the transaction using Midnight's serialize function
<<<<<<< HEAD
        let serialized_tx =
            midnight_node_ledger_helpers::serialize(&proven_transaction).map_err(|e| {
                TransactionError::UnexpectedError(format!(
                    "Failed to serialize transaction: {:?}",
                    e
                ))
            })?;
=======
        let serialized_tx = midnight_node_ledger_helpers::serialize(
            &proven_transaction,
            to_midnight_network_id(&self.network.network),
        )
        .map_err(|e| {
            TransactionError::UnexpectedError(format!("Failed to serialize transaction: {e:?}"))
        })?;
>>>>>>> b63e3f93

        // Update transaction with prepared data
        let mut updated_midnight_data = midnight_data.clone();
        updated_midnight_data.raw = Some(serialized_tx);

        let update = TransactionUpdateRequest {
            status: Some(TransactionStatus::Sent),
            network_data: Some(NetworkTransactionData::Midnight(updated_midnight_data)),
            priced_at: Some(Utc::now().to_rfc3339()),
            ..Default::default()
        };

        let updated_tx = self
            .transaction_repository
            .partial_update(tx.id.clone(), update)
            .await?;

        self.enqueue_submit(&updated_tx).await?;
        self.send_transaction_update_notification(&updated_tx)
            .await?;

        Ok(updated_tx)
    }

    async fn submit_transaction(
        &self,
        tx: TransactionRepoModel,
    ) -> Result<TransactionRepoModel, TransactionError> {
        // Extract Midnight-specific data
        let midnight_data = tx.network_data.get_midnight_transaction_data()?;

        // Check if we have serialized transaction data
        let serialized_tx = midnight_data.raw.as_ref().ok_or_else(|| {
            TransactionError::UnexpectedError(
                "Transaction not prepared - missing serialized data".to_string(),
            )
        })?;

        // Deserialize the transaction
        use midnight_node_ledger_helpers::{PedersenRandomness, ProofMarker, Signature};
        let transaction = midnight_node_ledger_helpers::deserialize::<
            midnight_node_ledger_helpers::Transaction<
                Signature,
                ProofMarker,
                PedersenRandomness,
                DefaultDB,
            >,
            _,
        >(&serialized_tx[..])
        .map_err(|e| {
            TransactionError::UnexpectedError(format!("Failed to deserialize transaction: {e:?}"))
        })?;

        // Submit to the network
        let result_json = self.provider.send_transaction(transaction).await?;

        // Parse the JSON response
        let result: TransactionSubmissionResult =
            serde_json::from_str(&result_json).map_err(|e| {
                TransactionError::UnexpectedError(format!(
                    "Failed to parse transaction result: {e}"
                ))
            })?;

        // Update transaction with hash and block hash
        let mut updated_midnight_data = midnight_data.clone();
        updated_midnight_data.hash = Some(result.extrinsic_tx_hash.clone());
        updated_midnight_data.pallet_hash = Some(result.pallet_tx_hash.clone());

        let update = TransactionUpdateRequest {
            status: Some(TransactionStatus::Submitted),
            network_data: Some(NetworkTransactionData::Midnight(updated_midnight_data)),
            sent_at: Some(Utc::now().to_rfc3339()),
            hashes: Some(vec![result.extrinsic_tx_hash]),
            ..Default::default()
        };

        let updated_tx = self
            .transaction_repository
            .partial_update(tx.id.clone(), update)
            .await?;

        // Schedule status check
        let job = crate::jobs::TransactionStatusCheck::new(
            updated_tx.id.clone(),
            updated_tx.relayer_id.clone(),
            NetworkType::Midnight,
        );
        self.job_producer()
            .produce_check_transaction_status_job(job, None)
            .await?;

        self.send_transaction_update_notification(&updated_tx)
            .await?;

        Ok(updated_tx)
    }

    async fn resubmit_transaction(
        &self,
        tx: TransactionRepoModel,
    ) -> Result<TransactionRepoModel, TransactionError> {
        // TODO: Implement transaction resubmission
        // This might involve resubmitting only failed segments

        // For now, just return the transaction as-is
        Ok(tx)
    }

    async fn handle_transaction_status(
        &self,
        tx: TransactionRepoModel,
    ) -> Result<TransactionRepoModel, TransactionError> {
        log::debug!("Handling Midnight transaction status: {}", tx.id);

        // If transaction is in a final state, return as-is
        if matches!(
            tx.status,
            TransactionStatus::Confirmed | TransactionStatus::Failed | TransactionStatus::Expired
        ) {
            return Ok(tx);
        }

        // Extract Midnight-specific data
        let midnight_data = tx.network_data.get_midnight_transaction_data()?;

        // Check if we have a transaction hash
        let pallet_tx_hash = midnight_data.pallet_hash.as_ref().ok_or_else(|| {
            TransactionError::UnexpectedError("Transaction hash is missing".to_string())
        })?;

        match self.provider.get_transaction_by_hash(pallet_tx_hash).await {
            Ok(Some(tx_data)) => {
                // Check the applyStage field to determine success/failure
                if let Some(apply_stage_value) = tx_data.get("applyStage") {
                    // Deserialize the applyStage value into the ApplyStage enum
                    let apply_stage: ApplyStage = serde_json::from_value(apply_stage_value.clone())
                        .map_err(|e| {
                            TransactionError::UnexpectedError(format!(
                                "Failed to parse applyStage: {e}"
                            ))
                        })?;

                    match apply_stage {
                        ApplyStage::SucceedEntirely => {
                            // Transaction succeeded entirely
                            let update = TransactionUpdateRequest {
                                status: Some(TransactionStatus::Confirmed),
                                confirmed_at: Some(Utc::now().to_rfc3339()),
                                ..Default::default()
                            };

                            let updated_tx = self
                                .transaction_repository
                                .partial_update(tx.id.clone(), update)
                                .await?;

                            self.send_transaction_update_notification(&updated_tx)
                                .await?;

                            Ok(updated_tx)
                        }
                        ApplyStage::FailEntirely => {
                            // Transaction failed entirely
                            log::warn!("Transaction {} failed entirely", tx.id);

                            let update = TransactionUpdateRequest {
                                status: Some(TransactionStatus::Failed),
                                ..Default::default()
                            };

                            let updated_tx = self
                                .transaction_repository
                                .partial_update(tx.id.clone(), update)
                                .await?;

                            self.send_transaction_update_notification(&updated_tx)
                                .await?;

                            Ok(updated_tx)
                        }
                        ApplyStage::SucceedPartially => {
                            // Partial success - could be expanded to handle segment-specific results
                            log::warn!("Transaction {} succeeded partially", tx.id);

                            // For now, treat any partial success as a failure
                            // In the future, this could be more nuanced
                            let update = TransactionUpdateRequest {
                                status: Some(TransactionStatus::Failed),
                                ..Default::default()
                            };

                            let updated_tx = self
                                .transaction_repository
                                .partial_update(tx.id.clone(), update)
                                .await?;

                            self.send_transaction_update_notification(&updated_tx)
                                .await?;

                            Ok(updated_tx)
                        }
                        ApplyStage::Pending => {
                            // Still pending - schedule another check
                            log::info!("Transaction {} is still pending", tx.id);

                            self.schedule_status_check(&tx, Some(5)).await?;

                            Ok(tx)
                        }
                    }
                } else {
                    // No applyStage field - this shouldn't happen
                    log::error!("Transaction {} missing applyStage field", tx.id);

                    // Schedule another status check
                    self.schedule_status_check(&tx, Some(5)).await?;

                    Ok(tx)
                }
            }
            Ok(None) => {
                // Transaction not found in indexer yet
                log::info!("Transaction {} not found in indexer yet", tx.id);

                // Schedule another status check
                self.schedule_status_check(&tx, Some(5)).await?;

                Ok(tx)
            }
            Err(e) => {
                // Error querying indexer
                log::error!("Error querying indexer for transaction {}: {}", tx.id, e);

                // Schedule another status check
                self.schedule_status_check(&tx, Some(5)).await?;

                Ok(tx)
            }
        }
    }

    async fn cancel_transaction(
        &self,
        tx: TransactionRepoModel,
    ) -> Result<TransactionRepoModel, TransactionError> {
        // TODO: Implement transaction cancellation
        // Note: Midnight transactions might not be cancellable once submitted

        log::debug!("Cancelling Midnight transaction: {}", tx.id);

        Err(TransactionError::NotSupported(
            "Transaction cancellation is not supported for Midnight".to_string(),
        ))
    }

    async fn replace_transaction(
        &self,
        old_tx: TransactionRepoModel,
        _new_tx_request: NetworkTransactionRequest,
    ) -> Result<TransactionRepoModel, TransactionError> {
        // TODO: Implement transaction replacement
        // Note: Midnight transactions might not be replaceable

        log::debug!("Replacing Midnight transaction: {}", old_tx.id);

        Err(TransactionError::NotSupported(
            "Transaction replacement is not supported for Midnight".to_string(),
        ))
    }

    async fn sign_transaction(
        &self,
        tx: TransactionRepoModel,
    ) -> Result<TransactionRepoModel, TransactionError> {
        let signature_response = self
            .signer
            .sign_transaction(tx.network_data.clone())
            .await?;

        // Extract the Midnight signature from the response
        let signature = match signature_response {
            SignTransactionResponse::Midnight(midnight_sig) => midnight_sig,
            _ => {
                return Err(TransactionError::InvalidType(
                    "Expected Midnight signature response".to_string(),
                ));
            }
        };

        let mut updated_midnight_data = tx.network_data.get_midnight_transaction_data()?;
        updated_midnight_data.signature = Some(signature.signature);

        let update = TransactionUpdateRequest {
            network_data: Some(NetworkTransactionData::Midnight(updated_midnight_data)),
            ..Default::default()
        };

        let updated_tx = self
            .transaction_repository
            .partial_update(tx.id.clone(), update)
            .await?;

        Ok(updated_tx)
    }

    async fn validate_transaction(
        &self,
        _tx: TransactionRepoModel,
    ) -> Result<bool, TransactionError> {
        // NOTE: This is already handled by the transaction builder in the prepare_transaction method
        Ok(true)
    }
}

/// Default concrete type for Midnight transactions
pub type DefaultMidnightTransaction = MidnightTransaction<
    MidnightProvider,
    RelayerRepositoryStorage,
    TransactionRepositoryStorage,
    JobProducer,
    MidnightSigner,
    TransactionCounterRepositoryStorage,
>;

#[cfg(test)]
mod tests {
    use super::*;
    use crate::models::Address;
    use crate::{
        config::network::IndexerUrls,
        domain::{SignTransactionResponse, SignTransactionResponseMidnight},
        jobs::MockJobProducerTrait,
        models::{
            MidnightNetwork, MidnightOfferRequest, MidnightTransactionData,
            MidnightTransactionRequest, NetworkTransactionData, NetworkTransactionRequest,
            NetworkType, RelayerMidnightPolicy, RelayerNetworkPolicy, RelayerRepoModel,
            SignerError, TransactionRepoModel, TransactionStatus, U256,
            midnight::{MidnightInputRequest, MidnightOutputRequest},
        },
        repositories::{
            MockRepository, MockTransactionCounterTrait, MockTransactionRepository,
            RelayerStateRepositoryStorage,
        },
        services::{
            midnight::{handler::SyncManager, indexer::MidnightIndexerClient},
            provider::MockMidnightProviderTrait,
            signer::{MidnightSignerTrait, Signer},
        },
    };
    use chrono::Utc;
    use midnight_node_ledger_helpers::{NetworkId, WalletSeed};
    use mockall::predicate::*;
    use std::fs;
    use std::path::PathBuf;
    use std::sync::Arc;

    // Helper functions for loading test fixtures
    fn get_context_fixture_path(seed: &WalletSeed) -> Option<PathBuf> {
        let seed_hex = hex::encode(seed.as_bytes());
        let fixture_dir = PathBuf::from("tests/fixtures/midnight");

        // Look for any context fixture for this seed
        if let Ok(entries) = fs::read_dir(&fixture_dir) {
            for entry in entries.flatten() {
                let path = entry.path();
                if let Some(name) = path.file_name().and_then(|n| n.to_str()) {
                    if name.starts_with(&format!("context_{}_", seed_hex)) && name.ends_with(".bin")
                    {
                        return Some(path);
                    }
                }
            }
        }
        None
    }

    // Helper to create a sync manager with context from fixture
    async fn create_sync_manager_with_fixture(
        seed: &WalletSeed,
        network: &MidnightNetwork,
        relayer_id: String,
    ) -> SyncManager<crate::services::midnight::handler::QuickSyncStrategy> {
        let sync_state_store = Arc::new(RelayerStateRepositoryStorage::new_in_memory());

        // Create sync manager first
        let sync_manager = SyncManager::new(
            &MidnightIndexerClient::new(network.indexer_urls.clone()),
            seed,
            NetworkId::TestNet,
            sync_state_store,
            relayer_id,
        )
        .await
        .unwrap();

        // Try to load and restore context from fixture
        if let Some(fixture_path) = get_context_fixture_path(seed) {
            if let Ok(context_bytes) = fs::read(&fixture_path) {
                eprintln!("Loading context fixture from: {:?}", fixture_path);
                eprintln!("Context fixture size: {} bytes", context_bytes.len());

                // Restore the context directly
                if let Err(e) = sync_manager.restore_context(&context_bytes) {
                    eprintln!("Warning: Failed to restore context from fixture: {:?}", e);
                } else {
                    eprintln!("Successfully restored context from fixture");
                }
            }
        }

        sync_manager
    }

    // Test implementation for MidnightSignerTrait
    struct TestMidnightSigner {
        wallet_seed: WalletSeed,
    }

    #[async_trait]
    impl Signer for TestMidnightSigner {
        async fn address(&self) -> Result<Address, SignerError> {
            Ok(Address::Midnight("test_midnight_address".to_string()))
        }

        async fn sign_transaction(
            &self,
            _transaction: NetworkTransactionData,
        ) -> Result<SignTransactionResponse, SignerError> {
            Ok(SignTransactionResponse::Midnight(
                SignTransactionResponseMidnight {
                    signature: "test_signature".to_string(),
                },
            ))
        }
    }

    impl MidnightSignerTrait for TestMidnightSigner {
        fn wallet_seed(&self) -> &midnight_node_ledger_helpers::WalletSeed {
            &self.wallet_seed
        }
    }

    fn create_test_relayer() -> RelayerRepoModel {
        RelayerRepoModel {
            id: "test-relayer-id".to_string(),
            name: "Test Relayer".to_string(),
            network: "testnet".to_string(),
            address: "test_midnight_address".to_string(),
            paused: false,
            system_disabled: false,
            signer_id: "test-signer-id".to_string(),
            notification_id: Some("test-notification-id".to_string()),
            policies: RelayerNetworkPolicy::Midnight(RelayerMidnightPolicy {
                min_balance: Some(100_000_000), // 0.1 tDUST
            }),
            network_type: NetworkType::Midnight,
            custom_rpc_urls: None,
            disabled_reason: None,
        }
    }

    fn create_test_transaction_request() -> NetworkTransactionRequest {
        NetworkTransactionRequest::Midnight(MidnightTransactionRequest {
            ttl: Some((Utc::now() + chrono::Duration::minutes(5)).to_rfc3339()),
            guaranteed_offer: Some(MidnightOfferRequest {
                inputs: vec![MidnightInputRequest {
                    origin: hex::encode([1u8; 32]),
                    token_type: hex::encode([2u8; 34]),
                    value: "100000000".to_string(), // 0.1 tDUST
                }],
                outputs: vec![MidnightOutputRequest {
                    destination: hex::encode([2u8; 32]),
                    token_type: hex::encode([2u8; 34]),
                    value: "50000000".to_string(), // 0.05 tDUST
                }],
            }),
            intents: vec![],
            fallible_offers: vec![],
        })
    }

    fn create_test_transaction(relayer_id: &str) -> TransactionRepoModel {
        TransactionRepoModel {
            id: "test-tx-id".to_string(),
            relayer_id: relayer_id.to_string(),
            status: TransactionStatus::Pending,
            status_reason: None,
            created_at: Utc::now().to_rfc3339(),
            sent_at: None,
            confirmed_at: None,
            valid_until: None,
            network_type: NetworkType::Midnight,
            network_data: NetworkTransactionData::Midnight(MidnightTransactionData {
                guaranteed_offer: Some(MidnightOfferRequest {
                    inputs: vec![MidnightInputRequest {
                        origin: hex::encode([1u8; 32]),
                        token_type: hex::encode([2u8; 34]),
                        value: "100000000".to_string(), // 0.1 tDUST
                    }],
                    outputs: vec![MidnightOutputRequest {
                        destination: hex::encode([2u8; 32]),
                        token_type: hex::encode([2u8; 34]),
                        value: "50000000".to_string(), // 0.05 tDUST
                    }],
                }),
                intents: vec![],
                fallible_offers: vec![],
                raw: None,
                signature: None,
                hash: None,
                pallet_hash: None,
                block_hash: None,
                segment_results: None,
            }),
            delete_at: None,
            priced_at: None,
            hashes: vec![],
            noop_count: None,
            is_canceled: Some(false),
        }
    }

    fn create_test_network() -> MidnightNetwork {
        MidnightNetwork {
            network: "testnet".to_string(),
            rpc_urls: vec!["https://rpc.testnet.midnight.org".to_string()],
            explorer_urls: None,
            average_blocktime_ms: 5000,
            is_testnet: true,
            tags: vec![],
            prover_url: "https://prover.testnet.midnight.org".to_string(),
            indexer_urls: IndexerUrls {
                http: "https://indexer.testnet.midnight.org".to_string(),
                ws: "wss://indexer.testnet.midnight.org".to_string(),
            },
        }
    }

    fn setup_midnight_test() {
        // Set required environment variable for Midnight tests
        unsafe {
            std::env::set_var(
                "MIDNIGHT_LEDGER_TEST_STATIC_DIR",
                "/tmp/midnight-test-static",
            );
        }
    }

    #[tokio::test]
    async fn test_enqueue_submit() {
        setup_midnight_test();

        let relayer = create_test_relayer();
        let test_tx = create_test_transaction(&relayer.id);
        let network = create_test_network();

        // Mock repositories
        let mock_relayer_repo = MockRepository::new();
        let mock_transaction_repo = MockTransactionRepository::new();
        let mut mock_job_producer = MockJobProducerTrait::new();
        let mock_provider = MockMidnightProviderTrait::new();
        let wallet_seed = WalletSeed::Medium([1u8; 32]);
        let test_signer = TestMidnightSigner { wallet_seed };
        let mock_counter = MockTransactionCounterTrait::new();

        // Set up expectations
        mock_job_producer
            .expect_produce_submit_transaction_job()
            .withf(|job, delay| {
                job.transaction_id == "test-tx-id"
                    && job.relayer_id == "test-relayer-id"
                    && delay.is_none()
            })
            .returning(|_, _| Box::pin(async { Ok(()) }));

        // Create a minimal context for the sync manager - we won't use it in this test
        let wallet_seed = WalletSeed::Medium([1u8; 32]);

        // Create transaction handler without using sync manager in this test
        let midnight_transaction = MidnightTransaction::new(
            relayer.clone(),
            Arc::new(mock_provider),
            Arc::new(mock_relayer_repo),
            Arc::new(mock_transaction_repo),
            Arc::new(mock_job_producer),
            Arc::new(test_signer),
            Arc::new(mock_counter),
            Arc::new(tokio::sync::Mutex::new(
                SyncManager::new(
                    &MidnightIndexerClient::new(network.indexer_urls.clone()),
                    &wallet_seed,
                    NetworkId::TestNet,
                    Arc::new(RelayerStateRepositoryStorage::new_in_memory()),
                    relayer.id.clone(),
                )
                .await
                .unwrap(),
            )),
            network,
        )
        .unwrap();

        // Execute test
        let result = midnight_transaction.enqueue_submit(&test_tx).await;
        assert!(result.is_ok());
    }

    #[tokio::test]
    async fn test_send_transaction_update_notification() {
        setup_midnight_test();

        let relayer = create_test_relayer();
        let test_tx = create_test_transaction(&relayer.id);
        let network = create_test_network();

        // Mock repositories
        let mock_relayer_repo = MockRepository::new();
        let mock_transaction_repo = MockTransactionRepository::new();
        let mut mock_job_producer = MockJobProducerTrait::new();
        let mock_provider = MockMidnightProviderTrait::new();
        let wallet_seed = WalletSeed::Medium([1u8; 32]);
        let test_signer = TestMidnightSigner { wallet_seed };
        let mock_counter = MockTransactionCounterTrait::new();

        // Set up expectations
        mock_job_producer
            .expect_produce_send_notification_job()
            .withf(|payload, _| payload.notification_id == "test-notification-id")
            .returning(|_, _| Box::pin(async { Ok(()) }));

        // Create transaction handler
        let wallet_seed = WalletSeed::Medium([1u8; 32]);

        let midnight_transaction = MidnightTransaction::new(
            relayer.clone(),
            Arc::new(mock_provider),
            Arc::new(mock_relayer_repo),
            Arc::new(mock_transaction_repo),
            Arc::new(mock_job_producer),
            Arc::new(test_signer),
            Arc::new(mock_counter),
            Arc::new(tokio::sync::Mutex::new(
                SyncManager::new(
                    &MidnightIndexerClient::new(network.indexer_urls.clone()),
                    &wallet_seed,
                    NetworkId::TestNet,
                    Arc::new(RelayerStateRepositoryStorage::new_in_memory()),
                    relayer.id.clone(),
                )
                .await
                .unwrap(),
            )),
            network,
        )
        .unwrap();

        // Execute test
        let result = midnight_transaction
            .send_transaction_update_notification(&test_tx)
            .await;
        assert!(result.is_ok());
    }

    #[tokio::test]
    async fn test_schedule_status_check() {
        setup_midnight_test();

        let relayer = create_test_relayer();
        let test_tx = create_test_transaction(&relayer.id);
        let network = create_test_network();

        // Mock repositories
        let mock_relayer_repo = MockRepository::new();
        let mock_transaction_repo = MockTransactionRepository::new();
        let mut mock_job_producer = MockJobProducerTrait::new();
        let mock_provider = MockMidnightProviderTrait::new();
        let wallet_seed = WalletSeed::Medium([1u8; 32]);
        let test_signer = TestMidnightSigner { wallet_seed };
        let mock_counter = MockTransactionCounterTrait::new();

        // Set up expectations
        mock_job_producer
            .expect_produce_check_transaction_status_job()
            .withf(|job, delay| {
                job.transaction_id == "test-tx-id"
                    && job.relayer_id == "test-relayer-id"
                    && delay.is_some()
            })
            .returning(|_, _| Box::pin(async { Ok(()) }));

        // Create transaction handler
        let wallet_seed = WalletSeed::Medium([1u8; 32]);

        let midnight_transaction = MidnightTransaction::new(
            relayer.clone(),
            Arc::new(mock_provider),
            Arc::new(mock_relayer_repo),
            Arc::new(mock_transaction_repo),
            Arc::new(mock_job_producer),
            Arc::new(test_signer),
            Arc::new(mock_counter),
            Arc::new(tokio::sync::Mutex::new(
                SyncManager::new(
                    &MidnightIndexerClient::new(network.indexer_urls.clone()),
                    &wallet_seed,
                    NetworkId::TestNet,
                    Arc::new(RelayerStateRepositoryStorage::new_in_memory()),
                    relayer.id.clone(),
                )
                .await
                .unwrap(),
            )),
            network,
        )
        .unwrap();

        // Execute test
        let result = midnight_transaction
            .schedule_status_check(&test_tx, Some(10))
            .await;
        assert!(result.is_ok());
    }

    #[tokio::test]
    async fn test_cancel_transaction_not_supported() {
        setup_midnight_test();

        let relayer = create_test_relayer();
        let test_tx = create_test_transaction(&relayer.id);
        let network = create_test_network();

        // Mock repositories
        let mock_relayer_repo = MockRepository::new();
        let mock_transaction_repo = MockTransactionRepository::new();
        let mock_job_producer = MockJobProducerTrait::new();
        let mock_provider = MockMidnightProviderTrait::new();
        let wallet_seed = WalletSeed::Medium([1u8; 32]);
        let test_signer = TestMidnightSigner { wallet_seed };
        let mock_counter = MockTransactionCounterTrait::new();

        // Create transaction handler
        let wallet_seed = WalletSeed::Medium([1u8; 32]);

        let midnight_transaction = MidnightTransaction::new(
            relayer.clone(),
            Arc::new(mock_provider),
            Arc::new(mock_relayer_repo),
            Arc::new(mock_transaction_repo),
            Arc::new(mock_job_producer),
            Arc::new(test_signer),
            Arc::new(mock_counter),
            Arc::new(tokio::sync::Mutex::new(
                SyncManager::new(
                    &MidnightIndexerClient::new(network.indexer_urls.clone()),
                    &wallet_seed,
                    NetworkId::TestNet,
                    Arc::new(RelayerStateRepositoryStorage::new_in_memory()),
                    relayer.id.clone(),
                )
                .await
                .unwrap(),
            )),
            network,
        )
        .unwrap();

        // Execute test
        let result = midnight_transaction.cancel_transaction(test_tx).await;
        assert!(matches!(result, Err(TransactionError::NotSupported(_))));
    }

    #[tokio::test]
    async fn test_replace_transaction_not_supported() {
        setup_midnight_test();

        let relayer = create_test_relayer();
        let test_tx = create_test_transaction(&relayer.id);
        let new_request = create_test_transaction_request();
        let network = create_test_network();

        // Mock repositories
        let mock_relayer_repo = MockRepository::new();
        let mock_transaction_repo = MockTransactionRepository::new();
        let mock_job_producer = MockJobProducerTrait::new();
        let mock_provider = MockMidnightProviderTrait::new();
        let wallet_seed = WalletSeed::Medium([1u8; 32]);
        let test_signer = TestMidnightSigner { wallet_seed };
        let mock_counter = MockTransactionCounterTrait::new();

        // Create transaction handler
        let wallet_seed = WalletSeed::Medium([1u8; 32]);

        let midnight_transaction = MidnightTransaction::new(
            relayer.clone(),
            Arc::new(mock_provider),
            Arc::new(mock_relayer_repo),
            Arc::new(mock_transaction_repo),
            Arc::new(mock_job_producer),
            Arc::new(test_signer),
            Arc::new(mock_counter),
            Arc::new(tokio::sync::Mutex::new(
                SyncManager::new(
                    &MidnightIndexerClient::new(network.indexer_urls.clone()),
                    &wallet_seed,
                    NetworkId::TestNet,
                    Arc::new(RelayerStateRepositoryStorage::new_in_memory()),
                    relayer.id.clone(),
                )
                .await
                .unwrap(),
            )),
            network,
        )
        .unwrap();

        // Execute test
        let result = midnight_transaction
            .replace_transaction(test_tx, new_request)
            .await;
        assert!(matches!(result, Err(TransactionError::NotSupported(_))));
    }

    #[tokio::test]
    async fn test_prepare_transaction_insufficient_balance() {
        setup_midnight_test();

        let relayer = create_test_relayer();
        let test_tx = create_test_transaction(&relayer.id);
        let network = create_test_network();

        // Mock repositories
        let mock_relayer_repo = MockRepository::new();
        let mock_transaction_repo = MockTransactionRepository::new();
        let mock_job_producer = MockJobProducerTrait::new();
        let mut mock_provider = MockMidnightProviderTrait::new();
        let wallet_seed = WalletSeed::Medium([1u8; 32]);
        let test_signer = TestMidnightSigner { wallet_seed };
        let mock_counter = MockTransactionCounterTrait::new();

        // Wallet seed is already set in test_signer

        // Mock provider with insufficient balance
        mock_provider
            .expect_get_balance()
            .returning(|_, _| Box::pin(async { Ok(U256::from(1000u128)) })); // 0.001 tDUST (insufficient)

        // Create transaction handler
        let midnight_transaction = MidnightTransaction::new(
            relayer.clone(),
            Arc::new(mock_provider),
            Arc::new(mock_relayer_repo),
            Arc::new(mock_transaction_repo),
            Arc::new(mock_job_producer),
            Arc::new(test_signer),
            Arc::new(mock_counter),
            Arc::new(tokio::sync::Mutex::new(
                SyncManager::new(
                    &MidnightIndexerClient::new(network.indexer_urls.clone()),
                    &wallet_seed,
                    NetworkId::TestNet,
                    Arc::new(RelayerStateRepositoryStorage::new_in_memory()),
                    relayer.id.clone(),
                )
                .await
                .unwrap(),
            )),
            network,
        )
        .unwrap();

        // Execute test - should fail during offer conversion due to insufficient balance
        let result = midnight_transaction.prepare_transaction(test_tx).await;
        assert!(result.is_err());
    }

    #[tokio::test]
    async fn test_submit_transaction_missing_raw_data() {
        setup_midnight_test();

        let relayer = create_test_relayer();
        let test_tx = create_test_transaction(&relayer.id);
        let network = create_test_network();

        // Mock repositories
        let mock_relayer_repo = MockRepository::new();
        let mock_transaction_repo = MockTransactionRepository::new();
        let mock_job_producer = MockJobProducerTrait::new();
        let mock_provider = MockMidnightProviderTrait::new();
        let wallet_seed = WalletSeed::Medium([1u8; 32]);
        let test_signer = TestMidnightSigner { wallet_seed };
        let mock_counter = MockTransactionCounterTrait::new();

        // Create transaction handler
        let wallet_seed = WalletSeed::Medium([1u8; 32]);
        let midnight_transaction = MidnightTransaction::new(
            relayer.clone(),
            Arc::new(mock_provider),
            Arc::new(mock_relayer_repo),
            Arc::new(mock_transaction_repo),
            Arc::new(mock_job_producer),
            Arc::new(test_signer),
            Arc::new(mock_counter),
            Arc::new(tokio::sync::Mutex::new(
                SyncManager::new(
                    &MidnightIndexerClient::new(network.indexer_urls.clone()),
                    &wallet_seed,
                    midnight_node_ledger_helpers::NetworkId::TestNet,
                    Arc::new(RelayerStateRepositoryStorage::new_in_memory()),
                    relayer.id.clone(),
                )
                .await
                .unwrap(),
            )),
            network,
        )
        .unwrap();

        // Execute test - should fail because raw data is missing
        let result = midnight_transaction.submit_transaction(test_tx).await;
        assert!(result.is_err());
        assert!(matches!(result, Err(TransactionError::UnexpectedError(_))));
    }

    #[tokio::test]
    async fn test_handle_transaction_status_success_entirely() {
        setup_midnight_test();

        let relayer = create_test_relayer();
        let mut test_tx = create_test_transaction(&relayer.id);
        test_tx.status = TransactionStatus::Submitted;
        let network = create_test_network();

        // Add pallet hash
        if let NetworkTransactionData::Midnight(ref mut data) = test_tx.network_data {
            data.pallet_hash = Some("0xdef456".to_string());
        }

        // Mock repositories
        let mock_relayer_repo = MockRepository::new();
        let mut mock_transaction_repo = MockTransactionRepository::new();
        let mut mock_job_producer = MockJobProducerTrait::new();
        let mut mock_provider = MockMidnightProviderTrait::new();
        let wallet_seed = WalletSeed::Medium([1u8; 32]);
        let test_signer = TestMidnightSigner { wallet_seed };
        let mock_counter = MockTransactionCounterTrait::new();

        // Mock provider get_transaction_by_hash
        mock_provider
            .expect_get_transaction_by_hash()
            .withf(|hash| hash == "0xdef456")
            .returning(|_| {
                let mut tx_data = serde_json::Map::new();
                tx_data.insert(
                    "applyStage".to_string(),
                    serde_json::to_value(ApplyStage::SucceedEntirely).unwrap(),
                );
                Box::pin(async move { Ok(Some(serde_json::Value::Object(tx_data))) })
            });

        // Mock transaction repository update
        mock_transaction_repo
            .expect_partial_update()
            .withf(|id, update| {
                id == "test-tx-id" && update.status == Some(TransactionStatus::Confirmed)
            })
            .returning(|id, _| {
                let mut tx = create_test_transaction("test-relayer-id");
                tx.id = id;
                tx.status = TransactionStatus::Confirmed;
                Ok(tx)
            });

        // Mock job producer
        mock_job_producer
            .expect_produce_send_notification_job()
            .returning(|_, _| Box::pin(async { Ok(()) }));

        // Create transaction handler
        let wallet_seed = WalletSeed::Medium([1u8; 32]);
        let midnight_transaction = MidnightTransaction::new(
            relayer.clone(),
            Arc::new(mock_provider),
            Arc::new(mock_relayer_repo),
            Arc::new(mock_transaction_repo),
            Arc::new(mock_job_producer),
            Arc::new(test_signer),
            Arc::new(mock_counter),
            Arc::new(tokio::sync::Mutex::new(
                SyncManager::new(
                    &MidnightIndexerClient::new(network.indexer_urls.clone()),
                    &wallet_seed,
                    midnight_node_ledger_helpers::NetworkId::TestNet,
                    Arc::new(RelayerStateRepositoryStorage::new_in_memory()),
                    relayer.id.clone(),
                )
                .await
                .unwrap(),
            )),
            network,
        )
        .unwrap();

        // Execute test
        let result = midnight_transaction
            .handle_transaction_status(test_tx)
            .await;
        assert!(result.is_ok());
        let updated_tx = result.unwrap();
        assert_eq!(updated_tx.status, TransactionStatus::Confirmed);
    }

    #[tokio::test]
    async fn test_handle_transaction_status_fail_entirely() {
        setup_midnight_test();

        let relayer = create_test_relayer();
        let mut test_tx = create_test_transaction(&relayer.id);
        test_tx.status = TransactionStatus::Submitted;
        let network = create_test_network();

        // Add pallet hash
        if let NetworkTransactionData::Midnight(ref mut data) = test_tx.network_data {
            data.pallet_hash = Some("0xdef456".to_string());
        }

        // Mock repositories
        let mock_relayer_repo = MockRepository::new();
        let mut mock_transaction_repo = MockTransactionRepository::new();
        let mut mock_job_producer = MockJobProducerTrait::new();
        let mut mock_provider = MockMidnightProviderTrait::new();
        let wallet_seed = WalletSeed::Medium([1u8; 32]);
        let test_signer = TestMidnightSigner { wallet_seed };
        let mock_counter = MockTransactionCounterTrait::new();

        // Mock provider get_transaction_by_hash
        mock_provider
            .expect_get_transaction_by_hash()
            .withf(|hash| hash == "0xdef456")
            .returning(|_| {
                let mut tx_data = serde_json::Map::new();
                tx_data.insert(
                    "applyStage".to_string(),
                    serde_json::to_value(ApplyStage::FailEntirely).unwrap(),
                );
                Box::pin(async move { Ok(Some(serde_json::Value::Object(tx_data))) })
            });

        // Mock transaction repository update
        mock_transaction_repo
            .expect_partial_update()
            .withf(|id, update| {
                id == "test-tx-id" && update.status == Some(TransactionStatus::Failed)
            })
            .returning(|id, _| {
                let mut tx = create_test_transaction("test-relayer-id");
                tx.id = id;
                tx.status = TransactionStatus::Failed;
                Ok(tx)
            });

        // Mock job producer
        mock_job_producer
            .expect_produce_send_notification_job()
            .returning(|_, _| Box::pin(async { Ok(()) }));

        // Create transaction handler
        let wallet_seed = WalletSeed::Medium([1u8; 32]);
        let midnight_transaction = MidnightTransaction::new(
            relayer.clone(),
            Arc::new(mock_provider),
            Arc::new(mock_relayer_repo),
            Arc::new(mock_transaction_repo),
            Arc::new(mock_job_producer),
            Arc::new(test_signer),
            Arc::new(mock_counter),
            Arc::new(tokio::sync::Mutex::new(
                SyncManager::new(
                    &MidnightIndexerClient::new(network.indexer_urls.clone()),
                    &wallet_seed,
                    midnight_node_ledger_helpers::NetworkId::TestNet,
                    Arc::new(RelayerStateRepositoryStorage::new_in_memory()),
                    relayer.id.clone(),
                )
                .await
                .unwrap(),
            )),
            network,
        )
        .unwrap();

        // Execute test
        let result = midnight_transaction
            .handle_transaction_status(test_tx)
            .await;
        assert!(result.is_ok());
        let updated_tx = result.unwrap();
        assert_eq!(updated_tx.status, TransactionStatus::Failed);
    }

    #[tokio::test]
    async fn test_handle_transaction_status_pending() {
        setup_midnight_test();

        let relayer = create_test_relayer();
        let mut test_tx = create_test_transaction(&relayer.id);
        test_tx.status = TransactionStatus::Submitted;
        let network = create_test_network();

        // Add pallet hash
        if let NetworkTransactionData::Midnight(ref mut data) = test_tx.network_data {
            data.pallet_hash = Some("0xdef456".to_string());
        }

        // Mock repositories
        let mock_relayer_repo = MockRepository::new();
        let mock_transaction_repo = MockTransactionRepository::new();
        let mut mock_job_producer = MockJobProducerTrait::new();
        let mut mock_provider = MockMidnightProviderTrait::new();
        let wallet_seed = WalletSeed::Medium([1u8; 32]);
        let test_signer = TestMidnightSigner { wallet_seed };
        let mock_counter = MockTransactionCounterTrait::new();

        // Mock provider get_transaction_by_hash
        mock_provider
            .expect_get_transaction_by_hash()
            .withf(|hash| hash == "0xdef456")
            .returning(|_| {
                let mut tx_data = serde_json::Map::new();
                tx_data.insert(
                    "applyStage".to_string(),
                    serde_json::to_value(ApplyStage::Pending).unwrap(),
                );
                Box::pin(async move { Ok(Some(serde_json::Value::Object(tx_data))) })
            });

        // Mock job producer - expect schedule_status_check
        mock_job_producer
            .expect_produce_check_transaction_status_job()
            .withf(|job, delay| job.transaction_id == "test-tx-id" && delay.is_some())
            .returning(|_, _| Box::pin(async { Ok(()) }));

        // Create transaction handler
        let wallet_seed = WalletSeed::Medium([1u8; 32]);
        let midnight_transaction = MidnightTransaction::new(
            relayer.clone(),
            Arc::new(mock_provider),
            Arc::new(mock_relayer_repo),
            Arc::new(mock_transaction_repo),
            Arc::new(mock_job_producer),
            Arc::new(test_signer),
            Arc::new(mock_counter),
            Arc::new(tokio::sync::Mutex::new(
                SyncManager::new(
                    &MidnightIndexerClient::new(network.indexer_urls.clone()),
                    &wallet_seed,
                    midnight_node_ledger_helpers::NetworkId::TestNet,
                    Arc::new(RelayerStateRepositoryStorage::new_in_memory()),
                    relayer.id.clone(),
                )
                .await
                .unwrap(),
            )),
            network,
        )
        .unwrap();

        // Execute test
        let result = midnight_transaction
            .handle_transaction_status(test_tx.clone())
            .await;
        assert!(result.is_ok());
        let updated_tx = result.unwrap();
        assert_eq!(updated_tx.status, TransactionStatus::Submitted); // Status unchanged
    }

    #[tokio::test]
    async fn test_handle_transaction_status_not_found() {
        setup_midnight_test();

        let relayer = create_test_relayer();
        let mut test_tx = create_test_transaction(&relayer.id);
        test_tx.status = TransactionStatus::Submitted;
        let network = create_test_network();

        // Add pallet hash
        if let NetworkTransactionData::Midnight(ref mut data) = test_tx.network_data {
            data.pallet_hash = Some("0xdef456".to_string());
        }

        // Mock repositories
        let mock_relayer_repo = MockRepository::new();
        let mock_transaction_repo = MockTransactionRepository::new();
        let mut mock_job_producer = MockJobProducerTrait::new();
        let mut mock_provider = MockMidnightProviderTrait::new();
        let wallet_seed = WalletSeed::Medium([1u8; 32]);
        let test_signer = TestMidnightSigner { wallet_seed };
        let mock_counter = MockTransactionCounterTrait::new();

        // Mock provider get_transaction_by_hash - transaction not found
        mock_provider
            .expect_get_transaction_by_hash()
            .withf(|hash| hash == "0xdef456")
            .returning(|_| Box::pin(async move { Ok(None) }));

        // Mock job producer - expect schedule_status_check
        mock_job_producer
            .expect_produce_check_transaction_status_job()
            .withf(|job, delay| job.transaction_id == "test-tx-id" && delay.is_some())
            .returning(|_, _| Box::pin(async { Ok(()) }));

        // Create transaction handler
        let wallet_seed = WalletSeed::Medium([1u8; 32]);
        let midnight_transaction = MidnightTransaction::new(
            relayer.clone(),
            Arc::new(mock_provider),
            Arc::new(mock_relayer_repo),
            Arc::new(mock_transaction_repo),
            Arc::new(mock_job_producer),
            Arc::new(test_signer),
            Arc::new(mock_counter),
            Arc::new(tokio::sync::Mutex::new(
                SyncManager::new(
                    &MidnightIndexerClient::new(network.indexer_urls.clone()),
                    &wallet_seed,
                    midnight_node_ledger_helpers::NetworkId::TestNet,
                    Arc::new(RelayerStateRepositoryStorage::new_in_memory()),
                    relayer.id.clone(),
                )
                .await
                .unwrap(),
            )),
            network,
        )
        .unwrap();

        // Execute test
        let result = midnight_transaction
            .handle_transaction_status(test_tx.clone())
            .await;
        assert!(result.is_ok());
        let updated_tx = result.unwrap();
        assert_eq!(updated_tx.status, TransactionStatus::Submitted); // Status unchanged
    }

    #[tokio::test]
    async fn test_handle_transaction_status_final_state() {
        setup_midnight_test();

        let relayer = create_test_relayer();
        let mut test_tx = create_test_transaction(&relayer.id);
        test_tx.status = TransactionStatus::Confirmed; // Already in final state
        let network = create_test_network();

        // Mock repositories
        let mock_relayer_repo = MockRepository::new();
        let mock_transaction_repo = MockTransactionRepository::new();
        let mock_job_producer = MockJobProducerTrait::new();
        let mock_provider = MockMidnightProviderTrait::new();
        let wallet_seed = WalletSeed::Medium([1u8; 32]);
        let test_signer = TestMidnightSigner { wallet_seed };
        let mock_counter = MockTransactionCounterTrait::new();

        // Create transaction handler
        let wallet_seed = WalletSeed::Medium([1u8; 32]);
        let midnight_transaction = MidnightTransaction::new(
            relayer.clone(),
            Arc::new(mock_provider),
            Arc::new(mock_relayer_repo),
            Arc::new(mock_transaction_repo),
            Arc::new(mock_job_producer),
            Arc::new(test_signer),
            Arc::new(mock_counter),
            Arc::new(tokio::sync::Mutex::new(
                SyncManager::new(
                    &MidnightIndexerClient::new(network.indexer_urls.clone()),
                    &wallet_seed,
                    midnight_node_ledger_helpers::NetworkId::TestNet,
                    Arc::new(RelayerStateRepositoryStorage::new_in_memory()),
                    relayer.id.clone(),
                )
                .await
                .unwrap(),
            )),
            network,
        )
        .unwrap();

        // Execute test - should return immediately without checking status
        let result = midnight_transaction
            .handle_transaction_status(test_tx.clone())
            .await;
        assert!(result.is_ok());
        let updated_tx = result.unwrap();
        assert_eq!(updated_tx.status, TransactionStatus::Confirmed);
    }

    // This test requires a fixture with actual funded wallet (coins in the wallet state)
    // Uses funded wallet fixture from testnet
    #[tokio::test]
    #[ignore] // Skipped: Address generation changed in Midnight packages
    async fn test_convert_offer_request_to_offer_info_success() {
        setup_midnight_test();

        let relayer = create_test_relayer();
        let network = create_test_network();

        // Use funded wallet seed for test
        let wallet_seed = WalletSeed::try_from_hex_str(
            "0e0cc7db98c60a39a6b0888795ba3f1bb1d61298cce264d4beca1529650e9041",
        )
        .unwrap();

        // Check if context fixture exists
        if get_context_fixture_path(&wallet_seed).is_none() {
            eprintln!(
                "Skipping test: No context fixture found for seed {}",
                hex::encode(wallet_seed.as_bytes())
            );
            eprintln!("To run this test, generate a fixture using:");
            eprintln!(
                "  WALLET_SEED={} cargo run --bin generate_midnight_fixtures",
                hex::encode(wallet_seed.as_bytes())
            );
            return;
        }

        // Create offer request (origin must match wallet seed)
        let offer_request = MidnightOfferRequest {
            inputs: vec![MidnightInputRequest {
                origin: hex::encode(wallet_seed.as_bytes()),
                token_type: hex::encode([2u8; 34]),
                value: "100000000".to_string(), // 0.1 tDUST
            }],
            outputs: vec![MidnightOutputRequest {
                destination: hex::encode([2u8; 32]),
                token_type: hex::encode([2u8; 34]),
                value: "30000000".to_string(), // 0.03 tDUST
            }],
        };

        // Mock repositories
        let mock_relayer_repo = MockRepository::new();
        let mock_transaction_repo = MockTransactionRepository::new();
        let mock_job_producer = MockJobProducerTrait::new();
        let mock_provider = MockMidnightProviderTrait::new();
        let test_signer = TestMidnightSigner { wallet_seed };
        let mock_counter = MockTransactionCounterTrait::new();

        // Create transaction handler with fixture-loaded sync manager
        let sync_manager =
            create_sync_manager_with_fixture(&wallet_seed, &network, relayer.id.clone()).await;
        let midnight_transaction = MidnightTransaction::new(
            relayer.clone(),
            Arc::new(mock_provider),
            Arc::new(mock_relayer_repo),
            Arc::new(mock_transaction_repo),
            Arc::new(mock_job_producer),
            Arc::new(test_signer),
            Arc::new(mock_counter),
            Arc::new(tokio::sync::Mutex::new(sync_manager)),
            network.clone(),
        )
        .unwrap();

        // Get the context
        let sync_manager = midnight_transaction.sync_manager();
        let sync_guard = sync_manager.lock().await;
        let context = sync_guard.get_context();
        drop(sync_guard);

        // Execute test
        let result = midnight_transaction
            .convert_offer_request_to_offer_info(&offer_request, wallet_seed, &context)
            .await;

        if result.is_err() {
            eprintln!("Test failed with error: {:?}", result.as_ref().err());
        }
        assert!(result.is_ok());
        let offer_info = result.unwrap();
        assert_eq!(offer_info.inputs.len(), 1);
        assert_eq!(offer_info.outputs.len(), 2); // Original output + change output
    }

    #[tokio::test]
    async fn test_convert_offer_request_to_offer_info_invalid_origin() {
        setup_midnight_test();

        let relayer = create_test_relayer();
        let network = create_test_network();

        // Create offer request with different origin
        let offer_request = MidnightOfferRequest {
            inputs: vec![MidnightInputRequest {
                origin: hex::encode([3u8; 32]), // Different from wallet seed
                token_type: hex::encode([2u8; 34]),
                value: "100000000".to_string(),
            }],
            outputs: vec![MidnightOutputRequest {
                destination: hex::encode([2u8; 32]),
                token_type: hex::encode([2u8; 34]),
                value: "30000000".to_string(),
            }],
        };

        // Mock repositories
        let mock_relayer_repo = MockRepository::new();
        let mock_transaction_repo = MockTransactionRepository::new();
        let mock_job_producer = MockJobProducerTrait::new();
        let mock_provider = MockMidnightProviderTrait::new();
        let wallet_seed = WalletSeed::Medium([1u8; 32]);
        let test_signer = TestMidnightSigner { wallet_seed };
        let mock_counter = MockTransactionCounterTrait::new();

        // Create transaction handler
        let wallet_seed = WalletSeed::Medium([1u8; 32]);
        let midnight_transaction = MidnightTransaction::new(
            relayer.clone(),
            Arc::new(mock_provider),
            Arc::new(mock_relayer_repo),
            Arc::new(mock_transaction_repo),
            Arc::new(mock_job_producer),
            Arc::new(test_signer),
            Arc::new(mock_counter),
            Arc::new(tokio::sync::Mutex::new(
                SyncManager::new(
                    &MidnightIndexerClient::new(network.indexer_urls.clone()),
                    &wallet_seed,
                    midnight_node_ledger_helpers::NetworkId::TestNet,
                    Arc::new(RelayerStateRepositoryStorage::new_in_memory()),
                    relayer.id.clone(),
                )
                .await
                .unwrap(),
            )),
            network.clone(),
        )
        .unwrap();

        // Get the context
        let sync_manager = midnight_transaction.sync_manager();
        let sync_guard = sync_manager.lock().await;
        let context = sync_guard.get_context();
        drop(sync_guard);

        // Execute test
        let result = midnight_transaction
            .convert_offer_request_to_offer_info(&offer_request, wallet_seed, &context)
            .await;

        assert!(result.is_err());
        assert!(matches!(result, Err(TransactionError::ValidationError(_))));
    }

    #[tokio::test]
    async fn test_convert_offer_request_empty_inputs() {
        setup_midnight_test();

        let relayer = create_test_relayer();
        let network = create_test_network();

        // Create offer request with no inputs
        let offer_request = MidnightOfferRequest {
            inputs: vec![],
            outputs: vec![MidnightOutputRequest {
                destination: hex::encode([2u8; 32]),
                token_type: hex::encode([2u8; 34]),
                value: "30000000".to_string(),
            }],
        };

        // Mock repositories
        let mock_relayer_repo = MockRepository::new();
        let mock_transaction_repo = MockTransactionRepository::new();
        let mock_job_producer = MockJobProducerTrait::new();
        let mock_provider = MockMidnightProviderTrait::new();
        let wallet_seed = WalletSeed::Medium([1u8; 32]);
        let test_signer = TestMidnightSigner { wallet_seed };
        let mock_counter = MockTransactionCounterTrait::new();

        // Create transaction handler
        let wallet_seed = WalletSeed::Medium([1u8; 32]);
        let midnight_transaction = MidnightTransaction::new(
            relayer.clone(),
            Arc::new(mock_provider),
            Arc::new(mock_relayer_repo),
            Arc::new(mock_transaction_repo),
            Arc::new(mock_job_producer),
            Arc::new(test_signer),
            Arc::new(mock_counter),
            Arc::new(tokio::sync::Mutex::new(
                SyncManager::new(
                    &MidnightIndexerClient::new(network.indexer_urls.clone()),
                    &wallet_seed,
                    NetworkId::TestNet,
                    Arc::new(RelayerStateRepositoryStorage::new_in_memory()),
                    relayer.id.clone(),
                )
                .await
                .unwrap(),
            )),
            network.clone(),
        )
        .unwrap();

        // Get the context
        let sync_manager = midnight_transaction.sync_manager();
        let sync_guard = sync_manager.lock().await;
        let context = sync_guard.get_context();
        drop(sync_guard);

        // Execute test
        let result = midnight_transaction
            .convert_offer_request_to_offer_info(&offer_request, wallet_seed, &context)
            .await;

        assert!(result.is_err());
        assert!(matches!(result, Err(TransactionError::ValidationError(_))));
    }

    #[tokio::test]
    async fn test_sign_transaction_success() {
        setup_midnight_test();

        let relayer = create_test_relayer();
        let test_tx = create_test_transaction(&relayer.id);
        let network = create_test_network();

        // Mock repositories
        let mock_relayer_repo = MockRepository::new();
        let mut mock_transaction_repo = MockTransactionRepository::new();
        let mock_job_producer = MockJobProducerTrait::new();
        let mock_provider = MockMidnightProviderTrait::new();
        let wallet_seed = WalletSeed::Medium([1u8; 32]);
        let test_signer = TestMidnightSigner { wallet_seed };
        let mock_counter = MockTransactionCounterTrait::new();

        // No need to mock sign_transaction - TestMidnightSigner already returns test_signature

        // Mock transaction repository update
        mock_transaction_repo
            .expect_partial_update()
            .withf(|id, update| id == "test-tx-id" && update.network_data.is_some())
            .returning(|id, update| {
                let mut tx = create_test_transaction("test-relayer-id");
                tx.id = id;
                if let Some(NetworkTransactionData::Midnight(mut data)) = update.network_data {
                    data.signature = Some("test_signature".to_string());
                    tx.network_data = NetworkTransactionData::Midnight(data);
                }
                Ok(tx)
            });

        // Create transaction handler
        let wallet_seed = WalletSeed::Medium([1u8; 32]);
        let midnight_transaction = MidnightTransaction::new(
            relayer.clone(),
            Arc::new(mock_provider),
            Arc::new(mock_relayer_repo),
            Arc::new(mock_transaction_repo),
            Arc::new(mock_job_producer),
            Arc::new(test_signer),
            Arc::new(mock_counter),
            Arc::new(tokio::sync::Mutex::new(
                SyncManager::new(
                    &MidnightIndexerClient::new(network.indexer_urls.clone()),
                    &wallet_seed,
                    NetworkId::TestNet,
                    Arc::new(RelayerStateRepositoryStorage::new_in_memory()),
                    relayer.id.clone(),
                )
                .await
                .unwrap(),
            )),
            network,
        )
        .unwrap();

        // Execute test
        let result = midnight_transaction.sign_transaction(test_tx).await;
        assert!(result.is_ok());
        let signed_tx = result.unwrap();
        if let NetworkTransactionData::Midnight(data) = signed_tx.network_data {
            assert_eq!(data.signature, Some("test_signature".to_string()));
        }
    }

    #[tokio::test]
    async fn test_validate_transaction() {
        setup_midnight_test();

        let relayer = create_test_relayer();
        let test_tx = create_test_transaction(&relayer.id);
        let network = create_test_network();

        // Mock repositories
        let mock_relayer_repo = MockRepository::new();
        let mock_transaction_repo = MockTransactionRepository::new();
        let mock_job_producer = MockJobProducerTrait::new();
        let mock_provider = MockMidnightProviderTrait::new();
        let wallet_seed = WalletSeed::Medium([1u8; 32]);
        let test_signer = TestMidnightSigner { wallet_seed };
        let mock_counter = MockTransactionCounterTrait::new();

        // Create transaction handler
        let wallet_seed = WalletSeed::Medium([1u8; 32]);
        let midnight_transaction = MidnightTransaction::new(
            relayer.clone(),
            Arc::new(mock_provider),
            Arc::new(mock_relayer_repo),
            Arc::new(mock_transaction_repo),
            Arc::new(mock_job_producer),
            Arc::new(test_signer),
            Arc::new(mock_counter),
            Arc::new(tokio::sync::Mutex::new(
                SyncManager::new(
                    &MidnightIndexerClient::new(network.indexer_urls.clone()),
                    &wallet_seed,
                    NetworkId::TestNet,
                    Arc::new(RelayerStateRepositoryStorage::new_in_memory()),
                    relayer.id.clone(),
                )
                .await
                .unwrap(),
            )),
            network,
        )
        .unwrap();

        // Execute test - validate_transaction always returns true for Midnight
        let result = midnight_transaction.validate_transaction(test_tx).await;
        assert!(result.is_ok());
        assert!(result.unwrap());
    }
}<|MERGE_RESOLUTION|>--- conflicted
+++ resolved
@@ -487,7 +487,6 @@
         let proven_transaction = builder.build().await?;
 
         // Serialize the transaction using Midnight's serialize function
-<<<<<<< HEAD
         let serialized_tx =
             midnight_node_ledger_helpers::serialize(&proven_transaction).map_err(|e| {
                 TransactionError::UnexpectedError(format!(
@@ -495,15 +494,6 @@
                     e
                 ))
             })?;
-=======
-        let serialized_tx = midnight_node_ledger_helpers::serialize(
-            &proven_transaction,
-            to_midnight_network_id(&self.network.network),
-        )
-        .map_err(|e| {
-            TransactionError::UnexpectedError(format!("Failed to serialize transaction: {e:?}"))
-        })?;
->>>>>>> b63e3f93
 
         // Update transaction with prepared data
         let mut updated_midnight_data = midnight_data.clone();
