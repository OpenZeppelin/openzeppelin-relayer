--- conflicted
+++ resolved
@@ -7,23 +7,15 @@
     domain::transaction::Transaction,
     jobs::JobProducer,
     models::{RelayerRepoModel, TransactionError, TransactionRepoModel},
-<<<<<<< HEAD
     repositories::{InMemoryTransactionRepository, RelayerRepositoryStorage},
-=======
-    repositories::{InMemoryRelayerRepository, InMemoryTransactionRepository},
     services::SolanaProvider,
->>>>>>> 4f4602b7
 };
 
 #[allow(dead_code)]
 pub struct SolanaRelayerTransaction {
     relayer: RelayerRepoModel,
-<<<<<<< HEAD
     relayer_repository: Arc<RelayerRepositoryStorage>,
-=======
     provider: Arc<SolanaProvider>,
-    relayer_repository: Arc<InMemoryRelayerRepository>,
->>>>>>> 4f4602b7
     transaction_repository: Arc<InMemoryTransactionRepository>,
     job_producer: Arc<JobProducer>,
 }
@@ -32,12 +24,8 @@
 impl SolanaRelayerTransaction {
     pub fn new(
         relayer: RelayerRepoModel,
-<<<<<<< HEAD
         relayer_repository: Arc<RelayerRepositoryStorage>,
-=======
         provider: Arc<SolanaProvider>,
-        relayer_repository: Arc<InMemoryRelayerRepository>,
->>>>>>> 4f4602b7
         transaction_repository: Arc<InMemoryTransactionRepository>,
         job_producer: Arc<JobProducer>,
     ) -> Result<Self, TransactionError> {
