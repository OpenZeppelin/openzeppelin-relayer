--- conflicted
+++ resolved
@@ -16,7 +16,7 @@
 use std::str::FromStr;
 use tracing::{debug, error, info, warn};
 
-use super::{utils::decode_solana_transaction, SolanaRelayerTransaction};
+use super::{SolanaRelayerTransaction, utils::decode_solana_transaction};
 use crate::domain::transaction::common::is_final_state;
 use crate::domain::transaction::solana::utils::{
     is_resubmitable, map_solana_status_to_transaction_status, too_many_solana_attempts,
@@ -26,16 +26,9 @@
     models::{
         RelayerRepoModel, SolanaTransactionStatus, TransactionError, TransactionRepoModel,
         TransactionStatus, TransactionUpdateRequest,
-<<<<<<< HEAD
-        produce_transaction_update_notification_payload,
     },
     repositories::{RelayerRepository, Repository, transaction::TransactionRepository},
-    services::provider::SolanaProviderTrait,
-=======
-    },
-    repositories::{transaction::TransactionRepository, RelayerRepository, Repository},
     services::{provider::SolanaProviderTrait, signer::SolanaSignTrait},
->>>>>>> b63e3f93
 };
 
 impl<P, RR, TR, J, S> SolanaRelayerTransaction<P, RR, TR, J, S>
@@ -238,13 +231,13 @@
                 "pending transaction has exceeded timeout, marking as failed"
             );
             return self
-                .mark_as_failed(
-                    tx,
-                    format!(
-                        "Transaction stuck in Pending status for more than {SOLANA_PENDING_TIMEOUT_MINUTES} minutes"
-                    ),
-                )
-                .await;
+				.mark_as_failed(
+					tx,
+					format!(
+						"Transaction stuck in Pending status for more than {SOLANA_PENDING_TIMEOUT_MINUTES} minutes"
+					),
+				)
+				.await;
         }
 
         // Step 3: Check if transaction is stuck (prepare job may have failed)
@@ -442,10 +435,10 @@
     /// 2. Default valid_until based on created_at + DEFAULT_TX_VALID_TIMESPAN
     fn is_valid_until_expired(&self, tx: &TransactionRepoModel) -> bool {
         // Check user-provided valid_until first
-        if let Some(valid_until_str) = &tx.valid_until {
-            if let Ok(valid_until) = DateTime::parse_from_rfc3339(valid_until_str) {
-                return Utc::now() > valid_until.with_timezone(&Utc);
-            }
+        if let Some(valid_until_str) = &tx.valid_until
+            && let Ok(valid_until) = DateTime::parse_from_rfc3339(valid_until_str)
+        {
+            return Utc::now() > valid_until.with_timezone(&Utc);
         }
 
         // Fall back to default valid_until based on created_at
@@ -543,13 +536,13 @@
                 "transaction has exceeded timeout for status"
             );
             return self
-                .mark_as_failed(
-                    tx,
-                    format!(
-                        "Transaction stuck in {status:?} status for more than {timeout_minutes} minutes"
-                    ),
-                )
-                .await;
+				.mark_as_failed(
+					tx,
+					format!(
+						"Transaction stuck in {status:?} status for more than {timeout_minutes} minutes"
+					),
+				)
+				.await;
         }
 
         // Step 3: Check if enough time has passed for blockhash check
@@ -758,15 +751,9 @@
         let mut tx_repo = MockTransactionRepository::new();
         let job_producer = MockJobProducerTrait::new();
 
-<<<<<<< HEAD
         let signature_str = "4XFPmbPT4TRchFWNmQD2N8BhjxJQKqYdXWQG7kJJtxCBZ8Y9WtNDoPAwQaHFYnVynCjMVyF9TCMrpPFkEpG7LpZr";
-        let tx = create_tx_with_signature(TransactionStatus::Pending, Some(signature_str));
-=======
-        let signature_str =
-            "4XFPmbPT4TRchFWNmQD2N8BhjxJQKqYdXWQG7kJJtxCBZ8Y9WtNDoPAwQaHFYnVynCjMVyF9TCMrpPFkEpG7LpZr";
         // Start with Submitted status
         let tx = create_tx_with_signature(TransactionStatus::Submitted, Some(signature_str));
->>>>>>> b63e3f93
 
         // check_transaction_status will query the chain
         provider
@@ -1112,8 +1099,7 @@
         let recent_created_at = (Utc::now()
             - Duration::milliseconds(SOLANA_DEFAULT_TX_VALID_TIMESPAN - 60000))
         .to_rfc3339();
-        let signature_str =
-            "4XFPmbPT4TRchFWNmQD2N8BhjxJQKqYdXWQG7kJJtxCBZ8Y9WtNDoPAwQaHFYnVynCjMVyF9TCMrpPFkEpG7LpZr";
+        let signature_str = "4XFPmbPT4TRchFWNmQD2N8BhjxJQKqYdXWQG7kJJtxCBZ8Y9WtNDoPAwQaHFYnVynCjMVyF9TCMrpPFkEpG7LpZr";
         let mut tx = create_tx_with_signature(TransactionStatus::Submitted, Some(signature_str));
         tx.created_at = recent_created_at.clone();
         tx.valid_until = None; // No user-provided valid_until
@@ -1182,8 +1168,7 @@
         let job_producer = MockJobProducerTrait::new();
 
         // Create transaction with too many signatures (attempts exceeded)
-        let signature_str =
-            "4XFPmbPT4TRchFWNmQD2N8BhjxJQKqYdXWQG7kJJtxCBZ8Y9WtNDoPAwQaHFYnVynCjMVyF9TCMrpPFkEpG7LpZr";
+        let signature_str = "4XFPmbPT4TRchFWNmQD2N8BhjxJQKqYdXWQG7kJJtxCBZ8Y9WtNDoPAwQaHFYnVynCjMVyF9TCMrpPFkEpG7LpZr";
         let mut tx = create_tx_with_signature(TransactionStatus::Submitted, Some(signature_str));
         tx.hashes = vec!["sig".to_string(); MAXIMUM_SOLANA_TX_ATTEMPTS + 1];
         tx.sent_at = Some(Utc::now().to_rfc3339()); // Ensure sent_at is set
