--- conflicted
+++ resolved
@@ -29,12 +29,10 @@
 mod google_cloud_kms;
 pub use google_cloud_kms::*;
 
-<<<<<<< HEAD
 pub mod sync;
 pub use sync::*;
-=======
+
 mod aws_kms;
 pub use aws_kms::*;
 
-pub mod plugins;
->>>>>>> 784e89fa
+pub mod plugins;