//! This module provides services for estimating gas prices on the Ethereum Virtual Machine (EVM).
//! It includes traits and implementations for calculating gas price multipliers based on
//! transaction speed and fetching gas prices using JSON-RPC.
use crate::{
    constants::HISTORICAL_BLOCKS,
    models::{evm::Speed, EvmNetwork, EvmTransactionData, TransactionError},
<<<<<<< HEAD
    services::{gas::cache::GasPriceCache, provider::EvmProviderTrait},
=======
    services::{
        gas::{cache::GasPriceCache, fetchers::GasPriceFetcherFactory},
        EvmProviderTrait,
    },
>>>>>>> 1180d921
};
use alloy::rpc::types::{BlockNumberOrTag, FeeHistory};
use eyre::Result;
use futures::try_join;
use tracing::info;

use async_trait::async_trait;
use serde::{Deserialize, Serialize};

#[cfg(test)]
use mockall::automock;

#[derive(Debug, Clone, Serialize, Deserialize)]
pub struct SpeedPrices {
    pub safe_low: u128,
    pub average: u128,
    pub fast: u128,
    pub fastest: u128,
}

#[cfg(test)]
impl Default for SpeedPrices {
    fn default() -> Self {
        Self {
            safe_low: 20_000_000_000, // 20 Gwei
            average: 30_000_000_000,  // 30 Gwei
            fast: 40_000_000_000,     // 40 Gwei
            fastest: 50_000_000_000,  // 50 Gwei
        }
    }
}

#[derive(Debug, Clone, Serialize, Deserialize)]
pub struct GasPrices {
    pub legacy_prices: SpeedPrices,
    pub max_priority_fee_per_gas: SpeedPrices,
    pub base_fee_per_gas: u128,
}

#[cfg(test)]
impl Default for GasPrices {
    fn default() -> Self {
        Self {
            legacy_prices: SpeedPrices::default(),
            max_priority_fee_per_gas: SpeedPrices::default(),
            base_fee_per_gas: 10_000_000_000, // 10 Gwei base fee
        }
    }
}

impl std::cmp::Eq for Speed {}

impl std::hash::Hash for Speed {
    fn hash<H: std::hash::Hasher>(&self, state: &mut H) {
        core::mem::discriminant(self).hash(state);
    }
}

const SPEED_PERCENTILES: &[(Speed, f64); 4] = &[
    (Speed::SafeLow, 30.0),
    (Speed::Average, 50.0),
    (Speed::Fast, 85.0),
    (Speed::Fastest, 99.0),
];

// Gwei in floating form for original-style percentile math
const GWEI: f64 = 1e9;

// calculate the multiplier for the gas estimation
impl Speed {
    pub fn multiplier() -> [(Speed, u128); 4] {
        [
            (Speed::SafeLow, 100),
            (Speed::Average, 125),
            (Speed::Fast, 150),
            (Speed::Fastest, 200),
        ]
    }
}

impl IntoIterator for GasPrices {
    type Item = (Speed, u128, u128);
    type IntoIter = std::vec::IntoIter<Self::Item>;

    fn into_iter(self) -> Self::IntoIter {
        let speeds = [Speed::SafeLow, Speed::Average, Speed::Fast, Speed::Fastest];

        speeds
            .into_iter()
            .map(|speed| {
                let max_fee = match speed {
                    Speed::SafeLow => self.legacy_prices.safe_low,
                    Speed::Average => self.legacy_prices.average,
                    Speed::Fast => self.legacy_prices.fast,
                    Speed::Fastest => self.legacy_prices.fastest,
                };

                let max_priority_fee = match speed {
                    Speed::SafeLow => self.max_priority_fee_per_gas.safe_low,
                    Speed::Average => self.max_priority_fee_per_gas.average,
                    Speed::Fast => self.max_priority_fee_per_gas.fast,
                    Speed::Fastest => self.max_priority_fee_per_gas.fastest,
                };

                (speed, max_fee, max_priority_fee)
            })
            .collect::<Vec<_>>()
            .into_iter()
    }
}

impl IntoIterator for SpeedPrices {
    type Item = (Speed, u128);
    type IntoIter = std::vec::IntoIter<Self::Item>;

    fn into_iter(self) -> Self::IntoIter {
        vec![
            (Speed::SafeLow, self.safe_low),
            (Speed::Average, self.average),
            (Speed::Fast, self.fast),
            (Speed::Fastest, self.fastest),
        ]
        .into_iter()
    }
}

#[async_trait]
#[cfg_attr(test, automock(
    type Provider = crate::services::provider::MockEvmProviderTrait;
))]
#[allow(dead_code)]
pub trait EvmGasPriceServiceTrait {
    type Provider: EvmProviderTrait;

    async fn estimate_gas(&self, tx_data: &EvmTransactionData) -> Result<u64, TransactionError>;

    async fn get_legacy_prices_from_json_rpc(&self) -> Result<SpeedPrices, TransactionError>;

    async fn get_prices_from_json_rpc(&self) -> Result<GasPrices, TransactionError>;

    async fn get_current_base_fee(&self) -> Result<u128, TransactionError>;

    fn network(&self) -> &EvmNetwork;
}

pub struct EvmGasPriceService<P: EvmProviderTrait> {
    provider: P,
    network: EvmNetwork,
    cache: Option<std::sync::Arc<GasPriceCache>>,
}

impl<P: EvmProviderTrait> EvmGasPriceService<P> {
    pub fn new(
        provider: P,
        network: EvmNetwork,
        cache: Option<std::sync::Arc<GasPriceCache>>,
    ) -> Self {
        Self {
            provider,
            network,
            cache,
        }
    }

    pub fn network(&self) -> &EvmNetwork {
        &self.network
    }

    fn build_legacy_prices_from_base(base_gas_price: u128) -> SpeedPrices {
        let legacy_price_pairs: Vec<(Speed, u128)> = Speed::multiplier()
            .into_iter()
            .map(|(speed, multiplier)| {
                let price_for_speed = (base_gas_price * multiplier) / 100;
                (speed, price_for_speed)
            })
            .collect();

        SpeedPrices {
            safe_low: legacy_price_pairs
                .iter()
                .find(|(s, _)| *s == Speed::SafeLow)
                .map(|(_, p)| *p)
                .unwrap_or(0),
            average: legacy_price_pairs
                .iter()
                .find(|(s, _)| *s == Speed::Average)
                .map(|(_, p)| *p)
                .unwrap_or(0),
            fast: legacy_price_pairs
                .iter()
                .find(|(s, _)| *s == Speed::Fast)
                .map(|(_, p)| *p)
                .unwrap_or(0),
            fastest: legacy_price_pairs
                .iter()
                .find(|(s, _)| *s == Speed::Fastest)
                .map(|(_, p)| *p)
                .unwrap_or(0),
        }
    }

    fn percentile_index_for_speed(speed: Speed) -> (usize, f64) {
        SPEED_PERCENTILES
            .iter()
            .enumerate()
            .find(|(_, (s, _))| *s == speed)
            .map(|(idx, (_, p))| (idx, *p))
            .unwrap_or((0, 30.0))
    }

    fn reward_percentiles_ordered() -> Vec<f64> {
        SPEED_PERCENTILES.iter().map(|(_, p)| *p).collect()
    }

    fn compute_max_priority_fees_from_history(fee_history: &FeeHistory) -> SpeedPrices {
        fn avg_priority_fee_wei(fee_history: &FeeHistory, idx: usize, percentile: f64) -> u128 {
            let rewards_gwei: Vec<f64> = fee_history
                .reward
                .as_ref()
                .map(|reward_rows| {
                    reward_rows
                        .iter()
                        .filter_map(|block_rewards| {
                            let reward = block_rewards[idx];
                            if reward > 0 {
                                Some(reward as f64 / GWEI)
                            } else {
                                None
                            }
                        })
                        .collect()
                })
                .unwrap_or_default();

            let avg_gwei = if rewards_gwei.is_empty() {
                (1.0 * percentile) / 100.0
            } else {
                rewards_gwei.iter().sum::<f64>() / rewards_gwei.len() as f64
            };

            (avg_gwei * GWEI) as u128
        }

        let (i0, p0) = Self::percentile_index_for_speed(Speed::SafeLow);
        let (i1, p1) = Self::percentile_index_for_speed(Speed::Average);
        let (i2, p2) = Self::percentile_index_for_speed(Speed::Fast);
        let (i3, p3) = Self::percentile_index_for_speed(Speed::Fastest);

        SpeedPrices {
            safe_low: avg_priority_fee_wei(fee_history, i0, p0),
            average: avg_priority_fee_wei(fee_history, i1, p1),
            fast: avg_priority_fee_wei(fee_history, i2, p2),
            fastest: avg_priority_fee_wei(fee_history, i3, p3),
        }
    }
}

#[async_trait]
impl<P: EvmProviderTrait + Send + Sync + 'static> EvmGasPriceServiceTrait
    for EvmGasPriceService<P>
{
    type Provider = P;

    async fn estimate_gas(&self, tx_data: &EvmTransactionData) -> Result<u64, TransactionError> {
        info!(tx_data = ?tx_data, "estimating gas");
        let gas_estimation = self.provider.estimate_gas(tx_data).await.map_err(|err| {
            let msg = format!("Failed to estimate gas: {err}");
            TransactionError::NetworkConfiguration(msg)
        })?;
        Ok(gas_estimation)
    }

    async fn get_legacy_prices_from_json_rpc(&self) -> Result<SpeedPrices, TransactionError> {
        let base = if let Some(cache) = &self.cache {
            if let Some(snapshot) = cache.get_snapshot(self.network.chain_id).await {
                if snapshot.is_stale {
                    cache.refresh_network_in_background(
                        &self.network,
                        Self::reward_percentiles_ordered(),
                    );
                }
                snapshot.gas_price
            } else {
                cache.refresh_network_in_background(
                    &self.network,
                    Self::reward_percentiles_ordered(),
                );
                GasPriceFetcherFactory::fetch_gas_price(&self.provider, &self.network)
                    .await
                    .map_err(|e| TransactionError::NetworkConfiguration(e.to_string()))?
            }
        } else {
            GasPriceFetcherFactory::fetch_gas_price(&self.provider, &self.network)
                .await
                .map_err(|e| TransactionError::NetworkConfiguration(e.to_string()))?
        };

        Ok(Self::build_legacy_prices_from_base(base))
    }

    async fn get_current_base_fee(&self) -> Result<u128, TransactionError> {
        if let Some(cache) = &self.cache {
            if let Some(snapshot) = cache.get_snapshot(self.network.chain_id).await {
                if snapshot.is_stale {
                    cache.refresh_network_in_background(
                        &self.network,
                        Self::reward_percentiles_ordered(),
                    );
                }

                return Ok(snapshot.base_fee_per_gas);
            } else {
                cache.refresh_network_in_background(
                    &self.network,
                    Self::reward_percentiles_ordered(),
                );
            }
        }

        let block = self.provider.get_block_by_number().await?;
        let base_fee = block.header.base_fee_per_gas.unwrap_or(0);
        Ok(base_fee.into())
    }

    async fn get_prices_from_json_rpc(&self) -> Result<GasPrices, TransactionError> {
        if let Some(cache) = &self.cache {
            if let Some(snapshot) = cache.get_snapshot(self.network.chain_id).await {
                let gas_price = snapshot.gas_price;
                let base_fee = snapshot.base_fee_per_gas;
                let fee_history = snapshot.fee_history.clone();
                let is_stale = snapshot.is_stale;
                let legacy_prices = Self::build_legacy_prices_from_base(gas_price);
                let max_priority_fees = Self::compute_max_priority_fees_from_history(&fee_history);

                // If stale, serve cached immediately and refresh in background
                if is_stale {
                    cache.refresh_network_in_background(
                        &self.network,
                        Self::reward_percentiles_ordered(),
                    );
                }

                return Ok(GasPrices {
                    legacy_prices,
                    max_priority_fee_per_gas: max_priority_fees,
                    base_fee_per_gas: base_fee,
                });
            } else {
                cache.refresh_network_in_background(
                    &self.network,
                    Self::reward_percentiles_ordered(),
                );
            }
        }

        let reward_percentiles: Vec<f64> = Self::reward_percentiles_ordered();

        // Get prices in parallel
        let (legacy_prices, base_fee, fee_history) = try_join!(
            self.get_legacy_prices_from_json_rpc(),
            self.get_current_base_fee(),
            async {
                self.provider
                    .get_fee_history(
                        HISTORICAL_BLOCKS,
                        BlockNumberOrTag::Latest,
                        reward_percentiles,
                    )
                    .await
                    .map_err(|e| {
                        TransactionError::NetworkConfiguration(format!(
                            "Failed to fetch fee history data: {}",
                            e
                        ))
                    })
            }
        )?;

        let max_priority_fees = Self::compute_max_priority_fees_from_history(&fee_history);

        Ok(GasPrices {
            legacy_prices,
            max_priority_fee_per_gas: max_priority_fees,
            base_fee_per_gas: base_fee,
        })
    }

    fn network(&self) -> &EvmNetwork {
        &self.network
    }
}

#[cfg(test)]
mod tests {
    use alloy::{
        network::AnyRpcBlock,
        rpc::types::{Block, FeeHistory},
    };

    use crate::services::provider::evm::MockEvmProviderTrait;

    use super::*;

    fn create_test_evm_network() -> EvmNetwork {
        EvmNetwork {
            network: "mainnet".to_string(),
            rpc_urls: vec!["https://mainnet.infura.io/v3/YOUR_INFURA_API_KEY".to_string()],
            explorer_urls: None,
            average_blocktime_ms: 12000,
            is_testnet: false,
            tags: vec!["mainnet".to_string()],
            chain_id: 1,
            required_confirmations: 1,
            features: vec!["eip1559".to_string()],
            symbol: "ETH".to_string(),
            gas_price_cache: None,
        }
    }

    #[test]
    fn test_speed_multiplier() {
        let multipliers = Speed::multiplier();
        assert_eq!(multipliers.len(), 4);
        assert_eq!(multipliers[0], (Speed::SafeLow, 100));
        assert_eq!(multipliers[1], (Speed::Average, 125));
        assert_eq!(multipliers[2], (Speed::Fast, 150));
        assert_eq!(multipliers[3], (Speed::Fastest, 200));
    }

    #[test]
    fn test_gas_prices_into_iterator() {
        let gas_prices = GasPrices {
            legacy_prices: SpeedPrices {
                safe_low: 10,
                average: 20,
                fast: 30,
                fastest: 40,
            },
            max_priority_fee_per_gas: SpeedPrices {
                safe_low: 1,
                average: 2,
                fast: 3,
                fastest: 4,
            },
            base_fee_per_gas: 100,
        };

        let prices: Vec<(Speed, u128, u128)> = gas_prices.into_iter().collect();
        assert_eq!(prices.len(), 4);
        assert_eq!(prices[0], (Speed::SafeLow, 10, 1));
        assert_eq!(prices[1], (Speed::Average, 20, 2));
        assert_eq!(prices[2], (Speed::Fast, 30, 3));
        assert_eq!(prices[3], (Speed::Fastest, 40, 4));
    }

    #[test]
    fn test_speed_prices_into_iterator() {
        let speed_prices = SpeedPrices {
            safe_low: 10,
            average: 20,
            fast: 30,
            fastest: 40,
        };

        let prices: Vec<(Speed, u128)> = speed_prices.into_iter().collect();
        assert_eq!(prices.len(), 4);
        assert_eq!(prices[0], (Speed::SafeLow, 10));
        assert_eq!(prices[1], (Speed::Average, 20));
        assert_eq!(prices[2], (Speed::Fast, 30));
        assert_eq!(prices[3], (Speed::Fastest, 40));
    }

    #[tokio::test]
    async fn test_get_legacy_prices_from_json_rpc() {
        let mut mock_provider = MockEvmProviderTrait::new();
        let base_gas_price = 10_000_000_000u128; // 10 gwei base price

        // Mock the provider's get_gas_price method (used by default fetcher)
        mock_provider
            .expect_get_gas_price()
            .times(1)
            .returning(move || Box::pin(async move { Ok(base_gas_price) }));

        // Create the actual service with mocked provider
        let service = EvmGasPriceService::new(mock_provider, create_test_evm_network(), None);

        // Test the actual implementation
        let prices = service.get_legacy_prices_from_json_rpc().await.unwrap();

        // Verify each speed level has correct multiplier applied
        assert_eq!(prices.safe_low, 10_000_000_000); // 10 gwei * 100%
        assert_eq!(prices.average, 12_500_000_000); // 10 gwei * 125%
        assert_eq!(prices.fast, 15_000_000_000); // 10 gwei * 150%
        assert_eq!(prices.fastest, 20_000_000_000); // 10 gwei * 200%

        // Verify against Speed::multiplier()
        let multipliers = Speed::multiplier();
        for (speed, multiplier) in multipliers.iter() {
            let price = match speed {
                Speed::SafeLow => prices.safe_low,
                Speed::Average => prices.average,
                Speed::Fast => prices.fast,
                Speed::Fastest => prices.fastest,
            };
            assert_eq!(
                price,
                base_gas_price * multiplier / 100,
                "Price for {:?} should be {}% of base price",
                speed,
                multiplier
            );
        }
    }

    #[tokio::test]
    async fn test_get_current_base_fee() {
        let mut mock_provider = MockEvmProviderTrait::new();
        let expected_base_fee = 10_000_000_000u128;

        // Mock the provider's get_block_by_number method
        mock_provider
            .expect_get_block_by_number()
            .times(1)
            .returning(move || {
                Box::pin(async move {
                    let mut block: Block = Block::default();
                    block.header.base_fee_per_gas = Some(expected_base_fee as u64);
                    Ok(AnyRpcBlock::from(block))
                })
            });

        let service = EvmGasPriceService::new(mock_provider, create_test_evm_network(), None);
        let result = service.get_current_base_fee().await.unwrap();
        assert_eq!(result, expected_base_fee);
    }

    #[tokio::test]
    async fn test_get_prices_from_json_rpc() {
        let mut mock_provider = MockEvmProviderTrait::new();
        let base_gas_price = 10_000_000_000u128;
        let base_fee = 5_000_000_000u128;

        // Mock get_gas_price for legacy prices (used by default fetcher)
        mock_provider
            .expect_get_gas_price()
            .times(1)
            .returning(move || Box::pin(async move { Ok(base_gas_price) }));

        // Mock get_block_by_number for base fee
        mock_provider
            .expect_get_block_by_number()
            .times(1)
            .returning(move || {
                Box::pin(async move {
                    let mut block: Block = Block::default();
                    block.header.base_fee_per_gas = Some(base_fee as u64);
                    Ok(AnyRpcBlock::from(block))
                })
            });

        // Mock get_fee_history
        mock_provider
            .expect_get_fee_history()
            .times(1)
            .returning(|_, _, _| {
                Box::pin(async {
                    Ok(FeeHistory {
                        oldest_block: 100,
                        base_fee_per_gas: vec![5_000_000_000],
                        gas_used_ratio: vec![0.5],
                        reward: Some(vec![vec![
                            1_000_000_000,
                            2_000_000_000,
                            3_000_000_000,
                            4_000_000_000,
                        ]]),
                        base_fee_per_blob_gas: vec![],
                        blob_gas_used_ratio: vec![],
                    })
                })
            });

        let service = EvmGasPriceService::new(mock_provider, create_test_evm_network(), None);
        let prices = service.get_prices_from_json_rpc().await.unwrap();

        // Test legacy prices
        assert_eq!(prices.legacy_prices.safe_low, 10_000_000_000);
        assert_eq!(prices.legacy_prices.average, 12_500_000_000);
        assert_eq!(prices.legacy_prices.fast, 15_000_000_000);
        assert_eq!(prices.legacy_prices.fastest, 20_000_000_000);

        // Test base fee
        assert_eq!(prices.base_fee_per_gas, 5_000_000_000);

        // Test priority fees
        assert_eq!(prices.max_priority_fee_per_gas.safe_low, 1_000_000_000);
        assert_eq!(prices.max_priority_fee_per_gas.average, 2_000_000_000);
        assert_eq!(prices.max_priority_fee_per_gas.fast, 3_000_000_000);
        assert_eq!(prices.max_priority_fee_per_gas.fastest, 4_000_000_000);
    }
}<|MERGE_RESOLUTION|>--- conflicted
+++ resolved
@@ -4,14 +4,10 @@
 use crate::{
     constants::HISTORICAL_BLOCKS,
     models::{evm::Speed, EvmNetwork, EvmTransactionData, TransactionError},
-<<<<<<< HEAD
-    services::{gas::cache::GasPriceCache, provider::EvmProviderTrait},
-=======
     services::{
         gas::{cache::GasPriceCache, fetchers::GasPriceFetcherFactory},
-        EvmProviderTrait,
+        provider::EvmProviderTrait,
     },
->>>>>>> 1180d921
 };
 use alloy::rpc::types::{BlockNumberOrTag, FeeHistory};
 use eyre::Result;
