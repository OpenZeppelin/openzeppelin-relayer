--- conflicted
+++ resolved
@@ -92,14 +92,8 @@
             Ok(fee_estimate) => fee_estimate,
             Err(e) => {
                 return Err(TransactionError::UnexpectedError(format!(
-<<<<<<< HEAD
-                    "Failed to estimate zkEVM fee: {}",
-                    e
+                    "Failed to estimate zkEVM fee: {e}"
                 )));
-=======
-                    "Failed to estimate zkEVM fee: {e}"
-                )))
->>>>>>> b63e3f93
             }
         };
 
