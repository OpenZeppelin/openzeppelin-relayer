//! Network-specific price parameter overrides.
//!
//! This module selects and delegates to handlers that can adjust transaction
//! price parameters for specific EVM networks when required.

#[cfg(test)]
use crate::services::gas::handlers::MockPriceHandler;
use crate::{
    domain::evm::PriceParams,
<<<<<<< HEAD
    models::{evm::EvmTransactionRequest, EvmNetwork, TransactionError},
    services::{gas::handlers::OptimismPriceHandler, provider::EvmProvider},
=======
    models::{EvmNetwork, EvmTransactionData, TransactionError},
    services::{
        gas::handlers::{OptimismPriceHandler, PolygonZKEvmPriceHandler},
        EvmProvider,
    },
>>>>>>> 1180d921
};
#[derive(Clone)]
pub enum PriceParamsHandler {
    PolygonZKEvm(PolygonZKEvmPriceHandler<EvmProvider>),
    Optimism(OptimismPriceHandler<EvmProvider>),
    #[cfg(test)]
    Mock(MockPriceHandler),
}

impl PriceParamsHandler {
    /// Create a handler for the given network.
    ///
    /// Returns None for networks that don't require custom price calculations.
    pub fn for_network(network: &EvmNetwork, provider: EvmProvider) -> Option<Self> {
        if network.is_polygon_zkevm() {
            Some(PriceParamsHandler::PolygonZKEvm(
                PolygonZKEvmPriceHandler::new(provider),
            ))
        } else if network.is_optimism() {
            Some(PriceParamsHandler::Optimism(OptimismPriceHandler::new(
                provider,
            )))
        } else {
            None
        }
    }

    /// Handle custom price parameters for a transaction.
    ///
    /// This method receives the original calculated parameters and modifies them
    /// according to the specific network's requirements.
    pub async fn handle_price_params(
        &self,
        tx: &EvmTransactionData,
        original_params: PriceParams,
    ) -> Result<PriceParams, TransactionError> {
        match self {
            PriceParamsHandler::PolygonZKEvm(handler) => {
                handler.handle_price_params(tx, original_params).await
            }
            PriceParamsHandler::Optimism(handler) => {
                handler.handle_price_params(tx, original_params).await
            }
            #[cfg(test)]
            PriceParamsHandler::Mock(handler) => {
                handler.handle_price_params(tx, original_params).await
            }
        }
    }
}

#[cfg(test)]
mod tests {
    use super::*;
    use crate::{
        constants::{OPTIMISM_BASED_TAG, POLYGON_ZKEVM_TAG},
        models::{RpcConfig, U256},
    };
    use std::env;

    fn create_test_network_with_tags(tags: Vec<&str>) -> EvmNetwork {
        EvmNetwork {
            network: "test-network".to_string(),
            rpc_urls: vec!["https://rpc.example.com".to_string()],
            explorer_urls: None,
            average_blocktime_ms: 12000,
            is_testnet: false,
            tags: tags.into_iter().map(|s| s.to_string()).collect(),
            chain_id: 1,
            required_confirmations: 1,
            features: vec!["eip1559".to_string()],
            symbol: "ETH".to_string(),
            gas_price_cache: None,
        }
    }

    fn setup_test_env() {
        env::set_var("API_KEY", "7EF1CB7C-5003-4696-B384-C72AF8C3E15D");
        env::set_var("REDIS_URL", "redis://localhost:6379");
        env::set_var("RPC_TIMEOUT_MS", "5000");
    }

    #[test]
    fn test_price_params_handler_for_polygon_zkevm() {
        setup_test_env();
        let rpc_configs = vec![RpcConfig::new("http://localhost:8545".to_string())];
        let provider = EvmProvider::new(rpc_configs, 30).expect("Failed to create EvmProvider");
        let network = create_test_network_with_tags(vec![POLYGON_ZKEVM_TAG]);
        let handler = PriceParamsHandler::for_network(&network, provider);
        assert!(handler.is_some());
        assert!(
            matches!(handler, Some(PriceParamsHandler::PolygonZKEvm(_))),
            "Expected PolygonZKEvm handler variant"
        );
    }

    #[test]
    fn test_price_params_handler_for_optimism() {
        setup_test_env();
        let rpc_configs = vec![RpcConfig::new("http://localhost:8545".to_string())];
        let provider = EvmProvider::new(rpc_configs, 30).expect("Failed to create EvmProvider");
        let network = create_test_network_with_tags(vec![OPTIMISM_BASED_TAG]);
        let handler = PriceParamsHandler::for_network(&network, provider);
        assert!(handler.is_some());
        assert!(
            matches!(handler, Some(PriceParamsHandler::Optimism(_))),
            "Expected Optimism handler variant"
        );
    }

    #[test]
    fn test_price_params_handler_for_non_l2() {
        setup_test_env();
        let rpc_configs = vec![RpcConfig::new("http://localhost:8545".to_string())];
        let provider = EvmProvider::new(rpc_configs, 30).expect("Failed to create EvmProvider");
        let network = create_test_network_with_tags(vec!["mainnet"]);
        let handler = PriceParamsHandler::for_network(&network, provider);
        assert!(handler.is_none());
    }

    #[tokio::test]
    async fn test_handle_price_params_with_mock_variant() {
        setup_test_env();
        let handler = PriceParamsHandler::Mock(MockPriceHandler::new());

        let tx = EvmTransactionData {
            from: "0x742d35Cc6634C0532925a3b844Bc454e4438f44e".to_string(),
            to: Some("0x742d35Cc6634C0532925a3b844Bc454e4438f44e".to_string()),
            value: U256::from(0u128),
            data: Some("0x".to_string()),
            gas_limit: Some(21000),
            gas_price: Some(1),
            max_fee_per_gas: None,
            max_priority_fee_per_gas: None,
            speed: None,
            nonce: None,
            chain_id: 1,
            hash: None,
            signature: None,
            raw: None,
        };

        let original = PriceParams {
            gas_price: Some(1),
            max_fee_per_gas: None,
            max_priority_fee_per_gas: None,
            is_min_bumped: None,
            extra_fee: None,
            total_cost: U256::from(0),
        };

        let result = handler.handle_price_params(&tx, original).await.unwrap();
        assert_eq!(result.extra_fee, Some(U256::from(42u128)));
        assert_eq!(result.total_cost, U256::from(42u128));
    }
}<|MERGE_RESOLUTION|>--- conflicted
+++ resolved
@@ -7,16 +7,11 @@
 use crate::services::gas::handlers::MockPriceHandler;
 use crate::{
     domain::evm::PriceParams,
-<<<<<<< HEAD
-    models::{evm::EvmTransactionRequest, EvmNetwork, TransactionError},
-    services::{gas::handlers::OptimismPriceHandler, provider::EvmProvider},
-=======
     models::{EvmNetwork, EvmTransactionData, TransactionError},
     services::{
         gas::handlers::{OptimismPriceHandler, PolygonZKEvmPriceHandler},
-        EvmProvider,
+        provider::EvmProvider,
     },
->>>>>>> 1180d921
 };
 #[derive(Clone)]
 pub enum PriceParamsHandler {
