--- conflicted
+++ resolved
@@ -184,7 +184,7 @@
     }
 
     /// Initialize a provider for a given URL
-    fn initialize_provider(&self, url: &str) -> Result<EvmProviderType, ProviderError> {
+    async fn initialize_provider(&self, url: &str) -> Result<EvmProviderType, ProviderError> {
         let rpc_url = url.parse().map_err(|e| {
             ProviderError::NetworkConfiguration(format!("Invalid URL format: {}", e))
         })?;
@@ -229,26 +229,16 @@
             self.timeout_seconds
         );
 
+        let self_clone = self.clone();
         retry_rpc_call(
             &self.selector,
             operation_name,
-<<<<<<< HEAD
-            Self::is_retriable_error,
-            Self::should_mark_provider_failed,
-            {
-                let self_clone = self.clone();
-                move |url: &str| {
-                    let self_clone = self_clone.clone();
-                    let url = url.to_string();
-                    async move { self_clone.initialize_provider(&url) }
-                }
-=======
             is_retriable_error,
             should_mark_provider_failed,
-            |url| match self.initialize_provider(url) {
-                Ok(provider) => Ok(provider),
-                Err(e) => Err(e),
->>>>>>> 1ecb022e
+            move |url| {
+                let self_clone = self_clone.clone();
+                let url = url.to_string();
+                async move { self_clone.initialize_provider(&url).await }
             },
             operation,
             Some(self.retry_config.clone()),
