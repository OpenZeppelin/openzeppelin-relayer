//! EVM Provider implementation for interacting with EVM-compatible blockchain networks.
//!
//! This module provides functionality to interact with EVM-based blockchains through RPC calls.
//! It implements common operations like getting balances, sending transactions, and querying
//! blockchain state.

use std::time::Duration;

use alloy::{
    network::AnyNetwork,
    primitives::{Bytes, TxKind, Uint},
    providers::{
        Identity, Provider, ProviderBuilder, RootProvider,
        fillers::{BlobGasFiller, ChainIdFiller, FillProvider, GasFiller, JoinFill, NonceFiller},
    },
    rpc::{
        client::ClientBuilder,
        types::{BlockNumberOrTag, FeeHistory, TransactionInput, TransactionRequest},
    },
    transports::http::Http,
};

type EvmProviderType = FillProvider<
    JoinFill<
        Identity,
        JoinFill<GasFiller, JoinFill<BlobGasFiller, JoinFill<NonceFiller, ChainIdFiller>>>,
    >,
    RootProvider<AnyNetwork>,
    AnyNetwork,
>;
use async_trait::async_trait;
use eyre::Result;
use reqwest::ClientBuilder as ReqwestClientBuilder;
use serde_json;

use super::rpc_selector::RpcSelector;
<<<<<<< HEAD
use super::{RetryConfig, retry_rpc_call};
use crate::models::{
    BlockResponse, EvmTransactionData, RpcConfig, TransactionError, TransactionReceipt, U256,
=======
use super::{retry_rpc_call, RetryConfig};
use crate::{
    models::{
        BlockResponse, EvmTransactionData, RpcConfig, TransactionError, TransactionReceipt, U256,
    },
    services::provider::{is_retriable_error, should_mark_provider_failed},
>>>>>>> b63e3f93
};

#[cfg(test)]
use mockall::automock;

use super::ProviderError;

/// Provider implementation for EVM-compatible blockchain networks.
///
/// Wraps an HTTP RPC provider to interact with EVM chains like Ethereum, Polygon, etc.
#[derive(Clone)]
pub struct EvmProvider {
    /// RPC selector for managing and selecting providers
    selector: RpcSelector,
    /// Timeout in seconds for new HTTP clients
    timeout_seconds: u64,
    /// Configuration for retry behavior
    retry_config: RetryConfig,
}

/// Trait defining the interface for EVM blockchain interactions.
///
/// This trait provides methods for common blockchain operations like querying balances,
/// sending transactions, and getting network state.
#[async_trait]
#[cfg_attr(test, automock)]
#[allow(dead_code)]
pub trait EvmProviderTrait: Send + Sync {
    /// Gets the balance of an address in the native currency.
    ///
    /// # Arguments
    /// * `address` - The address to query the balance for
    async fn get_balance(&self, address: &str) -> Result<U256, ProviderError>;

    /// Gets the current block number of the chain.
    async fn get_block_number(&self) -> Result<u64, ProviderError>;

    /// Estimates the gas required for a transaction.
    ///
    /// # Arguments
    /// * `tx` - The transaction data to estimate gas for
    async fn estimate_gas(&self, tx: &EvmTransactionData) -> Result<u64, ProviderError>;

    /// Gets the current gas price from the network.
    async fn get_gas_price(&self) -> Result<u128, ProviderError>;

    /// Sends a transaction to the network.
    ///
    /// # Arguments
    /// * `tx` - The transaction request to send
    async fn send_transaction(&self, tx: TransactionRequest) -> Result<String, ProviderError>;

    /// Sends a raw signed transaction to the network.
    ///
    /// # Arguments
    /// * `tx` - The raw transaction bytes to send
    async fn send_raw_transaction(&self, tx: &[u8]) -> Result<String, ProviderError>;

    /// Performs a health check by attempting to get the latest block number.
    async fn health_check(&self) -> Result<bool, ProviderError>;

    /// Gets the transaction count (nonce) for an address.
    ///
    /// # Arguments
    /// * `address` - The address to query the transaction count for
    async fn get_transaction_count(&self, address: &str) -> Result<u64, ProviderError>;

    /// Gets the fee history for a range of blocks.
    ///
    /// # Arguments
    /// * `block_count` - Number of blocks to get fee history for
    /// * `newest_block` - The newest block to start from
    /// * `reward_percentiles` - Percentiles to sample reward data from
    async fn get_fee_history(
        &self,
        block_count: u64,
        newest_block: BlockNumberOrTag,
        reward_percentiles: Vec<f64>,
    ) -> Result<FeeHistory, ProviderError>;

    /// Gets the latest block from the network.
    async fn get_block_by_number(&self) -> Result<BlockResponse, ProviderError>;

    /// Gets a transaction receipt by its hash.
    ///
    /// # Arguments
    /// * `tx_hash` - The transaction hash to query
    async fn get_transaction_receipt(
        &self,
        tx_hash: &str,
    ) -> Result<Option<TransactionReceipt>, ProviderError>;

    /// Calls a contract function.
    ///
    /// # Arguments
    /// * `tx` - The transaction request to call the contract function
    async fn call_contract(&self, tx: &TransactionRequest) -> Result<Bytes, ProviderError>;

    /// Sends a raw JSON-RPC request.
    ///
    /// # Arguments
    /// * `method` - The JSON-RPC method name
    /// * `params` - The parameters as a JSON value
    async fn raw_request_dyn(
        &self,
        method: &str,
        params: serde_json::Value,
    ) -> Result<serde_json::Value, ProviderError>;
}

impl EvmProvider {
    /// Creates a new EVM provider instance.
    ///
    /// # Arguments
    /// * `configs` - A vector of RPC configurations (URL and weight)
    /// * `timeout_seconds` - The timeout duration in seconds (defaults to 30 if None)
    ///
    /// # Returns
    /// * `Result<Self>` - A new provider instance or an error
    pub fn new(configs: Vec<RpcConfig>, timeout_seconds: u64) -> Result<Self, ProviderError> {
        if configs.is_empty() {
            return Err(ProviderError::NetworkConfiguration(
                "At least one RPC configuration must be provided".to_string(),
            ));
        }

        RpcConfig::validate_list(&configs)
            .map_err(|e| ProviderError::NetworkConfiguration(format!("Invalid URL: {e}")))?;

        // Create the RPC selector
        let selector = RpcSelector::new(configs).map_err(|e| {
            ProviderError::NetworkConfiguration(format!("Failed to create RPC selector: {e}"))
        })?;

        let retry_config = RetryConfig::from_env();

        Ok(Self {
            selector,
            timeout_seconds,
            retry_config,
        })
    }

    /// Initialize a provider for a given URL
    async fn initialize_provider(&self, url: &str) -> Result<EvmProviderType, ProviderError> {
        let rpc_url = url
            .parse()
            .map_err(|e| ProviderError::NetworkConfiguration(format!("Invalid URL format: {e}")))?;

        // Using use_rustls_tls() forces the use of rustls instead of native-tls to support TLS 1.3
        let client = ReqwestClientBuilder::new()
            .timeout(Duration::from_secs(self.timeout_seconds))
            .use_rustls_tls()
            .build()
            .map_err(|e| ProviderError::Other(format!("Failed to build HTTP client: {e}")))?;

        let mut transport = Http::new(rpc_url);
        transport.set_client(client);

        let is_local = transport.guess_local();
        let client = ClientBuilder::default().transport(transport, is_local);

        let provider = ProviderBuilder::new()
            .network::<AnyNetwork>()
            .connect_client(client);

        Ok(provider)
    }

    /// Helper method to retry RPC calls with exponential backoff
    ///
    /// Uses the generic retry_rpc_call utility to handle retries and provider failover
    async fn retry_rpc_call<T, F, Fut>(
        &self,
        operation_name: &str,
        operation: F,
    ) -> Result<T, ProviderError>
    where
        F: Fn(EvmProviderType) -> Fut,
        Fut: std::future::Future<Output = Result<T, ProviderError>>,
    {
        // Classify which errors should be retried

        tracing::debug!(
            "Starting RPC operation '{}' with timeout: {}s",
            operation_name,
            self.timeout_seconds
        );

        let self_clone = self.clone();
        retry_rpc_call(
            &self.selector,
            operation_name,
            is_retriable_error,
            should_mark_provider_failed,
            move |url| {
                let self_clone = self_clone.clone();
                let url = url.to_string();
                async move { self_clone.initialize_provider(&url).await }
            },
            operation,
            Some(self.retry_config.clone()),
        )
        .await
    }
}

impl AsRef<EvmProvider> for EvmProvider {
    fn as_ref(&self) -> &EvmProvider {
        self
    }
}

#[async_trait]
impl EvmProviderTrait for EvmProvider {
    async fn get_balance(&self, address: &str) -> Result<U256, ProviderError> {
        let parsed_address = address
            .parse::<alloy::primitives::Address>()
            .map_err(|e| ProviderError::InvalidAddress(e.to_string()))?;

        self.retry_rpc_call("get_balance", move |provider| async move {
            provider
                .get_balance(parsed_address)
                .await
                .map_err(ProviderError::from)
        })
        .await
    }

    async fn get_block_number(&self) -> Result<u64, ProviderError> {
        self.retry_rpc_call("get_block_number", |provider| async move {
            provider
                .get_block_number()
                .await
                .map_err(ProviderError::from)
        })
        .await
    }

    async fn estimate_gas(&self, tx: &EvmTransactionData) -> Result<u64, ProviderError> {
        let transaction_request = TransactionRequest::try_from(tx)
            .map_err(|e| ProviderError::Other(format!("Failed to convert transaction: {e}")))?;

        self.retry_rpc_call("estimate_gas", move |provider| {
            let tx_req = transaction_request.clone();
            async move {
                provider
                    .estimate_gas(tx_req.into())
                    .await
                    .map_err(ProviderError::from)
            }
        })
        .await
    }

    async fn get_gas_price(&self) -> Result<u128, ProviderError> {
        self.retry_rpc_call("get_gas_price", |provider| async move {
            provider.get_gas_price().await.map_err(ProviderError::from)
        })
        .await
    }

    async fn send_transaction(&self, tx: TransactionRequest) -> Result<String, ProviderError> {
        let pending_tx = self
            .retry_rpc_call("send_transaction", move |provider| {
                let tx_req = tx.clone();
                async move {
                    provider
                        .send_transaction(tx_req.into())
                        .await
                        .map_err(ProviderError::from)
                }
            })
            .await?;

        let tx_hash = pending_tx.tx_hash().to_string();
        Ok(tx_hash)
    }

    async fn send_raw_transaction(&self, tx: &[u8]) -> Result<String, ProviderError> {
        let pending_tx = self
            .retry_rpc_call("send_raw_transaction", move |provider| {
                let tx_data = tx.to_vec();
                async move {
                    provider
                        .send_raw_transaction(&tx_data)
                        .await
                        .map_err(ProviderError::from)
                }
            })
            .await?;

        let tx_hash = pending_tx.tx_hash().to_string();
        Ok(tx_hash)
    }

    async fn health_check(&self) -> Result<bool, ProviderError> {
        match self.get_block_number().await {
            Ok(_) => Ok(true),
            Err(e) => Err(e),
        }
    }

    async fn get_transaction_count(&self, address: &str) -> Result<u64, ProviderError> {
        let parsed_address = address
            .parse::<alloy::primitives::Address>()
            .map_err(|e| ProviderError::InvalidAddress(e.to_string()))?;

        self.retry_rpc_call("get_transaction_count", move |provider| async move {
            provider
                .get_transaction_count(parsed_address)
                .await
                .map_err(ProviderError::from)
        })
        .await
    }

    async fn get_fee_history(
        &self,
        block_count: u64,
        newest_block: BlockNumberOrTag,
        reward_percentiles: Vec<f64>,
    ) -> Result<FeeHistory, ProviderError> {
        self.retry_rpc_call("get_fee_history", move |provider| {
            let reward_percentiles_clone = reward_percentiles.clone();
            async move {
                provider
                    .get_fee_history(block_count, newest_block, &reward_percentiles_clone)
                    .await
                    .map_err(ProviderError::from)
            }
        })
        .await
    }

    async fn get_block_by_number(&self) -> Result<BlockResponse, ProviderError> {
        let block_result = self
            .retry_rpc_call("get_block_by_number", |provider| async move {
                provider
                    .get_block_by_number(BlockNumberOrTag::Latest)
                    .await
                    .map_err(ProviderError::from)
            })
            .await?;

        match block_result {
            Some(block) => Ok(block),
            None => Err(ProviderError::Other("Block not found".to_string())),
        }
    }

    async fn get_transaction_receipt(
        &self,
        tx_hash: &str,
    ) -> Result<Option<TransactionReceipt>, ProviderError> {
        let parsed_tx_hash = tx_hash
            .parse::<alloy::primitives::TxHash>()
            .map_err(|e| ProviderError::Other(format!("Invalid transaction hash: {e}")))?;

        self.retry_rpc_call("get_transaction_receipt", move |provider| async move {
            provider
                .get_transaction_receipt(parsed_tx_hash)
                .await
                .map_err(ProviderError::from)
        })
        .await
    }

    async fn call_contract(&self, tx: &TransactionRequest) -> Result<Bytes, ProviderError> {
        self.retry_rpc_call("call_contract", move |provider| {
            let tx_req = tx.clone();
            async move {
                provider
                    .call(tx_req.into())
                    .await
                    .map_err(ProviderError::from)
            }
        })
        .await
    }

    async fn raw_request_dyn(
        &self,
        method: &str,
        params: serde_json::Value,
    ) -> Result<serde_json::Value, ProviderError> {
        self.retry_rpc_call("raw_request_dyn", move |provider| {
            let params_clone = params.clone();
            async move {
                // Convert params to RawValue and use Cow for method
                let params_raw = serde_json::value::to_raw_value(&params_clone).map_err(|e| {
                    ProviderError::Other(format!("Failed to serialize params: {e}"))
                })?;

                let result = provider
                    .raw_request_dyn(std::borrow::Cow::Owned(method.to_string()), &params_raw)
                    .await
                    .map_err(ProviderError::from)?;

                // Convert RawValue back to Value
                serde_json::from_str(result.get())
                    .map_err(|e| ProviderError::Other(format!("Failed to deserialize result: {e}")))
            }
        })
        .await
    }
}

impl TryFrom<&EvmTransactionData> for TransactionRequest {
    type Error = TransactionError;
    fn try_from(tx: &EvmTransactionData) -> Result<Self, Self::Error> {
        Ok(TransactionRequest {
            from: Some(tx.from.clone().parse().map_err(|_| {
                TransactionError::InvalidType("Invalid address format".to_string())
            })?),
            to: Some(TxKind::Call(
                tx.to
                    .clone()
                    .unwrap_or("".to_string())
                    .parse()
                    .map_err(|_| {
                        TransactionError::InvalidType("Invalid address format".to_string())
                    })?,
            )),
            gas_price: tx
                .gas_price
                .map(|gp| {
                    Uint::<256, 4>::from(gp)
                        .try_into()
                        .map_err(|_| TransactionError::InvalidType("Invalid gas price".to_string()))
                })
                .transpose()?,
            value: Some(Uint::<256, 4>::from(tx.value)),
            input: TransactionInput::from(tx.data_to_bytes()?),
            nonce: tx
                .nonce
                .map(|n| {
                    Uint::<256, 4>::from(n)
                        .try_into()
                        .map_err(|_| TransactionError::InvalidType("Invalid nonce".to_string()))
                })
                .transpose()?,
            chain_id: Some(tx.chain_id),
            max_fee_per_gas: tx
                .max_fee_per_gas
                .map(|mfpg| {
                    Uint::<256, 4>::from(mfpg).try_into().map_err(|_| {
                        TransactionError::InvalidType("Invalid max fee per gas".to_string())
                    })
                })
                .transpose()?,
            max_priority_fee_per_gas: tx
                .max_priority_fee_per_gas
                .map(|mpfpg| {
                    Uint::<256, 4>::from(mpfpg).try_into().map_err(|_| {
                        TransactionError::InvalidType(
                            "Invalid max priority fee per gas".to_string(),
                        )
                    })
                })
                .transpose()?,
            ..Default::default()
        })
    }
}

#[cfg(test)]
mod tests {
    use super::*;
    use alloy::primitives::Address;
    use futures::FutureExt;
    use lazy_static::lazy_static;
    use std::str::FromStr;
    use std::sync::Mutex;

    lazy_static! {
        static ref EVM_TEST_ENV_MUTEX: Mutex<()> = Mutex::new(());
    }

    struct EvmTestEnvGuard {
        _mutex_guard: std::sync::MutexGuard<'static, ()>,
    }

    impl EvmTestEnvGuard {
        fn new(mutex_guard: std::sync::MutexGuard<'static, ()>) -> Self {
            unsafe {
                std::env::set_var(
                    "API_KEY",
                    "test_api_key_for_evm_provider_new_this_is_long_enough_32_chars",
                );
                std::env::set_var("REDIS_URL", "redis://test-dummy-url-for-evm-provider");
            }
            Self {
                _mutex_guard: mutex_guard,
            }
        }
    }

    impl Drop for EvmTestEnvGuard {
        fn drop(&mut self) {
            unsafe {
                std::env::remove_var("API_KEY");
                std::env::remove_var("REDIS_URL");
            }
        }
    }

    // Helper function to set up the test environment
    fn setup_test_env() -> EvmTestEnvGuard {
        let guard = EVM_TEST_ENV_MUTEX.lock().unwrap_or_else(|e| e.into_inner());
        EvmTestEnvGuard::new(guard)
    }

    #[tokio::test]
    async fn test_reqwest_error_conversion() {
        // Create a reqwest timeout error
        let client = reqwest::Client::new();
        let result = client
            .get("https://www.openzeppelin.com/")
            .timeout(Duration::from_millis(1))
            .send()
            .await;

        assert!(
            result.is_err(),
            "Expected the send operation to result in an error."
        );
        let err = result.unwrap_err();

        assert!(
            err.is_timeout(),
            "The reqwest error should be a timeout. Actual error: {:?}",
            err
        );

        let provider_error = ProviderError::from(err);
        assert!(
            matches!(provider_error, ProviderError::Timeout),
            "ProviderError should be Timeout. Actual: {:?}",
            provider_error
        );
    }

    #[test]
    fn test_address_parse_error_conversion() {
        // Create an address parse error
        let err = "invalid-address".parse::<Address>().unwrap_err();
        // Map the error manually using the same approach as in our From implementation
        let provider_error = ProviderError::InvalidAddress(err.to_string());
        assert!(matches!(provider_error, ProviderError::InvalidAddress(_)));
    }

    #[test]
    fn test_new_provider() {
        let _env_guard = setup_test_env();

        let provider = EvmProvider::new(
            vec![RpcConfig::new("http://localhost:8545".to_string())],
            30,
        );
        assert!(provider.is_ok());

        // Test with invalid URL
        let provider = EvmProvider::new(vec![RpcConfig::new("invalid-url".to_string())], 30);
        assert!(provider.is_err());
    }

    #[test]
    fn test_new_provider_with_timeout() {
        let _env_guard = setup_test_env();

        // Test with valid URL and timeout
        let provider = EvmProvider::new(
            vec![RpcConfig::new("http://localhost:8545".to_string())],
            30,
        );
        assert!(provider.is_ok());

        // Test with invalid URL
        let provider = EvmProvider::new(vec![RpcConfig::new("invalid-url".to_string())], 30);
        assert!(provider.is_err());

        // Test with zero timeout
        let provider =
            EvmProvider::new(vec![RpcConfig::new("http://localhost:8545".to_string())], 0);
        assert!(provider.is_ok());

        // Test with large timeout
        let provider = EvmProvider::new(
            vec![RpcConfig::new("http://localhost:8545".to_string())],
            3600,
        );
        assert!(provider.is_ok());
    }

    #[test]
    fn test_transaction_request_conversion() {
        let tx_data = EvmTransactionData {
            from: "0x742d35Cc6634C0532925a3b844Bc454e4438f44e".to_string(),
            to: Some("0x742d35Cc6634C0532925a3b844Bc454e4438f44e".to_string()),
            gas_price: Some(1000000000),
            value: Uint::<256, 4>::from(1000000000),
            data: Some("0x".to_string()),
            nonce: Some(1),
            chain_id: 1,
            gas_limit: Some(21000),
            hash: None,
            signature: None,
            speed: None,
            max_fee_per_gas: None,
            max_priority_fee_per_gas: None,
            raw: None,
        };

        let result = TransactionRequest::try_from(&tx_data);
        assert!(result.is_ok());

        let tx_request = result.unwrap();
        assert_eq!(
            tx_request.from,
            Some(Address::from_str("0x742d35Cc6634C0532925a3b844Bc454e4438f44e").unwrap())
        );
        assert_eq!(tx_request.chain_id, Some(1));
    }

    #[tokio::test]
    async fn test_mock_provider_methods() {
        let mut mock = MockEvmProviderTrait::new();

        mock.expect_get_balance()
            .with(mockall::predicate::eq(
                "0x742d35Cc6634C0532925a3b844Bc454e4438f44e",
            ))
            .times(1)
            .returning(|_| async { Ok(U256::from(100)) }.boxed());

        mock.expect_get_block_number()
            .times(1)
            .returning(|| async { Ok(12345) }.boxed());

        mock.expect_get_gas_price()
            .times(1)
            .returning(|| async { Ok(20000000000) }.boxed());

        mock.expect_health_check()
            .times(1)
            .returning(|| async { Ok(true) }.boxed());

        mock.expect_get_transaction_count()
            .with(mockall::predicate::eq(
                "0x742d35Cc6634C0532925a3b844Bc454e4438f44e",
            ))
            .times(1)
            .returning(|_| async { Ok(42) }.boxed());

        mock.expect_get_fee_history()
            .with(
                mockall::predicate::eq(10u64),
                mockall::predicate::eq(BlockNumberOrTag::Latest),
                mockall::predicate::eq(vec![25.0, 50.0, 75.0]),
            )
            .times(1)
            .returning(|_, _, _| {
                async {
                    Ok(FeeHistory {
                        oldest_block: 100,
                        base_fee_per_gas: vec![1000],
                        gas_used_ratio: vec![0.5],
                        reward: Some(vec![vec![500]]),
                        base_fee_per_blob_gas: vec![1000],
                        blob_gas_used_ratio: vec![0.5],
                    })
                }
                .boxed()
            });

        // Test all methods
        let balance = mock
            .get_balance("0x742d35Cc6634C0532925a3b844Bc454e4438f44e")
            .await;
        assert!(balance.is_ok());
        assert_eq!(balance.unwrap(), U256::from(100));

        let block_number = mock.get_block_number().await;
        assert!(block_number.is_ok());
        assert_eq!(block_number.unwrap(), 12345);

        let gas_price = mock.get_gas_price().await;
        assert!(gas_price.is_ok());
        assert_eq!(gas_price.unwrap(), 20000000000);

        let health = mock.health_check().await;
        assert!(health.is_ok());
        assert!(health.unwrap());

        let count = mock
            .get_transaction_count("0x742d35Cc6634C0532925a3b844Bc454e4438f44e")
            .await;
        assert!(count.is_ok());
        assert_eq!(count.unwrap(), 42);

        let fee_history = mock
            .get_fee_history(10, BlockNumberOrTag::Latest, vec![25.0, 50.0, 75.0])
            .await;
        assert!(fee_history.is_ok());
        let fee_history = fee_history.unwrap();
        assert_eq!(fee_history.oldest_block, 100);
        assert_eq!(fee_history.gas_used_ratio, vec![0.5]);
    }

    #[tokio::test]
    async fn test_mock_transaction_operations() {
        let mut mock = MockEvmProviderTrait::new();

        // Setup mock for estimate_gas
        let tx_data = EvmTransactionData {
            from: "0x742d35Cc6634C0532925a3b844Bc454e4438f44e".to_string(),
            to: Some("0x742d35Cc6634C0532925a3b844Bc454e4438f44e".to_string()),
            gas_price: Some(1000000000),
            value: Uint::<256, 4>::from(1000000000),
            data: Some("0x".to_string()),
            nonce: Some(1),
            chain_id: 1,
            gas_limit: Some(21000),
            hash: None,
            signature: None,
            speed: None,
            max_fee_per_gas: None,
            max_priority_fee_per_gas: None,
            raw: None,
        };

        mock.expect_estimate_gas()
            .with(mockall::predicate::always())
            .times(1)
            .returning(|_| async { Ok(21000) }.boxed());

        // Setup mock for send_raw_transaction
        mock.expect_send_raw_transaction()
            .with(mockall::predicate::always())
            .times(1)
            .returning(|_| async { Ok("0x123456789abcdef".to_string()) }.boxed());

        // Test the mocked methods
        let gas_estimate = mock.estimate_gas(&tx_data).await;
        assert!(gas_estimate.is_ok());
        assert_eq!(gas_estimate.unwrap(), 21000);

        let tx_hash = mock.send_raw_transaction(&[0u8; 32]).await;
        assert!(tx_hash.is_ok());
        assert_eq!(tx_hash.unwrap(), "0x123456789abcdef");
    }

    #[test]
    fn test_invalid_transaction_request_conversion() {
        let tx_data = EvmTransactionData {
            from: "invalid-address".to_string(),
            to: Some("0x742d35Cc6634C0532925a3b844Bc454e4438f44e".to_string()),
            gas_price: Some(1000000000),
            value: Uint::<256, 4>::from(1000000000),
            data: Some("0x".to_string()),
            nonce: Some(1),
            chain_id: 1,
            gas_limit: Some(21000),
            hash: None,
            signature: None,
            speed: None,
            max_fee_per_gas: None,
            max_priority_fee_per_gas: None,
            raw: None,
        };

        let result = TransactionRequest::try_from(&tx_data);
        assert!(result.is_err());
    }

    #[tokio::test]
    async fn test_mock_additional_methods() {
        let mut mock = MockEvmProviderTrait::new();

        // Setup mock for health_check
        mock.expect_health_check()
            .times(1)
            .returning(|| async { Ok(true) }.boxed());

        // Setup mock for get_transaction_count
        mock.expect_get_transaction_count()
            .with(mockall::predicate::eq(
                "0x742d35Cc6634C0532925a3b844Bc454e4438f44e",
            ))
            .times(1)
            .returning(|_| async { Ok(42) }.boxed());

        // Setup mock for get_fee_history
        mock.expect_get_fee_history()
            .with(
                mockall::predicate::eq(10u64),
                mockall::predicate::eq(BlockNumberOrTag::Latest),
                mockall::predicate::eq(vec![25.0, 50.0, 75.0]),
            )
            .times(1)
            .returning(|_, _, _| {
                async {
                    Ok(FeeHistory {
                        oldest_block: 100,
                        base_fee_per_gas: vec![1000],
                        gas_used_ratio: vec![0.5],
                        reward: Some(vec![vec![500]]),
                        base_fee_per_blob_gas: vec![1000],
                        blob_gas_used_ratio: vec![0.5],
                    })
                }
                .boxed()
            });

        // Test health check
        let health = mock.health_check().await;
        assert!(health.is_ok());
        assert!(health.unwrap());

        // Test get_transaction_count
        let count = mock
            .get_transaction_count("0x742d35Cc6634C0532925a3b844Bc454e4438f44e")
            .await;
        assert!(count.is_ok());
        assert_eq!(count.unwrap(), 42);

        // Test get_fee_history
        let fee_history = mock
            .get_fee_history(10, BlockNumberOrTag::Latest, vec![25.0, 50.0, 75.0])
            .await;
        assert!(fee_history.is_ok());
        let fee_history = fee_history.unwrap();
        assert_eq!(fee_history.oldest_block, 100);
        assert_eq!(fee_history.gas_used_ratio, vec![0.5]);
    }

    #[test]
    fn test_is_retriable_error_json_rpc_retriable_codes() {
        // Retriable JSON-RPC error codes per EIP-1474
        let retriable_codes = vec![
            (-32002, "Resource unavailable"),
            (-32005, "Limit exceeded"),
            (-32603, "Internal error"),
        ];

        for (code, message) in retriable_codes {
            let error = ProviderError::RpcErrorCode {
                code,
                message: message.to_string(),
            };
            assert!(
                is_retriable_error(&error),
                "Error code {} should be retriable",
                code
            );
        }
    }

    #[test]
    fn test_is_retriable_error_json_rpc_non_retriable_codes() {
        // Non-retriable JSON-RPC error codes per EIP-1474
        let non_retriable_codes = vec![
            (-32000, "insufficient funds"),
            (-32000, "execution reverted"),
            (-32000, "already known"),
            (-32000, "nonce too low"),
            (-32000, "invalid sender"),
            (-32001, "Resource not found"),
            (-32003, "Transaction rejected"),
            (-32004, "Method not supported"),
            (-32700, "Parse error"),
            (-32600, "Invalid request"),
            (-32601, "Method not found"),
            (-32602, "Invalid params"),
        ];

        for (code, message) in non_retriable_codes {
            let error = ProviderError::RpcErrorCode {
                code,
                message: message.to_string(),
            };
            assert!(
                !is_retriable_error(&error),
                "Error code {} with message '{}' should NOT be retriable",
                code,
                message
            );
        }
    }

    #[test]
    fn test_is_retriable_error_json_rpc_32000_specific_cases() {
        // Test specific -32000 error messages that users commonly encounter
        // -32000 is a catch-all for client errors and should NOT be retriable
        let test_cases = vec![
            (
                "tx already exists in cache",
                false,
                "Transaction already in mempool",
            ),
            ("already known", false, "Duplicate transaction submission"),
            (
                "insufficient funds for gas * price + value",
                false,
                "User needs more funds",
            ),
            ("execution reverted", false, "Smart contract rejected"),
            ("nonce too low", false, "Transaction already processed"),
            ("invalid sender", false, "Configuration issue"),
            ("gas required exceeds allowance", false, "Gas limit too low"),
            (
                "replacement transaction underpriced",
                false,
                "Need higher gas price",
            ),
        ];

        for (message, should_retry, description) in test_cases {
            let error = ProviderError::RpcErrorCode {
                code: -32000,
                message: message.to_string(),
            };
            assert_eq!(
                is_retriable_error(&error),
                should_retry,
                "{}: -32000 with '{}' should{} be retriable",
                description,
                message,
                if should_retry { "" } else { " NOT" }
            );
        }
    }

    #[tokio::test]
    async fn test_call_contract() {
        let mut mock = MockEvmProviderTrait::new();

        let tx = TransactionRequest {
            from: Some(Address::from_str("0x742d35Cc6634C0532925a3b844Bc454e4438f44e").unwrap()),
            to: Some(TxKind::Call(
                Address::from_str("0xCcCCccccCCCCcCCCCCCcCcCccCcCCCcCcccccccC").unwrap(),
            )),
            input: TransactionInput::from(
                hex::decode("a9059cbb000000000000000000000000742d35cc6634c0532925a3b844bc454e4438f44e0000000000000000000000000000000000000000000000000de0b6b3a7640000").unwrap()
            ),
            ..Default::default()
        };

        // Setup mock for call_contract
        mock.expect_call_contract()
            .with(mockall::predicate::always())
            .times(1)
            .returning(|_| {
                async {
                    Ok(Bytes::from(
                        hex::decode(
                            "0000000000000000000000000000000000000000000000000000000000000001",
                        )
                        .unwrap(),
                    ))
                }
                .boxed()
            });

        let result = mock.call_contract(&tx).await;
        assert!(result.is_ok());

        let data = result.unwrap();
        assert_eq!(
            hex::encode(data),
            "0000000000000000000000000000000000000000000000000000000000000001"
        );
    }
}<|MERGE_RESOLUTION|>--- conflicted
+++ resolved
@@ -34,18 +34,12 @@
 use serde_json;
 
 use super::rpc_selector::RpcSelector;
-<<<<<<< HEAD
 use super::{RetryConfig, retry_rpc_call};
-use crate::models::{
-    BlockResponse, EvmTransactionData, RpcConfig, TransactionError, TransactionReceipt, U256,
-=======
-use super::{retry_rpc_call, RetryConfig};
 use crate::{
     models::{
         BlockResponse, EvmTransactionData, RpcConfig, TransactionError, TransactionReceipt, U256,
     },
     services::provider::{is_retriable_error, should_mark_provider_failed},
->>>>>>> b63e3f93
 };
 
 #[cfg(test)]
