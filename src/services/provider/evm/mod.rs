//! EVM Provider implementation for interacting with EVM-compatible blockchain networks.
//!
//! This module provides functionality to interact with EVM-based blockchains through RPC calls.
//! It implements common operations like getting balances, sending transactions, and querying
//! blockchain state.

use std::time::Duration;

use alloy::{
    network::AnyNetwork,
    primitives::{Bytes, TxKind, Uint},
    providers::{
        fillers::{BlobGasFiller, ChainIdFiller, FillProvider, GasFiller, JoinFill, NonceFiller},
        Identity, Provider, ProviderBuilder, RootProvider,
    },
    rpc::{
        client::ClientBuilder,
        types::{BlockNumberOrTag, FeeHistory, TransactionInput, TransactionRequest},
    },
    transports::http::Http,
};

type EvmProviderType = FillProvider<
    JoinFill<
        Identity,
        JoinFill<GasFiller, JoinFill<BlobGasFiller, JoinFill<NonceFiller, ChainIdFiller>>>,
    >,
    RootProvider<AnyNetwork>,
    AnyNetwork,
>;
use async_trait::async_trait;
use eyre::Result;
use reqwest::ClientBuilder as ReqwestClientBuilder;
use serde_json;

use super::rpc_selector::RpcSelector;
use super::{retry_rpc_call, RetryConfig};
use crate::{
    models::{
        BlockResponse, EvmTransactionData, RpcConfig, TransactionError, TransactionReceipt, U256,
    },
    services::provider::{is_retriable_error, should_mark_provider_failed},
};

#[cfg(test)]
use mockall::automock;

use super::ProviderError;

/// Provider implementation for EVM-compatible blockchain networks.
///
/// Wraps an HTTP RPC provider to interact with EVM chains like Ethereum, Polygon, etc.
#[derive(Clone)]
pub struct EvmProvider {
    /// RPC selector for managing and selecting providers
    selector: RpcSelector,
    /// Timeout in seconds for new HTTP clients
    timeout_seconds: u64,
    /// Configuration for retry behavior
    retry_config: RetryConfig,
}

/// Trait defining the interface for EVM blockchain interactions.
///
/// This trait provides methods for common blockchain operations like querying balances,
/// sending transactions, and getting network state.
#[async_trait]
#[cfg_attr(test, automock)]
#[allow(dead_code)]
pub trait EvmProviderTrait: Send + Sync {
    /// Gets the balance of an address in the native currency.
    ///
    /// # Arguments
    /// * `address` - The address to query the balance for
    async fn get_balance(&self, address: &str) -> Result<U256, ProviderError>;

    /// Gets the current block number of the chain.
    async fn get_block_number(&self) -> Result<u64, ProviderError>;

    /// Estimates the gas required for a transaction.
    ///
    /// # Arguments
    /// * `tx` - The transaction data to estimate gas for
    async fn estimate_gas(&self, tx: &EvmTransactionData) -> Result<u64, ProviderError>;

    /// Gets the current gas price from the network.
    async fn get_gas_price(&self) -> Result<u128, ProviderError>;

    /// Sends a transaction to the network.
    ///
    /// # Arguments
    /// * `tx` - The transaction request to send
    async fn send_transaction(&self, tx: TransactionRequest) -> Result<String, ProviderError>;

    /// Sends a raw signed transaction to the network.
    ///
    /// # Arguments
    /// * `tx` - The raw transaction bytes to send
    async fn send_raw_transaction(&self, tx: &[u8]) -> Result<String, ProviderError>;

    /// Performs a health check by attempting to get the latest block number.
    async fn health_check(&self) -> Result<bool, ProviderError>;

    /// Gets the transaction count (nonce) for an address.
    ///
    /// # Arguments
    /// * `address` - The address to query the transaction count for
    async fn get_transaction_count(&self, address: &str) -> Result<u64, ProviderError>;

    /// Gets the fee history for a range of blocks.
    ///
    /// # Arguments
    /// * `block_count` - Number of blocks to get fee history for
    /// * `newest_block` - The newest block to start from
    /// * `reward_percentiles` - Percentiles to sample reward data from
    async fn get_fee_history(
        &self,
        block_count: u64,
        newest_block: BlockNumberOrTag,
        reward_percentiles: Vec<f64>,
    ) -> Result<FeeHistory, ProviderError>;

    /// Gets the latest block from the network.
    async fn get_block_by_number(&self) -> Result<BlockResponse, ProviderError>;

    /// Gets a transaction receipt by its hash.
    ///
    /// # Arguments
    /// * `tx_hash` - The transaction hash to query
    async fn get_transaction_receipt(
        &self,
        tx_hash: &str,
    ) -> Result<Option<TransactionReceipt>, ProviderError>;

    /// Calls a contract function.
    ///
    /// # Arguments
    /// * `tx` - The transaction request to call the contract function
    async fn call_contract(&self, tx: &TransactionRequest) -> Result<Bytes, ProviderError>;

    /// Sends a raw JSON-RPC request.
    ///
    /// # Arguments
    /// * `method` - The JSON-RPC method name
    /// * `params` - The parameters as a JSON value
    async fn raw_request_dyn(
        &self,
        method: &str,
        params: serde_json::Value,
    ) -> Result<serde_json::Value, ProviderError>;
}

impl EvmProvider {
    /// Creates a new EVM provider instance.
    ///
    /// # Arguments
    /// * `configs` - A vector of RPC configurations (URL and weight)
    /// * `timeout_seconds` - The timeout duration in seconds (defaults to 30 if None)
    ///
    /// # Returns
    /// * `Result<Self>` - A new provider instance or an error
    pub fn new(configs: Vec<RpcConfig>, timeout_seconds: u64) -> Result<Self, ProviderError> {
        if configs.is_empty() {
            return Err(ProviderError::NetworkConfiguration(
                "At least one RPC configuration must be provided".to_string(),
            ));
        }

        RpcConfig::validate_list(&configs)
            .map_err(|e| ProviderError::NetworkConfiguration(format!("Invalid URL: {}", e)))?;

        // Create the RPC selector
        let selector = RpcSelector::new(configs).map_err(|e| {
            ProviderError::NetworkConfiguration(format!("Failed to create RPC selector: {}", e))
        })?;

        let retry_config = RetryConfig::from_env();

        Ok(Self {
            selector,
            timeout_seconds,
            retry_config,
        })
    }

<<<<<<< HEAD
=======
    // Error codes that indicate we can't use a provider
    fn should_mark_provider_failed(error: &ProviderError) -> bool {
        match error {
            ProviderError::RequestError { status_code, .. } => {
                match *status_code {
                    // 5xx Server Errors - RPC node is having issues
                    500..=599 => true,

                    // 4xx Client Errors that indicate we can't use this provider
                    401 => true, // Unauthorized - auth required but not provided
                    403 => true, // Forbidden - node is blocking requests or auth issues
                    404 => true, // Not Found - endpoint doesn't exist or misconfigured
                    410 => true, // Gone - endpoint permanently removed

                    _ => false,
                }
            }
            _ => false,
        }
    }

    // Errors that are retriable
    fn is_retriable_error(error: &ProviderError) -> bool {
        match error {
            // HTTP-level errors that are retriable
            ProviderError::Timeout
            | ProviderError::RateLimited
            | ProviderError::BadGateway
            | ProviderError::TransportError(_) => true,

            ProviderError::RequestError { status_code, .. } => {
                match *status_code {
                    // Non-retriable 5xx: persistent server-side issues
                    501 | 505 => false, // Not Implemented, HTTP Version Not Supported

                    // Retriable 5xx: temporary server-side issues
                    500 | 502..=504 | 506..=599 => true,

                    // Retriable 4xx: timeout or rate-limit related
                    408 | 425 | 429 => true,

                    // Non-retriable 4xx: client errors
                    400..=499 => false,

                    // Other status codes: not retriable
                    _ => false,
                }
            }

            // JSON-RPC error codes (EIP-1474)
            ProviderError::RpcErrorCode { code, .. } => {
                match code {
                    // -32002: Resource unavailable (temporary state)
                    -32002 => true,
                    // -32005: Limit exceeded / rate limited
                    -32005 => true,
                    // -32603: Internal error (may be temporary)
                    -32603 => true,
                    // -32000: Invalid input
                    -32000 => false,
                    // -32001: Resource not found
                    -32001 => false,
                    // -32003: Transaction rejected
                    -32003 => false,
                    // -32004: Method not supported
                    -32004 => false,

                    // Standard JSON-RPC 2.0 errors (not retriable)
                    // -32700: Parse error
                    // -32600: Invalid request
                    // -32601: Method not found
                    // -32602: Invalid params
                    -32700..=-32600 => false,

                    // All other error codes: not retriable by default
                    _ => false,
                }
            }

            // Any other errors: check message for network-related issues
            _ => {
                let err_msg = format!("{}", error);
                let msg_lower = err_msg.to_lowercase();
                msg_lower.contains("timeout")
                    || msg_lower.contains("connection")
                    || msg_lower.contains("reset")
            }
        }
    }

>>>>>>> 066a0798
    /// Initialize a provider for a given URL
    fn initialize_provider(&self, url: &str) -> Result<EvmProviderType, ProviderError> {
        let rpc_url = url.parse().map_err(|e| {
            ProviderError::NetworkConfiguration(format!("Invalid URL format: {}", e))
        })?;

        // Using use_rustls_tls() forces the use of rustls instead of native-tls to support TLS 1.3
        let client = ReqwestClientBuilder::new()
            .timeout(Duration::from_secs(self.timeout_seconds))
            .use_rustls_tls()
            .build()
            .map_err(|e| ProviderError::Other(format!("Failed to build HTTP client: {}", e)))?;

        let mut transport = Http::new(rpc_url);
        transport.set_client(client);

        let is_local = transport.guess_local();
        let client = ClientBuilder::default().transport(transport, is_local);

        let provider = ProviderBuilder::new()
            .network::<AnyNetwork>()
            .connect_client(client);

        Ok(provider)
    }

    /// Helper method to retry RPC calls with exponential backoff
    ///
    /// Uses the generic retry_rpc_call utility to handle retries and provider failover
    async fn retry_rpc_call<T, F, Fut>(
        &self,
        operation_name: &str,
        operation: F,
    ) -> Result<T, ProviderError>
    where
        F: Fn(EvmProviderType) -> Fut,
        Fut: std::future::Future<Output = Result<T, ProviderError>>,
    {
        // Classify which errors should be retried

        tracing::debug!(
            "Starting RPC operation '{}' with timeout: {}s",
            operation_name,
            self.timeout_seconds
        );

        retry_rpc_call(
            &self.selector,
            operation_name,
            is_retriable_error,
            should_mark_provider_failed,
            |url| match self.initialize_provider(url) {
                Ok(provider) => Ok(provider),
                Err(e) => Err(e),
            },
            operation,
            Some(self.retry_config.clone()),
        )
        .await
    }
}

impl AsRef<EvmProvider> for EvmProvider {
    fn as_ref(&self) -> &EvmProvider {
        self
    }
}

#[async_trait]
impl EvmProviderTrait for EvmProvider {
    async fn get_balance(&self, address: &str) -> Result<U256, ProviderError> {
        let parsed_address = address
            .parse::<alloy::primitives::Address>()
            .map_err(|e| ProviderError::InvalidAddress(e.to_string()))?;

        self.retry_rpc_call("get_balance", move |provider| async move {
            provider
                .get_balance(parsed_address)
                .await
                .map_err(ProviderError::from)
        })
        .await
    }

    async fn get_block_number(&self) -> Result<u64, ProviderError> {
        self.retry_rpc_call("get_block_number", |provider| async move {
            provider
                .get_block_number()
                .await
                .map_err(ProviderError::from)
        })
        .await
    }

    async fn estimate_gas(&self, tx: &EvmTransactionData) -> Result<u64, ProviderError> {
        let transaction_request = TransactionRequest::try_from(tx)
            .map_err(|e| ProviderError::Other(format!("Failed to convert transaction: {}", e)))?;

        self.retry_rpc_call("estimate_gas", move |provider| {
            let tx_req = transaction_request.clone();
            async move {
                provider
                    .estimate_gas(tx_req.into())
                    .await
                    .map_err(ProviderError::from)
            }
        })
        .await
    }

    async fn get_gas_price(&self) -> Result<u128, ProviderError> {
        self.retry_rpc_call("get_gas_price", |provider| async move {
            provider.get_gas_price().await.map_err(ProviderError::from)
        })
        .await
    }

    async fn send_transaction(&self, tx: TransactionRequest) -> Result<String, ProviderError> {
        let pending_tx = self
            .retry_rpc_call("send_transaction", move |provider| {
                let tx_req = tx.clone();
                async move {
                    provider
                        .send_transaction(tx_req.into())
                        .await
                        .map_err(ProviderError::from)
                }
            })
            .await?;

        let tx_hash = pending_tx.tx_hash().to_string();
        Ok(tx_hash)
    }

    async fn send_raw_transaction(&self, tx: &[u8]) -> Result<String, ProviderError> {
        let pending_tx = self
            .retry_rpc_call("send_raw_transaction", move |provider| {
                let tx_data = tx.to_vec();
                async move {
                    provider
                        .send_raw_transaction(&tx_data)
                        .await
                        .map_err(ProviderError::from)
                }
            })
            .await?;

        let tx_hash = pending_tx.tx_hash().to_string();
        Ok(tx_hash)
    }

    async fn health_check(&self) -> Result<bool, ProviderError> {
        match self.get_block_number().await {
            Ok(_) => Ok(true),
            Err(e) => Err(e),
        }
    }

    async fn get_transaction_count(&self, address: &str) -> Result<u64, ProviderError> {
        let parsed_address = address
            .parse::<alloy::primitives::Address>()
            .map_err(|e| ProviderError::InvalidAddress(e.to_string()))?;

        self.retry_rpc_call("get_transaction_count", move |provider| async move {
            provider
                .get_transaction_count(parsed_address)
                .await
                .map_err(ProviderError::from)
        })
        .await
    }

    async fn get_fee_history(
        &self,
        block_count: u64,
        newest_block: BlockNumberOrTag,
        reward_percentiles: Vec<f64>,
    ) -> Result<FeeHistory, ProviderError> {
        self.retry_rpc_call("get_fee_history", move |provider| {
            let reward_percentiles_clone = reward_percentiles.clone();
            async move {
                provider
                    .get_fee_history(block_count, newest_block, &reward_percentiles_clone)
                    .await
                    .map_err(ProviderError::from)
            }
        })
        .await
    }

    async fn get_block_by_number(&self) -> Result<BlockResponse, ProviderError> {
        let block_result = self
            .retry_rpc_call("get_block_by_number", |provider| async move {
                provider
                    .get_block_by_number(BlockNumberOrTag::Latest)
                    .await
                    .map_err(ProviderError::from)
            })
            .await?;

        match block_result {
            Some(block) => Ok(block),
            None => Err(ProviderError::Other("Block not found".to_string())),
        }
    }

    async fn get_transaction_receipt(
        &self,
        tx_hash: &str,
    ) -> Result<Option<TransactionReceipt>, ProviderError> {
        let parsed_tx_hash = tx_hash
            .parse::<alloy::primitives::TxHash>()
            .map_err(|e| ProviderError::Other(format!("Invalid transaction hash: {}", e)))?;

        self.retry_rpc_call("get_transaction_receipt", move |provider| async move {
            provider
                .get_transaction_receipt(parsed_tx_hash)
                .await
                .map_err(ProviderError::from)
        })
        .await
    }

    async fn call_contract(&self, tx: &TransactionRequest) -> Result<Bytes, ProviderError> {
        self.retry_rpc_call("call_contract", move |provider| {
            let tx_req = tx.clone();
            async move {
                provider
                    .call(tx_req.into())
                    .await
                    .map_err(ProviderError::from)
            }
        })
        .await
    }

    async fn raw_request_dyn(
        &self,
        method: &str,
        params: serde_json::Value,
    ) -> Result<serde_json::Value, ProviderError> {
        self.retry_rpc_call("raw_request_dyn", move |provider| {
            let params_clone = params.clone();
            async move {
                // Convert params to RawValue and use Cow for method
                let params_raw = serde_json::value::to_raw_value(&params_clone).map_err(|e| {
                    ProviderError::Other(format!("Failed to serialize params: {}", e))
                })?;

                let result = provider
                    .raw_request_dyn(std::borrow::Cow::Owned(method.to_string()), &params_raw)
                    .await
                    .map_err(ProviderError::from)?;

                // Convert RawValue back to Value
                serde_json::from_str(result.get()).map_err(|e| {
                    ProviderError::Other(format!("Failed to deserialize result: {}", e))
                })
            }
        })
        .await
    }
}

impl TryFrom<&EvmTransactionData> for TransactionRequest {
    type Error = TransactionError;
    fn try_from(tx: &EvmTransactionData) -> Result<Self, Self::Error> {
        Ok(TransactionRequest {
            from: Some(tx.from.clone().parse().map_err(|_| {
                TransactionError::InvalidType("Invalid address format".to_string())
            })?),
            to: Some(TxKind::Call(
                tx.to
                    .clone()
                    .unwrap_or("".to_string())
                    .parse()
                    .map_err(|_| {
                        TransactionError::InvalidType("Invalid address format".to_string())
                    })?,
            )),
            gas_price: tx
                .gas_price
                .map(|gp| {
                    Uint::<256, 4>::from(gp)
                        .try_into()
                        .map_err(|_| TransactionError::InvalidType("Invalid gas price".to_string()))
                })
                .transpose()?,
            value: Some(Uint::<256, 4>::from(tx.value)),
            input: TransactionInput::from(tx.data_to_bytes()?),
            nonce: tx
                .nonce
                .map(|n| {
                    Uint::<256, 4>::from(n)
                        .try_into()
                        .map_err(|_| TransactionError::InvalidType("Invalid nonce".to_string()))
                })
                .transpose()?,
            chain_id: Some(tx.chain_id),
            max_fee_per_gas: tx
                .max_fee_per_gas
                .map(|mfpg| {
                    Uint::<256, 4>::from(mfpg).try_into().map_err(|_| {
                        TransactionError::InvalidType("Invalid max fee per gas".to_string())
                    })
                })
                .transpose()?,
            max_priority_fee_per_gas: tx
                .max_priority_fee_per_gas
                .map(|mpfpg| {
                    Uint::<256, 4>::from(mpfpg).try_into().map_err(|_| {
                        TransactionError::InvalidType(
                            "Invalid max priority fee per gas".to_string(),
                        )
                    })
                })
                .transpose()?,
            ..Default::default()
        })
    }
}

#[cfg(test)]
mod tests {
    use super::*;
    use alloy::primitives::Address;
    use futures::FutureExt;
    use lazy_static::lazy_static;
    use std::str::FromStr;
    use std::sync::Mutex;

    lazy_static! {
        static ref EVM_TEST_ENV_MUTEX: Mutex<()> = Mutex::new(());
    }

    struct EvmTestEnvGuard {
        _mutex_guard: std::sync::MutexGuard<'static, ()>,
    }

    impl EvmTestEnvGuard {
        fn new(mutex_guard: std::sync::MutexGuard<'static, ()>) -> Self {
            std::env::set_var(
                "API_KEY",
                "test_api_key_for_evm_provider_new_this_is_long_enough_32_chars",
            );
            std::env::set_var("REDIS_URL", "redis://test-dummy-url-for-evm-provider");

            Self {
                _mutex_guard: mutex_guard,
            }
        }
    }

    impl Drop for EvmTestEnvGuard {
        fn drop(&mut self) {
            std::env::remove_var("API_KEY");
            std::env::remove_var("REDIS_URL");
        }
    }

    // Helper function to set up the test environment
    fn setup_test_env() -> EvmTestEnvGuard {
        let guard = EVM_TEST_ENV_MUTEX.lock().unwrap_or_else(|e| e.into_inner());
        EvmTestEnvGuard::new(guard)
    }

    #[tokio::test]
    async fn test_reqwest_error_conversion() {
        // Create a reqwest timeout error
        let client = reqwest::Client::new();
        let result = client
            .get("https://www.openzeppelin.com/")
            .timeout(Duration::from_millis(1))
            .send()
            .await;

        assert!(
            result.is_err(),
            "Expected the send operation to result in an error."
        );
        let err = result.unwrap_err();

        assert!(
            err.is_timeout(),
            "The reqwest error should be a timeout. Actual error: {:?}",
            err
        );

        let provider_error = ProviderError::from(err);
        assert!(
            matches!(provider_error, ProviderError::Timeout),
            "ProviderError should be Timeout. Actual: {:?}",
            provider_error
        );
    }

    #[test]
    fn test_address_parse_error_conversion() {
        // Create an address parse error
        let err = "invalid-address".parse::<Address>().unwrap_err();
        // Map the error manually using the same approach as in our From implementation
        let provider_error = ProviderError::InvalidAddress(err.to_string());
        assert!(matches!(provider_error, ProviderError::InvalidAddress(_)));
    }

    #[test]
    fn test_new_provider() {
        let _env_guard = setup_test_env();

        let provider = EvmProvider::new(
            vec![RpcConfig::new("http://localhost:8545".to_string())],
            30,
        );
        assert!(provider.is_ok());

        // Test with invalid URL
        let provider = EvmProvider::new(vec![RpcConfig::new("invalid-url".to_string())], 30);
        assert!(provider.is_err());
    }

    #[test]
    fn test_new_provider_with_timeout() {
        let _env_guard = setup_test_env();

        // Test with valid URL and timeout
        let provider = EvmProvider::new(
            vec![RpcConfig::new("http://localhost:8545".to_string())],
            30,
        );
        assert!(provider.is_ok());

        // Test with invalid URL
        let provider = EvmProvider::new(vec![RpcConfig::new("invalid-url".to_string())], 30);
        assert!(provider.is_err());

        // Test with zero timeout
        let provider =
            EvmProvider::new(vec![RpcConfig::new("http://localhost:8545".to_string())], 0);
        assert!(provider.is_ok());

        // Test with large timeout
        let provider = EvmProvider::new(
            vec![RpcConfig::new("http://localhost:8545".to_string())],
            3600,
        );
        assert!(provider.is_ok());
    }

    #[test]
    fn test_transaction_request_conversion() {
        let tx_data = EvmTransactionData {
            from: "0x742d35Cc6634C0532925a3b844Bc454e4438f44e".to_string(),
            to: Some("0x742d35Cc6634C0532925a3b844Bc454e4438f44e".to_string()),
            gas_price: Some(1000000000),
            value: Uint::<256, 4>::from(1000000000),
            data: Some("0x".to_string()),
            nonce: Some(1),
            chain_id: 1,
            gas_limit: Some(21000),
            hash: None,
            signature: None,
            speed: None,
            max_fee_per_gas: None,
            max_priority_fee_per_gas: None,
            raw: None,
        };

        let result = TransactionRequest::try_from(&tx_data);
        assert!(result.is_ok());

        let tx_request = result.unwrap();
        assert_eq!(
            tx_request.from,
            Some(Address::from_str("0x742d35Cc6634C0532925a3b844Bc454e4438f44e").unwrap())
        );
        assert_eq!(tx_request.chain_id, Some(1));
    }

    #[test]
    fn test_should_mark_provider_failed_server_errors() {
        // 5xx errors should mark provider as failed
        for status_code in 500..=599 {
            let error = ProviderError::RequestError {
                error: format!("Server error {}", status_code),
                status_code,
            };
            assert!(
                should_mark_provider_failed(&error),
                "Status code {} should mark provider as failed",
                status_code
            );
        }
    }

    #[test]
    fn test_should_mark_provider_failed_auth_errors() {
        // Authentication/authorization errors should mark provider as failed
        let auth_errors = [401, 403];
        for &status_code in &auth_errors {
            let error = ProviderError::RequestError {
                error: format!("Auth error {}", status_code),
                status_code,
            };
            assert!(
                should_mark_provider_failed(&error),
                "Status code {} should mark provider as failed",
                status_code
            );
        }
    }

    #[test]
    fn test_should_mark_provider_failed_not_found_errors() {
        // 404 and 410 should mark provider as failed (endpoint issues)
        let not_found_errors = [404, 410];
        for &status_code in &not_found_errors {
            let error = ProviderError::RequestError {
                error: format!("Not found error {}", status_code),
                status_code,
            };
            assert!(
                should_mark_provider_failed(&error),
                "Status code {} should mark provider as failed",
                status_code
            );
        }
    }

    #[test]
    fn test_should_mark_provider_failed_client_errors_not_failed() {
        // These 4xx errors should NOT mark provider as failed (client-side issues)
        let client_errors = [400, 405, 413, 414, 415, 422, 429];
        for &status_code in &client_errors {
            let error = ProviderError::RequestError {
                error: format!("Client error {}", status_code),
                status_code,
            };
            assert!(
                !should_mark_provider_failed(&error),
                "Status code {} should NOT mark provider as failed",
                status_code
            );
        }
    }

    #[test]
    fn test_should_mark_provider_failed_other_error_types() {
        // Test non-RequestError types - these should NOT mark provider as failed
        let errors = [
            ProviderError::Timeout,
            ProviderError::RateLimited,
            ProviderError::BadGateway,
            ProviderError::InvalidAddress("test".to_string()),
            ProviderError::NetworkConfiguration("test".to_string()),
            ProviderError::Other("test".to_string()),
        ];

        for error in errors {
            assert!(
                !should_mark_provider_failed(&error),
                "Error type {:?} should NOT mark provider as failed",
                error
            );
        }
    }

    #[test]
    fn test_should_mark_provider_failed_edge_cases() {
        // Test some edge case status codes
        let edge_cases = [
            (200, false), // Success - shouldn't happen in error context but test anyway
            (300, false), // Redirection
            (418, false), // I'm a teapot - should not mark as failed
            (451, false), // Unavailable for legal reasons - client issue
            (499, false), // Client closed request - client issue
        ];

        for (status_code, should_fail) in edge_cases {
            let error = ProviderError::RequestError {
                error: format!("Edge case error {}", status_code),
                status_code,
            };
            assert_eq!(
                should_mark_provider_failed(&error),
                should_fail,
                "Status code {} should {} mark provider as failed",
                status_code,
                if should_fail { "" } else { "NOT" }
            );
        }
    }

    #[test]
    fn test_is_retriable_error_retriable_types() {
        // These error types should be retriable
        let retriable_errors = [
            ProviderError::Timeout,
            ProviderError::RateLimited,
            ProviderError::BadGateway,
            ProviderError::TransportError("test".to_string()),
        ];

        for error in retriable_errors {
            assert!(
                is_retriable_error(&error),
                "Error type {:?} should be retriable",
                error
            );
        }
    }

    #[test]
    fn test_is_retriable_error_non_retriable_types() {
        // These error types should NOT be retriable
        let non_retriable_errors = [
            ProviderError::InvalidAddress("test".to_string()),
            ProviderError::NetworkConfiguration("test".to_string()),
            ProviderError::RequestError {
                error: "Some error".to_string(),
                status_code: 400,
            },
        ];

        for error in non_retriable_errors {
            assert!(
                !is_retriable_error(&error),
                "Error type {:?} should NOT be retriable",
                error
            );
        }
    }

    #[test]
    fn test_is_retriable_error_message_based_detection() {
        // Test errors that should be retriable based on message content
        let retriable_messages = [
            "Connection timeout occurred",
            "Network connection reset",
            "Connection refused",
            "TIMEOUT error happened",
            "Connection was reset by peer",
        ];

        for message in retriable_messages {
            let error = ProviderError::Other(message.to_string());
            assert!(
                is_retriable_error(&error),
                "Error with message '{}' should be retriable",
                message
            );
        }
    }

    #[test]
    fn test_is_retriable_error_message_based_non_retriable() {
        // Test errors that should NOT be retriable based on message content
        let non_retriable_messages = [
            "Invalid address format",
            "Bad request parameters",
            "Authentication failed",
            "Method not found",
            "Some other error",
        ];

        for message in non_retriable_messages {
            let error = ProviderError::Other(message.to_string());
            assert!(
                !is_retriable_error(&error),
                "Error with message '{}' should NOT be retriable",
                message
            );
        }
    }

    #[test]
    fn test_is_retriable_error_request_error_retriable_5xx() {
        // Test retriable 5xx status codes
        let retriable_5xx = vec![
            (500, "Internal Server Error"),
            (502, "Bad Gateway"),
            (503, "Service Unavailable"),
            (504, "Gateway Timeout"),
            (506, "Variant Also Negotiates"),
            (507, "Insufficient Storage"),
            (508, "Loop Detected"),
            (510, "Not Extended"),
            (511, "Network Authentication Required"),
            (599, "Network Connect Timeout Error"),
        ];

        for (status_code, description) in retriable_5xx {
            let error = ProviderError::RequestError {
                error: description.to_string(),
                status_code,
            };
            assert!(
                EvmProvider::is_retriable_error(&error),
                "Status code {} ({}) should be retriable",
                status_code,
                description
            );
        }
    }

    #[test]
    fn test_is_retriable_error_request_error_non_retriable_5xx() {
        // Test non-retriable 5xx status codes (persistent server issues)
        let non_retriable_5xx = vec![
            (501, "Not Implemented"),
            (505, "HTTP Version Not Supported"),
        ];

        for (status_code, description) in non_retriable_5xx {
            let error = ProviderError::RequestError {
                error: description.to_string(),
                status_code,
            };
            assert!(
                !EvmProvider::is_retriable_error(&error),
                "Status code {} ({}) should NOT be retriable",
                status_code,
                description
            );
        }
    }

    #[test]
    fn test_is_retriable_error_request_error_retriable_4xx() {
        // Test retriable 4xx status codes (timeout/rate-limit related)
        let retriable_4xx = vec![
            (408, "Request Timeout"),
            (425, "Too Early"),
            (429, "Too Many Requests"),
        ];

        for (status_code, description) in retriable_4xx {
            let error = ProviderError::RequestError {
                error: description.to_string(),
                status_code,
            };
            assert!(
                EvmProvider::is_retriable_error(&error),
                "Status code {} ({}) should be retriable",
                status_code,
                description
            );
        }
    }

    #[test]
    fn test_is_retriable_error_request_error_non_retriable_4xx() {
        // Test non-retriable 4xx status codes (client errors)
        let non_retriable_4xx = vec![
            (400, "Bad Request"),
            (401, "Unauthorized"),
            (403, "Forbidden"),
            (404, "Not Found"),
            (405, "Method Not Allowed"),
            (406, "Not Acceptable"),
            (407, "Proxy Authentication Required"),
            (409, "Conflict"),
            (410, "Gone"),
            (411, "Length Required"),
            (412, "Precondition Failed"),
            (413, "Payload Too Large"),
            (414, "URI Too Long"),
            (415, "Unsupported Media Type"),
            (416, "Range Not Satisfiable"),
            (417, "Expectation Failed"),
            (418, "I'm a teapot"),
            (421, "Misdirected Request"),
            (422, "Unprocessable Entity"),
            (423, "Locked"),
            (424, "Failed Dependency"),
            (426, "Upgrade Required"),
            (428, "Precondition Required"),
            (431, "Request Header Fields Too Large"),
            (451, "Unavailable For Legal Reasons"),
            (499, "Client Closed Request"),
        ];

        for (status_code, description) in non_retriable_4xx {
            let error = ProviderError::RequestError {
                error: description.to_string(),
                status_code,
            };
            assert!(
                !EvmProvider::is_retriable_error(&error),
                "Status code {} ({}) should NOT be retriable",
                status_code,
                description
            );
        }
    }

    #[test]
    fn test_is_retriable_error_request_error_other_status_codes() {
        // Test other status codes (1xx, 2xx, 3xx) - should not be retriable
        let other_status_codes = vec![
            (100, "Continue"),
            (101, "Switching Protocols"),
            (200, "OK"),
            (201, "Created"),
            (204, "No Content"),
            (300, "Multiple Choices"),
            (301, "Moved Permanently"),
            (302, "Found"),
            (304, "Not Modified"),
            (600, "Custom status"),
            (999, "Unknown status"),
        ];

        for (status_code, description) in other_status_codes {
            let error = ProviderError::RequestError {
                error: description.to_string(),
                status_code,
            };
            assert!(
                !EvmProvider::is_retriable_error(&error),
                "Status code {} ({}) should NOT be retriable",
                status_code,
                description
            );
        }
    }

    #[test]
    fn test_is_retriable_error_request_error_boundary_cases() {
        // Test boundary cases for our ranges
        let test_cases = vec![
            // Just before retriable 4xx range
            (407, false, "Proxy Authentication Required"),
            (408, true, "Request Timeout - first retriable 4xx"),
            (409, false, "Conflict"),
            // Around 425
            (424, false, "Failed Dependency"),
            (425, true, "Too Early"),
            (426, false, "Upgrade Required"),
            // Around 429
            (428, false, "Precondition Required"),
            (429, true, "Too Many Requests"),
            (430, false, "Would be non-retriable if it existed"),
            // 5xx boundaries
            (499, false, "Last 4xx"),
            (500, true, "First 5xx - retriable"),
            (501, false, "Not Implemented - exception"),
            (502, true, "Bad Gateway - retriable"),
            (505, false, "HTTP Version Not Supported - exception"),
            (506, true, "First after 505 exception"),
            (599, true, "Last defined 5xx"),
        ];

        for (status_code, should_be_retriable, description) in test_cases {
            let error = ProviderError::RequestError {
                error: description.to_string(),
                status_code,
            };
            assert_eq!(
                EvmProvider::is_retriable_error(&error),
                should_be_retriable,
                "Status code {} ({}) should{} be retriable",
                status_code,
                description,
                if should_be_retriable { "" } else { " NOT" }
            );
        }
    }

    #[test]
    fn test_is_retriable_error_case_insensitive() {
        // Test that message-based detection is case insensitive
        let case_variations = [
            "TIMEOUT",
            "Timeout",
            "timeout",
            "CONNECTION",
            "Connection",
            "connection",
            "RESET",
            "Reset",
            "reset",
        ];

        for message in case_variations {
            let error = ProviderError::Other(message.to_string());
            assert!(
                is_retriable_error(&error),
                "Error with message '{}' should be retriable (case insensitive)",
                message
            );
        }
    }

    #[tokio::test]
    async fn test_mock_provider_methods() {
        let mut mock = MockEvmProviderTrait::new();

        mock.expect_get_balance()
            .with(mockall::predicate::eq(
                "0x742d35Cc6634C0532925a3b844Bc454e4438f44e",
            ))
            .times(1)
            .returning(|_| async { Ok(U256::from(100)) }.boxed());

        mock.expect_get_block_number()
            .times(1)
            .returning(|| async { Ok(12345) }.boxed());

        mock.expect_get_gas_price()
            .times(1)
            .returning(|| async { Ok(20000000000) }.boxed());

        mock.expect_health_check()
            .times(1)
            .returning(|| async { Ok(true) }.boxed());

        mock.expect_get_transaction_count()
            .with(mockall::predicate::eq(
                "0x742d35Cc6634C0532925a3b844Bc454e4438f44e",
            ))
            .times(1)
            .returning(|_| async { Ok(42) }.boxed());

        mock.expect_get_fee_history()
            .with(
                mockall::predicate::eq(10u64),
                mockall::predicate::eq(BlockNumberOrTag::Latest),
                mockall::predicate::eq(vec![25.0, 50.0, 75.0]),
            )
            .times(1)
            .returning(|_, _, _| {
                async {
                    Ok(FeeHistory {
                        oldest_block: 100,
                        base_fee_per_gas: vec![1000],
                        gas_used_ratio: vec![0.5],
                        reward: Some(vec![vec![500]]),
                        base_fee_per_blob_gas: vec![1000],
                        blob_gas_used_ratio: vec![0.5],
                    })
                }
                .boxed()
            });

        // Test all methods
        let balance = mock
            .get_balance("0x742d35Cc6634C0532925a3b844Bc454e4438f44e")
            .await;
        assert!(balance.is_ok());
        assert_eq!(balance.unwrap(), U256::from(100));

        let block_number = mock.get_block_number().await;
        assert!(block_number.is_ok());
        assert_eq!(block_number.unwrap(), 12345);

        let gas_price = mock.get_gas_price().await;
        assert!(gas_price.is_ok());
        assert_eq!(gas_price.unwrap(), 20000000000);

        let health = mock.health_check().await;
        assert!(health.is_ok());
        assert!(health.unwrap());

        let count = mock
            .get_transaction_count("0x742d35Cc6634C0532925a3b844Bc454e4438f44e")
            .await;
        assert!(count.is_ok());
        assert_eq!(count.unwrap(), 42);

        let fee_history = mock
            .get_fee_history(10, BlockNumberOrTag::Latest, vec![25.0, 50.0, 75.0])
            .await;
        assert!(fee_history.is_ok());
        let fee_history = fee_history.unwrap();
        assert_eq!(fee_history.oldest_block, 100);
        assert_eq!(fee_history.gas_used_ratio, vec![0.5]);
    }

    #[tokio::test]
    async fn test_mock_transaction_operations() {
        let mut mock = MockEvmProviderTrait::new();

        // Setup mock for estimate_gas
        let tx_data = EvmTransactionData {
            from: "0x742d35Cc6634C0532925a3b844Bc454e4438f44e".to_string(),
            to: Some("0x742d35Cc6634C0532925a3b844Bc454e4438f44e".to_string()),
            gas_price: Some(1000000000),
            value: Uint::<256, 4>::from(1000000000),
            data: Some("0x".to_string()),
            nonce: Some(1),
            chain_id: 1,
            gas_limit: Some(21000),
            hash: None,
            signature: None,
            speed: None,
            max_fee_per_gas: None,
            max_priority_fee_per_gas: None,
            raw: None,
        };

        mock.expect_estimate_gas()
            .with(mockall::predicate::always())
            .times(1)
            .returning(|_| async { Ok(21000) }.boxed());

        // Setup mock for send_raw_transaction
        mock.expect_send_raw_transaction()
            .with(mockall::predicate::always())
            .times(1)
            .returning(|_| async { Ok("0x123456789abcdef".to_string()) }.boxed());

        // Test the mocked methods
        let gas_estimate = mock.estimate_gas(&tx_data).await;
        assert!(gas_estimate.is_ok());
        assert_eq!(gas_estimate.unwrap(), 21000);

        let tx_hash = mock.send_raw_transaction(&[0u8; 32]).await;
        assert!(tx_hash.is_ok());
        assert_eq!(tx_hash.unwrap(), "0x123456789abcdef");
    }

    #[test]
    fn test_invalid_transaction_request_conversion() {
        let tx_data = EvmTransactionData {
            from: "invalid-address".to_string(),
            to: Some("0x742d35Cc6634C0532925a3b844Bc454e4438f44e".to_string()),
            gas_price: Some(1000000000),
            value: Uint::<256, 4>::from(1000000000),
            data: Some("0x".to_string()),
            nonce: Some(1),
            chain_id: 1,
            gas_limit: Some(21000),
            hash: None,
            signature: None,
            speed: None,
            max_fee_per_gas: None,
            max_priority_fee_per_gas: None,
            raw: None,
        };

        let result = TransactionRequest::try_from(&tx_data);
        assert!(result.is_err());
    }

    #[tokio::test]
    async fn test_mock_additional_methods() {
        let mut mock = MockEvmProviderTrait::new();

        // Setup mock for health_check
        mock.expect_health_check()
            .times(1)
            .returning(|| async { Ok(true) }.boxed());

        // Setup mock for get_transaction_count
        mock.expect_get_transaction_count()
            .with(mockall::predicate::eq(
                "0x742d35Cc6634C0532925a3b844Bc454e4438f44e",
            ))
            .times(1)
            .returning(|_| async { Ok(42) }.boxed());

        // Setup mock for get_fee_history
        mock.expect_get_fee_history()
            .with(
                mockall::predicate::eq(10u64),
                mockall::predicate::eq(BlockNumberOrTag::Latest),
                mockall::predicate::eq(vec![25.0, 50.0, 75.0]),
            )
            .times(1)
            .returning(|_, _, _| {
                async {
                    Ok(FeeHistory {
                        oldest_block: 100,
                        base_fee_per_gas: vec![1000],
                        gas_used_ratio: vec![0.5],
                        reward: Some(vec![vec![500]]),
                        base_fee_per_blob_gas: vec![1000],
                        blob_gas_used_ratio: vec![0.5],
                    })
                }
                .boxed()
            });

        // Test health check
        let health = mock.health_check().await;
        assert!(health.is_ok());
        assert!(health.unwrap());

        // Test get_transaction_count
        let count = mock
            .get_transaction_count("0x742d35Cc6634C0532925a3b844Bc454e4438f44e")
            .await;
        assert!(count.is_ok());
        assert_eq!(count.unwrap(), 42);

        // Test get_fee_history
        let fee_history = mock
            .get_fee_history(10, BlockNumberOrTag::Latest, vec![25.0, 50.0, 75.0])
            .await;
        assert!(fee_history.is_ok());
        let fee_history = fee_history.unwrap();
        assert_eq!(fee_history.oldest_block, 100);
        assert_eq!(fee_history.gas_used_ratio, vec![0.5]);
    }

    #[test]
    fn test_is_retriable_error_json_rpc_retriable_codes() {
        // Retriable JSON-RPC error codes per EIP-1474
        let retriable_codes = vec![
            (-32002, "Resource unavailable"),
            (-32005, "Limit exceeded"),
            (-32603, "Internal error"),
        ];

        for (code, message) in retriable_codes {
            let error = ProviderError::RpcErrorCode {
                code,
                message: message.to_string(),
            };
            assert!(
                is_retriable_error(&error),
                "Error code {} should be retriable",
                code
            );
        }
    }

    #[test]
    fn test_is_retriable_error_json_rpc_non_retriable_codes() {
        // Non-retriable JSON-RPC error codes per EIP-1474
        let non_retriable_codes = vec![
            (-32000, "insufficient funds"),
            (-32000, "execution reverted"),
            (-32000, "already known"),
            (-32000, "nonce too low"),
            (-32000, "invalid sender"),
            (-32001, "Resource not found"),
            (-32003, "Transaction rejected"),
            (-32004, "Method not supported"),
            (-32700, "Parse error"),
            (-32600, "Invalid request"),
            (-32601, "Method not found"),
            (-32602, "Invalid params"),
        ];

        for (code, message) in non_retriable_codes {
            let error = ProviderError::RpcErrorCode {
                code,
                message: message.to_string(),
            };
            assert!(
                !is_retriable_error(&error),
                "Error code {} with message '{}' should NOT be retriable",
                code,
                message
            );
        }
    }

    #[test]
    fn test_is_retriable_error_json_rpc_32000_specific_cases() {
        // Test specific -32000 error messages that users commonly encounter
        // -32000 is a catch-all for client errors and should NOT be retriable
        let test_cases = vec![
            (
                "tx already exists in cache",
                false,
                "Transaction already in mempool",
            ),
            ("already known", false, "Duplicate transaction submission"),
            (
                "insufficient funds for gas * price + value",
                false,
                "User needs more funds",
            ),
            ("execution reverted", false, "Smart contract rejected"),
            ("nonce too low", false, "Transaction already processed"),
            ("invalid sender", false, "Configuration issue"),
            ("gas required exceeds allowance", false, "Gas limit too low"),
            (
                "replacement transaction underpriced",
                false,
                "Need higher gas price",
            ),
        ];

        for (message, should_retry, description) in test_cases {
            let error = ProviderError::RpcErrorCode {
                code: -32000,
                message: message.to_string(),
            };
            assert_eq!(
                is_retriable_error(&error),
                should_retry,
                "{}: -32000 with '{}' should{} be retriable",
                description,
                message,
                if should_retry { "" } else { " NOT" }
            );
        }
    }

    #[tokio::test]
    async fn test_call_contract() {
        let mut mock = MockEvmProviderTrait::new();

        let tx = TransactionRequest {
            from: Some(Address::from_str("0x742d35Cc6634C0532925a3b844Bc454e4438f44e").unwrap()),
            to: Some(TxKind::Call(
                Address::from_str("0xCcCCccccCCCCcCCCCCCcCcCccCcCCCcCcccccccC").unwrap(),
            )),
            input: TransactionInput::from(
                hex::decode("a9059cbb000000000000000000000000742d35cc6634c0532925a3b844bc454e4438f44e0000000000000000000000000000000000000000000000000de0b6b3a7640000").unwrap()
            ),
            ..Default::default()
        };

        // Setup mock for call_contract
        mock.expect_call_contract()
            .with(mockall::predicate::always())
            .times(1)
            .returning(|_| {
                async {
                    Ok(Bytes::from(
                        hex::decode(
                            "0000000000000000000000000000000000000000000000000000000000000001",
                        )
                        .unwrap(),
                    ))
                }
                .boxed()
            });

        let result = mock.call_contract(&tx).await;
        assert!(result.is_ok());

        let data = result.unwrap();
        assert_eq!(
            hex::encode(data),
            "0000000000000000000000000000000000000000000000000000000000000001"
        );
    }
}<|MERGE_RESOLUTION|>--- conflicted
+++ resolved
@@ -183,99 +183,6 @@
         })
     }
 
-<<<<<<< HEAD
-=======
-    // Error codes that indicate we can't use a provider
-    fn should_mark_provider_failed(error: &ProviderError) -> bool {
-        match error {
-            ProviderError::RequestError { status_code, .. } => {
-                match *status_code {
-                    // 5xx Server Errors - RPC node is having issues
-                    500..=599 => true,
-
-                    // 4xx Client Errors that indicate we can't use this provider
-                    401 => true, // Unauthorized - auth required but not provided
-                    403 => true, // Forbidden - node is blocking requests or auth issues
-                    404 => true, // Not Found - endpoint doesn't exist or misconfigured
-                    410 => true, // Gone - endpoint permanently removed
-
-                    _ => false,
-                }
-            }
-            _ => false,
-        }
-    }
-
-    // Errors that are retriable
-    fn is_retriable_error(error: &ProviderError) -> bool {
-        match error {
-            // HTTP-level errors that are retriable
-            ProviderError::Timeout
-            | ProviderError::RateLimited
-            | ProviderError::BadGateway
-            | ProviderError::TransportError(_) => true,
-
-            ProviderError::RequestError { status_code, .. } => {
-                match *status_code {
-                    // Non-retriable 5xx: persistent server-side issues
-                    501 | 505 => false, // Not Implemented, HTTP Version Not Supported
-
-                    // Retriable 5xx: temporary server-side issues
-                    500 | 502..=504 | 506..=599 => true,
-
-                    // Retriable 4xx: timeout or rate-limit related
-                    408 | 425 | 429 => true,
-
-                    // Non-retriable 4xx: client errors
-                    400..=499 => false,
-
-                    // Other status codes: not retriable
-                    _ => false,
-                }
-            }
-
-            // JSON-RPC error codes (EIP-1474)
-            ProviderError::RpcErrorCode { code, .. } => {
-                match code {
-                    // -32002: Resource unavailable (temporary state)
-                    -32002 => true,
-                    // -32005: Limit exceeded / rate limited
-                    -32005 => true,
-                    // -32603: Internal error (may be temporary)
-                    -32603 => true,
-                    // -32000: Invalid input
-                    -32000 => false,
-                    // -32001: Resource not found
-                    -32001 => false,
-                    // -32003: Transaction rejected
-                    -32003 => false,
-                    // -32004: Method not supported
-                    -32004 => false,
-
-                    // Standard JSON-RPC 2.0 errors (not retriable)
-                    // -32700: Parse error
-                    // -32600: Invalid request
-                    // -32601: Method not found
-                    // -32602: Invalid params
-                    -32700..=-32600 => false,
-
-                    // All other error codes: not retriable by default
-                    _ => false,
-                }
-            }
-
-            // Any other errors: check message for network-related issues
-            _ => {
-                let err_msg = format!("{}", error);
-                let msg_lower = err_msg.to_lowercase();
-                msg_lower.contains("timeout")
-                    || msg_lower.contains("connection")
-                    || msg_lower.contains("reset")
-            }
-        }
-    }
-
->>>>>>> 066a0798
     /// Initialize a provider for a given URL
     fn initialize_provider(&self, url: &str) -> Result<EvmProviderType, ProviderError> {
         let rpc_url = url.parse().map_err(|e| {
@@ -754,421 +661,6 @@
         assert_eq!(tx_request.chain_id, Some(1));
     }
 
-    #[test]
-    fn test_should_mark_provider_failed_server_errors() {
-        // 5xx errors should mark provider as failed
-        for status_code in 500..=599 {
-            let error = ProviderError::RequestError {
-                error: format!("Server error {}", status_code),
-                status_code,
-            };
-            assert!(
-                should_mark_provider_failed(&error),
-                "Status code {} should mark provider as failed",
-                status_code
-            );
-        }
-    }
-
-    #[test]
-    fn test_should_mark_provider_failed_auth_errors() {
-        // Authentication/authorization errors should mark provider as failed
-        let auth_errors = [401, 403];
-        for &status_code in &auth_errors {
-            let error = ProviderError::RequestError {
-                error: format!("Auth error {}", status_code),
-                status_code,
-            };
-            assert!(
-                should_mark_provider_failed(&error),
-                "Status code {} should mark provider as failed",
-                status_code
-            );
-        }
-    }
-
-    #[test]
-    fn test_should_mark_provider_failed_not_found_errors() {
-        // 404 and 410 should mark provider as failed (endpoint issues)
-        let not_found_errors = [404, 410];
-        for &status_code in &not_found_errors {
-            let error = ProviderError::RequestError {
-                error: format!("Not found error {}", status_code),
-                status_code,
-            };
-            assert!(
-                should_mark_provider_failed(&error),
-                "Status code {} should mark provider as failed",
-                status_code
-            );
-        }
-    }
-
-    #[test]
-    fn test_should_mark_provider_failed_client_errors_not_failed() {
-        // These 4xx errors should NOT mark provider as failed (client-side issues)
-        let client_errors = [400, 405, 413, 414, 415, 422, 429];
-        for &status_code in &client_errors {
-            let error = ProviderError::RequestError {
-                error: format!("Client error {}", status_code),
-                status_code,
-            };
-            assert!(
-                !should_mark_provider_failed(&error),
-                "Status code {} should NOT mark provider as failed",
-                status_code
-            );
-        }
-    }
-
-    #[test]
-    fn test_should_mark_provider_failed_other_error_types() {
-        // Test non-RequestError types - these should NOT mark provider as failed
-        let errors = [
-            ProviderError::Timeout,
-            ProviderError::RateLimited,
-            ProviderError::BadGateway,
-            ProviderError::InvalidAddress("test".to_string()),
-            ProviderError::NetworkConfiguration("test".to_string()),
-            ProviderError::Other("test".to_string()),
-        ];
-
-        for error in errors {
-            assert!(
-                !should_mark_provider_failed(&error),
-                "Error type {:?} should NOT mark provider as failed",
-                error
-            );
-        }
-    }
-
-    #[test]
-    fn test_should_mark_provider_failed_edge_cases() {
-        // Test some edge case status codes
-        let edge_cases = [
-            (200, false), // Success - shouldn't happen in error context but test anyway
-            (300, false), // Redirection
-            (418, false), // I'm a teapot - should not mark as failed
-            (451, false), // Unavailable for legal reasons - client issue
-            (499, false), // Client closed request - client issue
-        ];
-
-        for (status_code, should_fail) in edge_cases {
-            let error = ProviderError::RequestError {
-                error: format!("Edge case error {}", status_code),
-                status_code,
-            };
-            assert_eq!(
-                should_mark_provider_failed(&error),
-                should_fail,
-                "Status code {} should {} mark provider as failed",
-                status_code,
-                if should_fail { "" } else { "NOT" }
-            );
-        }
-    }
-
-    #[test]
-    fn test_is_retriable_error_retriable_types() {
-        // These error types should be retriable
-        let retriable_errors = [
-            ProviderError::Timeout,
-            ProviderError::RateLimited,
-            ProviderError::BadGateway,
-            ProviderError::TransportError("test".to_string()),
-        ];
-
-        for error in retriable_errors {
-            assert!(
-                is_retriable_error(&error),
-                "Error type {:?} should be retriable",
-                error
-            );
-        }
-    }
-
-    #[test]
-    fn test_is_retriable_error_non_retriable_types() {
-        // These error types should NOT be retriable
-        let non_retriable_errors = [
-            ProviderError::InvalidAddress("test".to_string()),
-            ProviderError::NetworkConfiguration("test".to_string()),
-            ProviderError::RequestError {
-                error: "Some error".to_string(),
-                status_code: 400,
-            },
-        ];
-
-        for error in non_retriable_errors {
-            assert!(
-                !is_retriable_error(&error),
-                "Error type {:?} should NOT be retriable",
-                error
-            );
-        }
-    }
-
-    #[test]
-    fn test_is_retriable_error_message_based_detection() {
-        // Test errors that should be retriable based on message content
-        let retriable_messages = [
-            "Connection timeout occurred",
-            "Network connection reset",
-            "Connection refused",
-            "TIMEOUT error happened",
-            "Connection was reset by peer",
-        ];
-
-        for message in retriable_messages {
-            let error = ProviderError::Other(message.to_string());
-            assert!(
-                is_retriable_error(&error),
-                "Error with message '{}' should be retriable",
-                message
-            );
-        }
-    }
-
-    #[test]
-    fn test_is_retriable_error_message_based_non_retriable() {
-        // Test errors that should NOT be retriable based on message content
-        let non_retriable_messages = [
-            "Invalid address format",
-            "Bad request parameters",
-            "Authentication failed",
-            "Method not found",
-            "Some other error",
-        ];
-
-        for message in non_retriable_messages {
-            let error = ProviderError::Other(message.to_string());
-            assert!(
-                !is_retriable_error(&error),
-                "Error with message '{}' should NOT be retriable",
-                message
-            );
-        }
-    }
-
-    #[test]
-    fn test_is_retriable_error_request_error_retriable_5xx() {
-        // Test retriable 5xx status codes
-        let retriable_5xx = vec![
-            (500, "Internal Server Error"),
-            (502, "Bad Gateway"),
-            (503, "Service Unavailable"),
-            (504, "Gateway Timeout"),
-            (506, "Variant Also Negotiates"),
-            (507, "Insufficient Storage"),
-            (508, "Loop Detected"),
-            (510, "Not Extended"),
-            (511, "Network Authentication Required"),
-            (599, "Network Connect Timeout Error"),
-        ];
-
-        for (status_code, description) in retriable_5xx {
-            let error = ProviderError::RequestError {
-                error: description.to_string(),
-                status_code,
-            };
-            assert!(
-                EvmProvider::is_retriable_error(&error),
-                "Status code {} ({}) should be retriable",
-                status_code,
-                description
-            );
-        }
-    }
-
-    #[test]
-    fn test_is_retriable_error_request_error_non_retriable_5xx() {
-        // Test non-retriable 5xx status codes (persistent server issues)
-        let non_retriable_5xx = vec![
-            (501, "Not Implemented"),
-            (505, "HTTP Version Not Supported"),
-        ];
-
-        for (status_code, description) in non_retriable_5xx {
-            let error = ProviderError::RequestError {
-                error: description.to_string(),
-                status_code,
-            };
-            assert!(
-                !EvmProvider::is_retriable_error(&error),
-                "Status code {} ({}) should NOT be retriable",
-                status_code,
-                description
-            );
-        }
-    }
-
-    #[test]
-    fn test_is_retriable_error_request_error_retriable_4xx() {
-        // Test retriable 4xx status codes (timeout/rate-limit related)
-        let retriable_4xx = vec![
-            (408, "Request Timeout"),
-            (425, "Too Early"),
-            (429, "Too Many Requests"),
-        ];
-
-        for (status_code, description) in retriable_4xx {
-            let error = ProviderError::RequestError {
-                error: description.to_string(),
-                status_code,
-            };
-            assert!(
-                EvmProvider::is_retriable_error(&error),
-                "Status code {} ({}) should be retriable",
-                status_code,
-                description
-            );
-        }
-    }
-
-    #[test]
-    fn test_is_retriable_error_request_error_non_retriable_4xx() {
-        // Test non-retriable 4xx status codes (client errors)
-        let non_retriable_4xx = vec![
-            (400, "Bad Request"),
-            (401, "Unauthorized"),
-            (403, "Forbidden"),
-            (404, "Not Found"),
-            (405, "Method Not Allowed"),
-            (406, "Not Acceptable"),
-            (407, "Proxy Authentication Required"),
-            (409, "Conflict"),
-            (410, "Gone"),
-            (411, "Length Required"),
-            (412, "Precondition Failed"),
-            (413, "Payload Too Large"),
-            (414, "URI Too Long"),
-            (415, "Unsupported Media Type"),
-            (416, "Range Not Satisfiable"),
-            (417, "Expectation Failed"),
-            (418, "I'm a teapot"),
-            (421, "Misdirected Request"),
-            (422, "Unprocessable Entity"),
-            (423, "Locked"),
-            (424, "Failed Dependency"),
-            (426, "Upgrade Required"),
-            (428, "Precondition Required"),
-            (431, "Request Header Fields Too Large"),
-            (451, "Unavailable For Legal Reasons"),
-            (499, "Client Closed Request"),
-        ];
-
-        for (status_code, description) in non_retriable_4xx {
-            let error = ProviderError::RequestError {
-                error: description.to_string(),
-                status_code,
-            };
-            assert!(
-                !EvmProvider::is_retriable_error(&error),
-                "Status code {} ({}) should NOT be retriable",
-                status_code,
-                description
-            );
-        }
-    }
-
-    #[test]
-    fn test_is_retriable_error_request_error_other_status_codes() {
-        // Test other status codes (1xx, 2xx, 3xx) - should not be retriable
-        let other_status_codes = vec![
-            (100, "Continue"),
-            (101, "Switching Protocols"),
-            (200, "OK"),
-            (201, "Created"),
-            (204, "No Content"),
-            (300, "Multiple Choices"),
-            (301, "Moved Permanently"),
-            (302, "Found"),
-            (304, "Not Modified"),
-            (600, "Custom status"),
-            (999, "Unknown status"),
-        ];
-
-        for (status_code, description) in other_status_codes {
-            let error = ProviderError::RequestError {
-                error: description.to_string(),
-                status_code,
-            };
-            assert!(
-                !EvmProvider::is_retriable_error(&error),
-                "Status code {} ({}) should NOT be retriable",
-                status_code,
-                description
-            );
-        }
-    }
-
-    #[test]
-    fn test_is_retriable_error_request_error_boundary_cases() {
-        // Test boundary cases for our ranges
-        let test_cases = vec![
-            // Just before retriable 4xx range
-            (407, false, "Proxy Authentication Required"),
-            (408, true, "Request Timeout - first retriable 4xx"),
-            (409, false, "Conflict"),
-            // Around 425
-            (424, false, "Failed Dependency"),
-            (425, true, "Too Early"),
-            (426, false, "Upgrade Required"),
-            // Around 429
-            (428, false, "Precondition Required"),
-            (429, true, "Too Many Requests"),
-            (430, false, "Would be non-retriable if it existed"),
-            // 5xx boundaries
-            (499, false, "Last 4xx"),
-            (500, true, "First 5xx - retriable"),
-            (501, false, "Not Implemented - exception"),
-            (502, true, "Bad Gateway - retriable"),
-            (505, false, "HTTP Version Not Supported - exception"),
-            (506, true, "First after 505 exception"),
-            (599, true, "Last defined 5xx"),
-        ];
-
-        for (status_code, should_be_retriable, description) in test_cases {
-            let error = ProviderError::RequestError {
-                error: description.to_string(),
-                status_code,
-            };
-            assert_eq!(
-                EvmProvider::is_retriable_error(&error),
-                should_be_retriable,
-                "Status code {} ({}) should{} be retriable",
-                status_code,
-                description,
-                if should_be_retriable { "" } else { " NOT" }
-            );
-        }
-    }
-
-    #[test]
-    fn test_is_retriable_error_case_insensitive() {
-        // Test that message-based detection is case insensitive
-        let case_variations = [
-            "TIMEOUT",
-            "Timeout",
-            "timeout",
-            "CONNECTION",
-            "Connection",
-            "connection",
-            "RESET",
-            "Reset",
-            "reset",
-        ];
-
-        for message in case_variations {
-            let error = ProviderError::Other(message.to_string());
-            assert!(
-                is_retriable_error(&error),
-                "Error with message '{}' should be retriable (case insensitive)",
-                message
-            );
-        }
-    }
-
     #[tokio::test]
     async fn test_mock_provider_methods() {
         let mut mock = MockEvmProviderTrait::new();
