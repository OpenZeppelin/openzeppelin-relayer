--- conflicted
+++ resolved
@@ -5,12 +5,8 @@
 //! blockchain state and events.
 
 use async_trait::async_trait;
-<<<<<<< HEAD
-use eyre::{Result, eyre};
+use eyre::Result;
 use soroban_rs::SorobanTransactionResponse;
-=======
-use eyre::Result;
->>>>>>> b63e3f93
 use soroban_rs::stellar_rpc_client::Client;
 use soroban_rs::stellar_rpc_client::{
     Error as StellarClientError, EventStart, EventType, GetEventsResponse, GetLatestLedgerResponse,
@@ -20,22 +16,15 @@
 use soroban_rs::xdr::{AccountEntry, Hash, LedgerKey, TransactionEnvelope};
 #[cfg(test)]
 use soroban_rs::xdr::{AccountId, LedgerKeyAccount, PublicKey, Uint256};
-<<<<<<< HEAD
-=======
-use soroban_rs::SorobanTransactionResponse;
 use std::sync::atomic::{AtomicU64, Ordering};
->>>>>>> b63e3f93
-
-#[cfg(test)]
-use mockall::automock;
 
 use crate::models::{JsonRpcId, RpcConfig};
+use crate::services::provider::ProviderError;
+use crate::services::provider::RetryConfig;
 use crate::services::provider::is_retriable_error;
 use crate::services::provider::retry::retry_rpc_call;
 use crate::services::provider::rpc_selector::RpcSelector;
 use crate::services::provider::should_mark_provider_failed;
-use crate::services::provider::ProviderError;
-use crate::services::provider::RetryConfig;
 // Reqwest client is used for raw JSON-RPC HTTP requests. Alias to avoid name clash with the
 // soroban `Client` type imported above.
 use reqwest::Client as ReqwestClient;
@@ -735,16 +724,18 @@
 
     impl StellarTestEnvGuard {
         fn new(mutex_guard: std::sync::MutexGuard<'static, ()>) -> Self {
-            std::env::set_var(
-                "API_KEY",
-                "test_api_key_for_evm_provider_new_this_is_long_enough_32_chars",
-            );
-            std::env::set_var("REDIS_URL", "redis://test-dummy-url-for-evm-provider");
-            // Set minimal retry config to avoid excessive retries and TCP exhaustion in concurrent tests
-            std::env::set_var("PROVIDER_MAX_RETRIES", "1");
-            std::env::set_var("PROVIDER_MAX_FAILOVERS", "0");
-            std::env::set_var("PROVIDER_RETRY_BASE_DELAY_MS", "0");
-            std::env::set_var("PROVIDER_RETRY_MAX_DELAY_MS", "0");
+            unsafe {
+                std::env::set_var(
+                    "API_KEY",
+                    "test_api_key_for_evm_provider_new_this_is_long_enough_32_chars",
+                );
+                std::env::set_var("REDIS_URL", "redis://test-dummy-url-for-evm-provider");
+                // Set minimal retry config to avoid excessive retries and TCP exhaustion in concurrent tests
+                std::env::set_var("PROVIDER_MAX_RETRIES", "1");
+                std::env::set_var("PROVIDER_MAX_FAILOVERS", "0");
+                std::env::set_var("PROVIDER_RETRY_BASE_DELAY_MS", "0");
+                std::env::set_var("PROVIDER_RETRY_MAX_DELAY_MS", "0");
+            }
 
             Self {
                 _mutex_guard: mutex_guard,
@@ -754,12 +745,14 @@
 
     impl Drop for StellarTestEnvGuard {
         fn drop(&mut self) {
-            std::env::remove_var("API_KEY");
-            std::env::remove_var("REDIS_URL");
-            std::env::remove_var("PROVIDER_MAX_RETRIES");
-            std::env::remove_var("PROVIDER_MAX_FAILOVERS");
-            std::env::remove_var("PROVIDER_RETRY_BASE_DELAY_MS");
-            std::env::remove_var("PROVIDER_RETRY_MAX_DELAY_MS");
+            unsafe {
+                std::env::remove_var("API_KEY");
+                std::env::remove_var("REDIS_URL");
+                std::env::remove_var("PROVIDER_MAX_RETRIES");
+                std::env::remove_var("PROVIDER_MAX_FAILOVERS");
+                std::env::remove_var("PROVIDER_RETRY_BASE_DELAY_MS");
+                std::env::remove_var("PROVIDER_RETRY_MAX_DELAY_MS");
+            }
         }
     }
 
@@ -1188,20 +1181,12 @@
             let provider = setup_provider();
             let result = provider.get_account("SOME_ACCOUNT_ID").await;
             assert!(result.is_err());
-<<<<<<< HEAD
-            assert!(
-                result
-                    .unwrap_err()
-                    .to_string()
-                    .contains("Failed to get account")
-=======
             let err_str = result.unwrap_err().to_string();
             // Should contain the "Failed to..." context message
             assert!(
                 err_str.contains("Failed to get account"),
                 "Unexpected error message: {}",
                 err_str
->>>>>>> b63e3f93
             );
         }
 
@@ -1213,20 +1198,12 @@
             let envelope: TransactionEnvelope = dummy_transaction_envelope();
             let result = provider.simulate_transaction_envelope(&envelope).await;
             assert!(result.is_err());
-<<<<<<< HEAD
-            assert!(
-                result
-                    .unwrap_err()
-                    .to_string()
-                    .contains("Failed to simulate transaction")
-=======
             let err_str = result.unwrap_err().to_string();
             // Should contain the "Failed to..." context message
             assert!(
                 err_str.contains("Failed to simulate transaction"),
                 "Unexpected error message: {}",
                 err_str
->>>>>>> b63e3f93
             );
         }
 
@@ -1238,20 +1215,12 @@
             let envelope: TransactionEnvelope = dummy_transaction_envelope();
             let result = provider.send_transaction_polling(&envelope).await;
             assert!(result.is_err());
-<<<<<<< HEAD
-            assert!(
-                result
-                    .unwrap_err()
-                    .to_string()
-                    .contains("Failed to send transaction (polling)")
-=======
             let err_str = result.unwrap_err().to_string();
             // Should contain the "Failed to..." context message
             assert!(
                 err_str.contains("Failed to send transaction (polling)"),
                 "Unexpected error message: {}",
                 err_str
->>>>>>> b63e3f93
             );
         }
 
@@ -1262,20 +1231,12 @@
             let provider = setup_provider();
             let result = provider.get_network().await;
             assert!(result.is_err());
-<<<<<<< HEAD
-            assert!(
-                result
-                    .unwrap_err()
-                    .to_string()
-                    .contains("Failed to get network")
-=======
             let err_str = result.unwrap_err().to_string();
             // Should contain the "Failed to..." context message
             assert!(
                 err_str.contains("Failed to get network"),
                 "Unexpected error message: {}",
                 err_str
->>>>>>> b63e3f93
             );
         }
 
@@ -1286,20 +1247,12 @@
             let provider = setup_provider();
             let result = provider.get_latest_ledger().await;
             assert!(result.is_err());
-<<<<<<< HEAD
-            assert!(
-                result
-                    .unwrap_err()
-                    .to_string()
-                    .contains("Failed to get latest ledger")
-=======
             let err_str = result.unwrap_err().to_string();
             // Should contain the "Failed to..." context message
             assert!(
                 err_str.contains("Failed to get latest ledger"),
                 "Unexpected error message: {}",
                 err_str
->>>>>>> b63e3f93
             );
         }
 
@@ -1311,20 +1264,12 @@
             let envelope: TransactionEnvelope = dummy_transaction_envelope();
             let result = provider.send_transaction(&envelope).await;
             assert!(result.is_err());
-<<<<<<< HEAD
-            assert!(
-                result
-                    .unwrap_err()
-                    .to_string()
-                    .contains("Failed to send transaction")
-=======
             let err_str = result.unwrap_err().to_string();
             // Should contain the "Failed to..." context message
             assert!(
                 err_str.contains("Failed to send transaction"),
                 "Unexpected error message: {}",
                 err_str
->>>>>>> b63e3f93
             );
         }
 
@@ -1336,20 +1281,12 @@
             let hash: Hash = dummy_hash();
             let result = provider.get_transaction(&hash).await;
             assert!(result.is_err());
-<<<<<<< HEAD
-            assert!(
-                result
-                    .unwrap_err()
-                    .to_string()
-                    .contains("Failed to get transaction")
-=======
             let err_str = result.unwrap_err().to_string();
             // Should contain the "Failed to..." context message
             assert!(
                 err_str.contains("Failed to get transaction"),
                 "Unexpected error message: {}",
                 err_str
->>>>>>> b63e3f93
             );
         }
 
@@ -1364,20 +1301,12 @@
             };
             let result = provider.get_transactions(req).await;
             assert!(result.is_err());
-<<<<<<< HEAD
-            assert!(
-                result
-                    .unwrap_err()
-                    .to_string()
-                    .contains("Failed to get transactions")
-=======
             let err_str = result.unwrap_err().to_string();
             // Should contain the "Failed to..." context message
             assert!(
                 err_str.contains("Failed to get transactions"),
                 "Unexpected error message: {}",
                 err_str
->>>>>>> b63e3f93
             );
         }
 
@@ -1389,20 +1318,12 @@
             let key: LedgerKey = dummy_ledger_key();
             let result = provider.get_ledger_entries(&[key]).await;
             assert!(result.is_err());
-<<<<<<< HEAD
-            assert!(
-                result
-                    .unwrap_err()
-                    .to_string()
-                    .contains("Failed to get ledger entries")
-=======
             let err_str = result.unwrap_err().to_string();
             // Should contain the "Failed to..." context message
             assert!(
                 err_str.contains("Failed to get ledger entries"),
                 "Unexpected error message: {}",
                 err_str
->>>>>>> b63e3f93
             );
         }
 
@@ -1419,14 +1340,6 @@
             };
             let result = provider.get_events(req).await;
             assert!(result.is_err());
-<<<<<<< HEAD
-            assert!(
-                result
-                    .unwrap_err()
-                    .to_string()
-                    .contains("Failed to get events")
-            );
-=======
             let err_str = result.unwrap_err().to_string();
             // Should contain the "Failed to..." context message
             assert!(
@@ -1542,7 +1455,6 @@
                 assert!(msg.contains("Invalid RPC URL"));
             }
             _ => panic!("Expected NetworkConfiguration error"),
->>>>>>> b63e3f93
         }
 
         // Test InvalidUrl
