--- conflicted
+++ resolved
@@ -304,13 +304,8 @@
                 let midnight_tx_hash = tx_clone.transaction_hash();
 
                 // Serialize the transaction
-<<<<<<< HEAD
                 let tx_serialize = serialize(&tx_clone).map_err(|e| {
-                    ProviderError::Other(format!("Failed to serialize transaction: {:?}", e))
-=======
-                let serialized = serialize(&tx_clone, network_id).map_err(|e| {
-                    ProviderError::Other(format!("Failed to serialize transaction: {e:?}"))
->>>>>>> b63e3f93
+                    ProviderError::Other(format!("Failed to serialize transaction: {e}"))
                 })?;
 
                 // Create the transaction call using metadata
@@ -320,14 +315,7 @@
                 // The metadata payload should work directly with create_unsigned
                 // If there's a version mismatch, we may need to use a different approach
                 let unsigned_extrinsic = api.tx().create_unsigned(&mn_tx).map_err(|e| {
-<<<<<<< HEAD
-                    ProviderError::Other(format!(
-                        "Failed to create unsigned extrinsic (possible subxt version mismatch): {}",
-                        e
-                    ))
-=======
                     ProviderError::Other(format!("Failed to create extrinsic: {e}"))
->>>>>>> b63e3f93
                 })?;
 
                 let tx_hash_string =
@@ -354,13 +342,8 @@
 
                 // TransactionHash doesn't implement Display, but we can serialize it
                 // and convert to hex to get the proper format
-<<<<<<< HEAD
                 let tx_hash_bytes = serialize(&midnight_tx_hash).map_err(|e| {
                     ProviderError::Other(format!("Failed to serialize transaction hash: {:?}", e))
-=======
-                let tx_hash_bytes = serialize(&tx_hash, network_id).map_err(|e| {
-                    ProviderError::Other(format!("Failed to serialize transaction hash: {e:?}"))
->>>>>>> b63e3f93
                 })?;
                 let pallet_tx_hash = format!("0x{}", hex::encode(tx_hash_bytes));
 
