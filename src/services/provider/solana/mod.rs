//! Solana Provider Module
//!
//! This module provides an abstraction layer over the Solana RPC client,
//! offering common operations such as retrieving account balance, fetching
//! the latest blockhash, sending transactions, confirming transactions, and
//! querying the minimum balance for rent exemption.
//!
//! The provider uses the non-blocking `RpcClient` for asynchronous operations
//! and integrates detailed error handling through the `ProviderError` type.
//!
use async_trait::async_trait;
use eyre::Result;
#[cfg(test)]
use mockall::automock;
use mpl_token_metadata::accounts::Metadata;
use reqwest::Url;
use serde::Serialize;
use solana_client::{
    client_error::{ClientError, ClientErrorKind},
    nonblocking::rpc_client::RpcClient,
    rpc_request::RpcRequest,
    rpc_response::{RpcPrioritizationFee, RpcSimulateTransactionResult},
};
use solana_commitment_config::CommitmentConfig;
use solana_sdk::{
    account::Account,
    hash::Hash,
    message::Message,
    program_pack::Pack,
    pubkey::Pubkey,
    signature::Signature,
    transaction::{Transaction, VersionedTransaction},
};
use spl_token_interface::state::Mint;
use std::{str::FromStr, sync::Arc, time::Duration};
use thiserror::Error;

use crate::{
    models::{RpcConfig, SolanaTransactionStatus},
    services::provider::{retry_rpc_call, should_mark_provider_failed_by_status_code},
};

use super::ProviderError;
use super::{
    rpc_selector::{RpcSelector, RpcSelectorError},
    RetryConfig,
};

/// Utility function to match error patterns by normalizing both strings.
/// Removes spaces and converts to lowercase for flexible matching.
///
/// This allows matching patterns like "invalid instruction data" against errors
/// containing "invalidinstructiondata", "invalid instruction data", etc.
fn matches_error_pattern(error_msg: &str, pattern: &str) -> bool {
    let normalized_msg = error_msg.to_lowercase().replace(' ', "");
    let normalized_pattern = pattern.to_lowercase().replace(' ', "");
    normalized_msg.contains(&normalized_pattern)
}

/// Errors that can occur when interacting with the Solana provider.
///
/// Use `is_transient()` to determine if an error should be retried.
#[derive(Error, Debug, Serialize)]
pub enum SolanaProviderError {
    /// Network/IO error (transient - connection issues, timeouts)
    #[error("Network error: {0}")]
    NetworkError(String),

    /// RPC protocol error (transient - RPC-level issues like node lag, sync pending)
    #[error("RPC error: {0}")]
    RpcError(String),

    /// HTTP request error with status code (transient/permanent based on status code)
    #[error("Request error (HTTP {status_code}): {error}")]
    RequestError { error: String, status_code: u16 },

    /// Invalid address format (permanent)
    #[error("Invalid address: {0}")]
    InvalidAddress(String),

    /// RPC selector error (transient - can retry with different node)
    #[error("RPC selector error: {0}")]
    SelectorError(RpcSelectorError),

    /// Network configuration error (permanent - missing data, unsupported operations)
    #[error("Network configuration error: {0}")]
    NetworkConfiguration(String),

    /// Insufficient funds for transaction (permanent)
    #[error("Insufficient funds for transaction: {0}")]
    InsufficientFunds(String),

    /// Blockhash not found or expired (transient - can rebuild with fresh blockhash)
    #[error("Blockhash not found or expired: {0}")]
    BlockhashNotFound(String),

    /// Invalid transaction structure or execution (permanent)
    #[error("Invalid transaction: {0}")]
    InvalidTransaction(String),

    /// Transaction already processed (permanent - duplicate)
    #[error("Transaction already processed: {0}")]
    AlreadyProcessed(String),
}

impl SolanaProviderError {
    /// Determines if this error is transient (can retry) or permanent (should fail).
    ///
    /// With comprehensive error code classification in `from_rpc_response_error()`,
    /// errors are properly categorized at the source, so we can simply match on variants.
    ///
    /// **Transient (can retry):**
    /// - `NetworkError`: IO/connection errors, timeouts, network unavailable
    /// - `RpcError`: RPC protocol issues, node lag, sync pending (-32004, -32005, -32014, -32016)
    /// - `BlockhashNotFound`: Can rebuild transaction with fresh blockhash (-32008)
    /// - `SelectorError`: Can retry with different RPC node
    /// - `RequestError`: HTTP errors with retriable status codes (5xx, 408, 425, 429)
    ///
    /// **Permanent (fail immediately):**
    /// - `InsufficientFunds`: Not enough balance for transaction
    /// - `InvalidTransaction`: Malformed transaction, invalid signatures, version mismatch (-32002, -32003, -32013, -32015, -32602)
    /// - `AlreadyProcessed`: Duplicate transaction already on-chain (-32009)
    /// - `InvalidAddress`: Invalid public key format
    /// - `NetworkConfiguration`: Missing data, unsupported operations (-32007, -32010)
    /// - `RequestError`: HTTP errors with non-retriable status codes (4xx except 408, 425, 429)
    pub fn is_transient(&self) -> bool {
        match self {
            // Transient errors - safe to retry
            SolanaProviderError::NetworkError(_) => true,
            SolanaProviderError::RpcError(_) => true,
            SolanaProviderError::BlockhashNotFound(_) => true,
            SolanaProviderError::SelectorError(_) => true,

            // RequestError - check status code to determine if retriable
            SolanaProviderError::RequestError { status_code, .. } => match *status_code {
                // Non-retriable 5xx: persistent server-side issues
                501 | 505 => false, // Not Implemented, HTTP Version Not Supported

                // Retriable 5xx: temporary server-side issues
                500 | 502..=504 | 506..=599 => true,

                // Retriable 4xx: timeout or rate-limit related
                408 | 425 | 429 => true,

                // Non-retriable 4xx: client errors
                400..=499 => false,

                // Other status codes: not retriable
                _ => false,
            },

            // Permanent errors - fail immediately
            SolanaProviderError::InsufficientFunds(_) => false,
            SolanaProviderError::InvalidTransaction(_) => false,
            SolanaProviderError::AlreadyProcessed(_) => false,
            SolanaProviderError::InvalidAddress(_) => false,
            SolanaProviderError::NetworkConfiguration(_) => false,
        }
    }

    /// Classifies a Solana RPC client error into the appropriate error variant.
    ///
    /// Uses structured error types from the Solana SDK for precise classification,
    /// including JSON-RPC error codes for enhanced accuracy.
    pub fn from_rpc_error(error: ClientError) -> Self {
        match error.kind() {
            // Network/IO errors - connection issues, timeouts (transient)
            ClientErrorKind::Io(_) => SolanaProviderError::NetworkError(error.to_string()),

            // Reqwest errors - extract status code if available
            ClientErrorKind::Reqwest(reqwest_err) => {
                if let Some(status) = reqwest_err.status() {
                    SolanaProviderError::RequestError {
                        error: error.to_string(),
                        status_code: status.as_u16(),
                    }
                } else {
                    // No status code available (e.g., connection error, timeout)
                    SolanaProviderError::NetworkError(error.to_string())
                }
            }

            // RPC errors - classify based on error code and message
            ClientErrorKind::RpcError(rpc_err) => {
                let rpc_err_str = format!("{}", rpc_err);
                Self::from_rpc_response_error(&rpc_err_str, &error)
            }

            // Transaction errors - classify based on specific error type
            ClientErrorKind::TransactionError(tx_error) => {
                Self::from_transaction_error(tx_error, &error)
            }

            // Custom errors from Solana client - reuse pattern matching logic
            ClientErrorKind::Custom(msg) => {
                // Delegate to from_rpc_response_error for consistent classification
                Self::from_rpc_response_error(msg, &error)
            }

            // All other error types
            _ => SolanaProviderError::RpcError(error.to_string()),
        }
    }

    /// Classifies RPC response errors using error codes and messages.
    ///
    /// Solana JSON-RPC 2.0 error codes (see https://www.quicknode.com/docs/solana/error-references):
    ///
    /// **Transient errors (can retry):**
    /// - `-32004`: Block not available for slot - temporary, retry recommended
    /// - `-32005`: Node is unhealthy/behind - temporary node lag
    /// - `-32008`: Blockhash not found - can rebuild transaction with fresh blockhash
    /// - `-32014`: Block status not yet available - pending sync, retry later
    /// - `-32016`: Minimum context slot not reached - future slot, retry later
    ///
    /// **Permanent errors (fail immediately):**
    /// - `-32002`: Transaction simulation failed - check message for specific cause
    /// - `-32003`: Signature verification failure - invalid signatures
    /// - `-32007`: Slot skipped/missing (snapshot jump) - data unavailable
    /// - `-32009`: Already processed - duplicate transaction
    /// - `-32010`: Key excluded from secondary indexes - RPC method unavailable
    /// - `-32013`: Transaction signature length mismatch - malformed transaction
    /// - `-32015`: Transaction version not supported - client version mismatch
    /// - `-32602`: Invalid params - malformed request parameters
    fn from_rpc_response_error(rpc_err: &str, full_error: &ClientError) -> Self {
        let error_str = rpc_err;

        // Check for specific error codes in the error string
        if error_str.contains("-32002") {
            // Transaction simulation failed - check message for specific issues
            if matches_error_pattern(error_str, "blockhash not found") {
                SolanaProviderError::BlockhashNotFound(full_error.to_string())
            } else if matches_error_pattern(error_str, "insufficient funds") {
                SolanaProviderError::InsufficientFunds(full_error.to_string())
            } else {
                // Most simulation failures are permanent (invalid instruction data, etc.)
                SolanaProviderError::InvalidTransaction(full_error.to_string())
            }
        } else if error_str.contains("-32003") {
            // Signature verification failure - permanent
            SolanaProviderError::InvalidTransaction(full_error.to_string())
        } else if error_str.contains("-32004") {
            // Block not available - transient, retry recommended
            SolanaProviderError::RpcError(full_error.to_string())
        } else if error_str.contains("-32005") {
            // Node is behind - transient
            SolanaProviderError::RpcError(full_error.to_string())
        } else if error_str.contains("-32007") {
            // Slot skipped/missing due to snapshot jump - permanent
            SolanaProviderError::NetworkConfiguration(full_error.to_string())
        } else if error_str.contains("-32008") {
            // Blockhash not found - transient (can rebuild transaction)
            SolanaProviderError::BlockhashNotFound(full_error.to_string())
        } else if error_str.contains("-32009") {
            // Already processed - permanent
            SolanaProviderError::AlreadyProcessed(full_error.to_string())
        } else if error_str.contains("-32010") {
            // Key excluded from secondary indexes - permanent
            SolanaProviderError::NetworkConfiguration(full_error.to_string())
        } else if error_str.contains("-32013") {
            // Transaction signature length mismatch - permanent
            SolanaProviderError::InvalidTransaction(full_error.to_string())
        } else if error_str.contains("-32014") {
            // Block status not yet available - transient, retry later
            SolanaProviderError::RpcError(full_error.to_string())
        } else if error_str.contains("-32015") {
            // Transaction version not supported - permanent
            SolanaProviderError::InvalidTransaction(full_error.to_string())
        } else if error_str.contains("-32016") {
            // Minimum context slot not reached - transient, retry later
            SolanaProviderError::RpcError(full_error.to_string())
        } else if error_str.contains("-32602") {
            // Invalid params - permanent
            SolanaProviderError::InvalidTransaction(full_error.to_string())
        } else {
            // For other codes, fall back to string matching
            if matches_error_pattern(error_str, "insufficient funds") {
                SolanaProviderError::InsufficientFunds(full_error.to_string())
            } else if matches_error_pattern(error_str, "blockhash not found") {
                SolanaProviderError::BlockhashNotFound(full_error.to_string())
            } else if matches_error_pattern(error_str, "already processed") {
                SolanaProviderError::AlreadyProcessed(full_error.to_string())
            } else {
                // Default to transient RPC error for unknown codes
                SolanaProviderError::RpcError(full_error.to_string())
            }
        }
    }

    /// Classifies a Solana TransactionError into the appropriate error variant.
    fn from_transaction_error(
        tx_error: &solana_sdk::transaction::TransactionError,
        full_error: &ClientError,
    ) -> Self {
        use solana_sdk::transaction::TransactionError as TxErr;

        match tx_error {
            // Insufficient funds - permanent
            TxErr::InsufficientFundsForFee | TxErr::InsufficientFundsForRent { .. } => {
                SolanaProviderError::InsufficientFunds(full_error.to_string())
            }

            // Blockhash not found - transient (can rebuild transaction with fresh blockhash)
            TxErr::BlockhashNotFound => {
                SolanaProviderError::BlockhashNotFound(full_error.to_string())
            }

            // Already processed - permanent
            TxErr::AlreadyProcessed => {
                SolanaProviderError::AlreadyProcessed(full_error.to_string())
            }

            // Invalid transaction structure/signatures - permanent
            TxErr::SignatureFailure
            | TxErr::MissingSignatureForFee
            | TxErr::InvalidAccountForFee
            | TxErr::AccountNotFound
            | TxErr::InvalidAccountIndex
            | TxErr::InvalidProgramForExecution
            | TxErr::ProgramAccountNotFound
            | TxErr::InstructionError(_, _)
            | TxErr::CallChainTooDeep
            | TxErr::InvalidWritableAccount
            | TxErr::InvalidRentPayingAccount
            | TxErr::WouldExceedMaxBlockCostLimit
            | TxErr::WouldExceedMaxAccountCostLimit
            | TxErr::WouldExceedMaxVoteCostLimit
            | TxErr::WouldExceedAccountDataBlockLimit
            | TxErr::TooManyAccountLocks
            | TxErr::AddressLookupTableNotFound
            | TxErr::InvalidAddressLookupTableOwner
            | TxErr::InvalidAddressLookupTableData
            | TxErr::InvalidAddressLookupTableIndex
            | TxErr::MaxLoadedAccountsDataSizeExceeded
            | TxErr::InvalidLoadedAccountsDataSizeLimit
            | TxErr::ResanitizationNeeded
            | TxErr::ProgramExecutionTemporarilyRestricted { .. }
            | TxErr::AccountBorrowOutstanding => {
                SolanaProviderError::InvalidTransaction(full_error.to_string())
            }

            // Transient errors that might succeed on retry
            TxErr::AccountInUse | TxErr::AccountLoadedTwice | TxErr::ClusterMaintenance => {
                SolanaProviderError::RpcError(full_error.to_string())
            }

            // Treat unknown errors as generic RPC errors (transient by default)
            _ => SolanaProviderError::RpcError(full_error.to_string()),
        }
    }
}

/// A trait that abstracts common Solana provider operations.
#[async_trait]
#[cfg_attr(test, automock)]
#[allow(dead_code)]
pub trait SolanaProviderTrait: Send + Sync {
    /// Retrieves the balance (in lamports) for the given address.
    async fn get_balance(&self, address: &str) -> Result<u64, SolanaProviderError>;

    /// Retrieves the latest blockhash as a 32-byte array.
    async fn get_latest_blockhash(&self) -> Result<Hash, SolanaProviderError>;

    // Retrieves the latest blockhash with the specified commitment.
    async fn get_latest_blockhash_with_commitment(
        &self,
        commitment: CommitmentConfig,
    ) -> Result<(Hash, u64), SolanaProviderError>;

    /// Sends a transaction to the Solana network.
    async fn send_transaction(
        &self,
        transaction: &Transaction,
    ) -> Result<Signature, SolanaProviderError>;

    /// Sends a transaction to the Solana network.
    async fn send_versioned_transaction(
        &self,
        transaction: &VersionedTransaction,
    ) -> Result<Signature, SolanaProviderError>;

    /// Confirms a transaction given its signature.
    async fn confirm_transaction(&self, signature: &Signature)
        -> Result<bool, SolanaProviderError>;

    /// Retrieves the minimum balance required for rent exemption for the specified data size.
    async fn get_minimum_balance_for_rent_exemption(
        &self,
        data_size: usize,
    ) -> Result<u64, SolanaProviderError>;

    /// Simulates a transaction and returns the simulation result.
    async fn simulate_transaction(
        &self,
        transaction: &Transaction,
    ) -> Result<RpcSimulateTransactionResult, SolanaProviderError>;

    /// Retrieve an account given its string representation.
    async fn get_account_from_str(&self, account: &str) -> Result<Account, SolanaProviderError>;

    /// Retrieve an account given its Pubkey.
    async fn get_account_from_pubkey(
        &self,
        pubkey: &Pubkey,
    ) -> Result<Account, SolanaProviderError>;

    /// Retrieve token metadata from the provided pubkey.
    async fn get_token_metadata_from_pubkey(
        &self,
        pubkey: &str,
    ) -> Result<TokenMetadata, SolanaProviderError>;

    /// Check if a blockhash is valid.
    async fn is_blockhash_valid(
        &self,
        hash: &Hash,
        commitment: CommitmentConfig,
    ) -> Result<bool, SolanaProviderError>;

    /// get fee for message
    async fn get_fee_for_message(&self, message: &Message) -> Result<u64, SolanaProviderError>;

    /// get recent prioritization fees
    async fn get_recent_prioritization_fees(
        &self,
        addresses: &[Pubkey],
    ) -> Result<Vec<RpcPrioritizationFee>, SolanaProviderError>;

    /// calculate total fee
    async fn calculate_total_fee(&self, message: &Message) -> Result<u64, SolanaProviderError>;

    /// get transaction status
    async fn get_transaction_status(
        &self,
        signature: &Signature,
    ) -> Result<SolanaTransactionStatus, SolanaProviderError>;

    /// Send a raw JSON-RPC request to the Solana node
    async fn raw_request_dyn(
        &self,
        method: &str,
        params: serde_json::Value,
    ) -> Result<serde_json::Value, SolanaProviderError>;
}

#[derive(Debug, Clone)]
pub struct SolanaProvider {
    // RPC selector for handling multiple client connections
    selector: RpcSelector,
    // Default timeout in seconds
    timeout_seconds: Duration,
    // Default commitment level
    commitment: CommitmentConfig,
    // Retry configuration for network requests
    retry_config: RetryConfig,
}

impl From<String> for SolanaProviderError {
    fn from(s: String) -> Self {
        SolanaProviderError::RpcError(s)
    }
}

/// Determines if a Solana provider error should mark the provider as failed.
///
/// This function identifies errors that indicate the RPC provider itself is having issues
/// and should be marked as failed to trigger failover to another provider.
///
/// Uses the shared `should_mark_provider_failed_by_status_code` function for HTTP status code logic.
fn should_mark_solana_provider_failed(error: &SolanaProviderError) -> bool {
    match error {
        SolanaProviderError::RequestError { status_code, .. } => {
            should_mark_provider_failed_by_status_code(*status_code)
        }
        _ => false,
    }
}

#[derive(Error, Debug, PartialEq)]
pub struct TokenMetadata {
    pub decimals: u8,
    pub symbol: String,
    pub mint: String,
}

impl std::fmt::Display for TokenMetadata {
    fn fmt(&self, f: &mut std::fmt::Formatter<'_>) -> std::fmt::Result {
        write!(
            f,
            "TokenMetadata {{ decimals: {}, symbol: {}, mint: {} }}",
            self.decimals, self.symbol, self.mint
        )
    }
}

#[allow(dead_code)]
impl SolanaProvider {
    pub fn new(configs: Vec<RpcConfig>, timeout_seconds: u64) -> Result<Self, ProviderError> {
        Self::new_with_commitment(configs, timeout_seconds, CommitmentConfig::confirmed())
    }

    /// Creates a new SolanaProvider with RPC configurations and optional settings.
    ///
    /// # Arguments
    ///
    /// * `configs` - A vector of RPC configurations
    /// * `timeout` - Optional custom timeout
    /// * `commitment` - Optional custom commitment level
    ///
    /// # Returns
    ///
    /// A Result containing the provider or an error
    pub fn new_with_commitment(
        configs: Vec<RpcConfig>,
        timeout_seconds: u64,
        commitment: CommitmentConfig,
    ) -> Result<Self, ProviderError> {
        if configs.is_empty() {
            return Err(ProviderError::NetworkConfiguration(
                "At least one RPC configuration must be provided".to_string(),
            ));
        }

        RpcConfig::validate_list(&configs)
            .map_err(|e| ProviderError::NetworkConfiguration(format!("Invalid URL: {}", e)))?;

        // Now create the selector with validated configs
        let selector = RpcSelector::new(configs).map_err(|e| {
            ProviderError::NetworkConfiguration(format!("Failed to create RPC selector: {}", e))
        })?;

        let retry_config = RetryConfig::from_env();

        Ok(Self {
            selector,
            timeout_seconds: Duration::from_secs(timeout_seconds),
            commitment,
            retry_config,
        })
    }

    /// Retrieves an RPC client instance using the configured selector.
    ///
    /// # Returns
    ///
    /// A Result containing either:
    /// - A configured RPC client connected to a selected endpoint
    /// - A SolanaProviderError describing what went wrong
    ///
    fn get_client(&self) -> Result<RpcClient, SolanaProviderError> {
        self.selector
            .get_client(|url| {
                Ok(RpcClient::new_with_timeout_and_commitment(
                    url.to_string(),
                    self.timeout_seconds,
                    self.commitment,
                ))
            })
            .map_err(SolanaProviderError::SelectorError)
    }

    /// Initialize a provider for a given URL
    fn initialize_provider(&self, url: &str) -> Result<Arc<RpcClient>, SolanaProviderError> {
        let rpc_url: Url = url.parse().map_err(|e| {
            SolanaProviderError::NetworkConfiguration(format!("Invalid URL format: {}", e))
        })?;

        let client = RpcClient::new_with_timeout_and_commitment(
            rpc_url.to_string(),
            self.timeout_seconds,
            self.commitment,
        );

        Ok(Arc::new(client))
    }

    /// Retry helper for Solana RPC calls
    async fn retry_rpc_call<T, F, Fut>(
        &self,
        operation_name: &str,
        operation: F,
    ) -> Result<T, SolanaProviderError>
    where
        F: Fn(Arc<RpcClient>) -> Fut,
        Fut: std::future::Future<Output = Result<T, SolanaProviderError>>,
    {
        let is_retriable = |e: &SolanaProviderError| e.is_transient();

        tracing::debug!(
            "Starting RPC operation '{}' with timeout: {}s",
            operation_name,
            self.timeout_seconds.as_secs()
        );

        retry_rpc_call(
            &self.selector,
            operation_name,
            is_retriable,
<<<<<<< HEAD
            |_| false, // TODO: implement fn to mark provider failed based on error
            {
                let self_clone = self.clone();
                move |url: &str| {
                    let self_clone = self_clone.clone();
                    let url = url.to_string();
                    async move { self_clone.initialize_provider(&url) }
                }
=======
            should_mark_solana_provider_failed,
            |url| match self.initialize_provider(url) {
                Ok(provider) => Ok(provider),
                Err(e) => Err(e),
>>>>>>> 1ecb022e
            },
            operation,
            Some(self.retry_config.clone()),
        )
        .await
    }
}

#[async_trait]
#[allow(dead_code)]
impl SolanaProviderTrait for SolanaProvider {
    /// Retrieves the balance (in lamports) for the given address.
    /// # Errors
    ///
    /// Returns `ProviderError::InvalidAddress` if address parsing fails,
    /// and `ProviderError::RpcError` if the RPC call fails.
    async fn get_balance(&self, address: &str) -> Result<u64, SolanaProviderError> {
        let pubkey = Pubkey::from_str(address)
            .map_err(|e| SolanaProviderError::InvalidAddress(e.to_string()))?;

        self.retry_rpc_call("get_balance", |client| async move {
            client
                .get_balance(&pubkey)
                .await
                .map_err(SolanaProviderError::from_rpc_error)
        })
        .await
    }

    /// Check if a blockhash is valid
    async fn is_blockhash_valid(
        &self,
        hash: &Hash,
        commitment: CommitmentConfig,
    ) -> Result<bool, SolanaProviderError> {
        self.retry_rpc_call("is_blockhash_valid", |client| async move {
            client
                .is_blockhash_valid(hash, commitment)
                .await
                .map_err(SolanaProviderError::from_rpc_error)
        })
        .await
    }

    /// Gets the latest blockhash.
    async fn get_latest_blockhash(&self) -> Result<Hash, SolanaProviderError> {
        self.retry_rpc_call("get_latest_blockhash", |client| async move {
            client
                .get_latest_blockhash()
                .await
                .map_err(SolanaProviderError::from_rpc_error)
        })
        .await
    }

    async fn get_latest_blockhash_with_commitment(
        &self,
        commitment: CommitmentConfig,
    ) -> Result<(Hash, u64), SolanaProviderError> {
        self.retry_rpc_call(
            "get_latest_blockhash_with_commitment",
            |client| async move {
                client
                    .get_latest_blockhash_with_commitment(commitment)
                    .await
                    .map_err(SolanaProviderError::from_rpc_error)
            },
        )
        .await
    }

    /// Sends a transaction to the network.
    async fn send_transaction(
        &self,
        transaction: &Transaction,
    ) -> Result<Signature, SolanaProviderError> {
        self.retry_rpc_call("send_transaction", |client| async move {
            client
                .send_transaction(transaction)
                .await
                .map_err(SolanaProviderError::from_rpc_error)
        })
        .await
    }

    /// Sends a transaction to the network.
    async fn send_versioned_transaction(
        &self,
        transaction: &VersionedTransaction,
    ) -> Result<Signature, SolanaProviderError> {
        self.retry_rpc_call("send_transaction", |client| async move {
            client
                .send_transaction(transaction)
                .await
                .map_err(SolanaProviderError::from_rpc_error)
        })
        .await
    }

    /// Confirms the given transaction signature.
    async fn confirm_transaction(
        &self,
        signature: &Signature,
    ) -> Result<bool, SolanaProviderError> {
        self.retry_rpc_call("confirm_transaction", |client| async move {
            client
                .confirm_transaction(signature)
                .await
                .map_err(SolanaProviderError::from_rpc_error)
        })
        .await
    }

    /// Retrieves the minimum balance for rent exemption for the given data size.
    async fn get_minimum_balance_for_rent_exemption(
        &self,
        data_size: usize,
    ) -> Result<u64, SolanaProviderError> {
        self.retry_rpc_call(
            "get_minimum_balance_for_rent_exemption",
            |client| async move {
                client
                    .get_minimum_balance_for_rent_exemption(data_size)
                    .await
                    .map_err(SolanaProviderError::from_rpc_error)
            },
        )
        .await
    }

    /// Simulate transaction.
    async fn simulate_transaction(
        &self,
        transaction: &Transaction,
    ) -> Result<RpcSimulateTransactionResult, SolanaProviderError> {
        self.retry_rpc_call("simulate_transaction", |client| async move {
            client
                .simulate_transaction(transaction)
                .await
                .map_err(SolanaProviderError::from_rpc_error)
                .map(|response| response.value)
        })
        .await
    }

    /// Retrieves account data for the given account string.
    async fn get_account_from_str(&self, account: &str) -> Result<Account, SolanaProviderError> {
        let address = Pubkey::from_str(account).map_err(|e| {
            SolanaProviderError::InvalidAddress(format!("Invalid pubkey {}: {}", account, e))
        })?;
        self.retry_rpc_call("get_account", |client| async move {
            client
                .get_account(&address)
                .await
                .map_err(SolanaProviderError::from_rpc_error)
        })
        .await
    }

    /// Retrieves account data for the given pubkey.
    async fn get_account_from_pubkey(
        &self,
        pubkey: &Pubkey,
    ) -> Result<Account, SolanaProviderError> {
        self.retry_rpc_call("get_account_from_pubkey", |client| async move {
            client
                .get_account(pubkey)
                .await
                .map_err(SolanaProviderError::from_rpc_error)
        })
        .await
    }

    /// Retrieves token metadata from a provided mint address.
    async fn get_token_metadata_from_pubkey(
        &self,
        pubkey: &str,
    ) -> Result<TokenMetadata, SolanaProviderError> {
        // Parse and validate pubkey once
        let mint_pubkey = Pubkey::from_str(pubkey).map_err(|e| {
            SolanaProviderError::InvalidAddress(format!("Invalid pubkey {}: {}", pubkey, e))
        })?;

        // Retrieve account using already-parsed pubkey (avoids re-parsing)
        let account = self.get_account_from_pubkey(&mint_pubkey).await?;

        // Unpack the mint info from the account's data
        let decimals = Mint::unpack(&account.data)
            .map_err(|e| {
                SolanaProviderError::InvalidTransaction(format!(
                    "Failed to unpack mint info for {}: {}",
                    pubkey, e
                ))
            })?
            .decimals;

        // Derive the PDA for the token metadata
        // Convert bytes directly between Pubkey types (no string conversion needed)
        let mint_pubkey_program =
            solana_program::pubkey::Pubkey::new_from_array(mint_pubkey.to_bytes());
        let metadata_pda_program = Metadata::find_pda(&mint_pubkey_program).0;

        // Convert bytes directly (no string conversion)
        let metadata_pda = Pubkey::new_from_array(metadata_pda_program.to_bytes());

        let symbol = match self.get_account_from_pubkey(&metadata_pda).await {
            Ok(metadata_account) => match Metadata::from_bytes(&metadata_account.data) {
                Ok(metadata) => metadata.symbol.trim_end_matches('\u{0}').to_string(),
                Err(_) => String::new(),
            },
            Err(_) => String::new(), // Return empty symbol if metadata doesn't exist
        };

        Ok(TokenMetadata {
            decimals,
            symbol,
            mint: pubkey.to_string(),
        })
    }

    /// Get the fee for a message
    async fn get_fee_for_message(&self, message: &Message) -> Result<u64, SolanaProviderError> {
        self.retry_rpc_call("get_fee_for_message", |client| async move {
            client
                .get_fee_for_message(message)
                .await
                .map_err(SolanaProviderError::from_rpc_error)
        })
        .await
    }

    async fn get_recent_prioritization_fees(
        &self,
        addresses: &[Pubkey],
    ) -> Result<Vec<RpcPrioritizationFee>, SolanaProviderError> {
        self.retry_rpc_call("get_recent_prioritization_fees", |client| async move {
            client
                .get_recent_prioritization_fees(addresses)
                .await
                .map_err(SolanaProviderError::from_rpc_error)
        })
        .await
    }

    async fn calculate_total_fee(&self, message: &Message) -> Result<u64, SolanaProviderError> {
        let base_fee = self.get_fee_for_message(message).await?;
        let priority_fees = self.get_recent_prioritization_fees(&[]).await?;

        let max_priority_fee = priority_fees
            .iter()
            .map(|fee| fee.prioritization_fee)
            .max()
            .unwrap_or(0);

        Ok(base_fee + max_priority_fee)
    }

    async fn get_transaction_status(
        &self,
        signature: &Signature,
    ) -> Result<SolanaTransactionStatus, SolanaProviderError> {
        let result = self
            .retry_rpc_call("get_transaction_status", |client| async move {
                client
                    .get_signature_statuses_with_history(&[*signature])
                    .await
                    .map_err(SolanaProviderError::from_rpc_error)
            })
            .await?;

        let status = result.value.first();

        match status {
            Some(Some(v)) => {
                if v.err.is_some() {
                    Ok(SolanaTransactionStatus::Failed)
                } else if v.satisfies_commitment(CommitmentConfig::finalized()) {
                    Ok(SolanaTransactionStatus::Finalized)
                } else if v.satisfies_commitment(CommitmentConfig::confirmed()) {
                    Ok(SolanaTransactionStatus::Confirmed)
                } else {
                    Ok(SolanaTransactionStatus::Processed)
                }
            }
            Some(None) => Err(SolanaProviderError::RpcError(
                "Transaction confirmation status not available".to_string(),
            )),
            None => Err(SolanaProviderError::RpcError(
                "Transaction confirmation status not available".to_string(),
            )),
        }
    }

    /// Send a raw JSON-RPC request to the Solana node
    async fn raw_request_dyn(
        &self,
        method: &str,
        params: serde_json::Value,
    ) -> Result<serde_json::Value, SolanaProviderError> {
        let params_owned = params.clone();
        let method_static: &'static str = Box::leak(method.to_string().into_boxed_str());
        self.retry_rpc_call("raw_request_dyn", move |client| {
            let params_for_call = params_owned.clone();
            async move {
                client
                    .send(
                        RpcRequest::Custom {
                            method: method_static,
                        },
                        params_for_call,
                    )
                    .await
                    .map_err(|e| SolanaProviderError::RpcError(e.to_string()))
            }
        })
        .await
    }
}

#[cfg(test)]
mod tests {
    use super::*;
    use lazy_static::lazy_static;
    use solana_sdk::{
        hash::Hash,
        message::Message,
        signer::{keypair::Keypair, Signer},
        transaction::Transaction,
    };
    use std::sync::Mutex;

    lazy_static! {
        static ref SOLANA_TEST_ENV_MUTEX: Mutex<()> = Mutex::new(());
    }

    struct SolanaTestEnvGuard {
        _mutex_guard: std::sync::MutexGuard<'static, ()>,
    }

    impl SolanaTestEnvGuard {
        fn new(mutex_guard: std::sync::MutexGuard<'static, ()>) -> Self {
            std::env::set_var(
                "API_KEY",
                "test_api_key_for_solana_provider_new_this_is_long_enough_32_chars",
            );
            std::env::set_var("REDIS_URL", "redis://test-dummy-url-for-solana-provider");

            Self {
                _mutex_guard: mutex_guard,
            }
        }
    }

    impl Drop for SolanaTestEnvGuard {
        fn drop(&mut self) {
            std::env::remove_var("API_KEY");
            std::env::remove_var("REDIS_URL");
        }
    }

    // Helper function to set up the test environment
    fn setup_test_env() -> SolanaTestEnvGuard {
        let guard = SOLANA_TEST_ENV_MUTEX
            .lock()
            .unwrap_or_else(|e| e.into_inner());
        SolanaTestEnvGuard::new(guard)
    }

    fn get_funded_keypair() -> Keypair {
        // address HCKHoE2jyk1qfAwpHQghvYH3cEfT8euCygBzF9AV6bhY
        Keypair::try_from(
            [
                120, 248, 160, 20, 225, 60, 226, 195, 68, 137, 176, 87, 21, 129, 0, 76, 144, 129,
                122, 250, 80, 4, 247, 50, 248, 82, 146, 77, 139, 156, 40, 41, 240, 161, 15, 81,
                198, 198, 86, 167, 90, 148, 131, 13, 184, 222, 251, 71, 229, 212, 169, 2, 72, 202,
                150, 184, 176, 148, 75, 160, 255, 233, 73, 31,
            ]
            .as_slice(),
        )
        .unwrap()
    }

    // Helper function to obtain a recent blockhash from the provider.
    async fn get_recent_blockhash(provider: &SolanaProvider) -> Hash {
        provider
            .get_latest_blockhash()
            .await
            .expect("Failed to get blockhash")
    }

    fn create_test_rpc_config() -> RpcConfig {
        RpcConfig {
            url: "https://api.devnet.solana.com".to_string(),
            weight: 1,
        }
    }

    #[tokio::test]
    async fn test_new_with_valid_config() {
        let _env_guard = setup_test_env();
        let configs = vec![create_test_rpc_config()];
        let timeout = 30;

        let result = SolanaProvider::new(configs, timeout);

        assert!(result.is_ok());
        let provider = result.unwrap();
        assert_eq!(provider.timeout_seconds, Duration::from_secs(timeout));
        assert_eq!(provider.commitment, CommitmentConfig::confirmed());
    }

    #[tokio::test]
    async fn test_new_with_commitment_valid_config() {
        let _env_guard = setup_test_env();

        let configs = vec![create_test_rpc_config()];
        let timeout = 30;
        let commitment = CommitmentConfig::finalized();

        let result = SolanaProvider::new_with_commitment(configs, timeout, commitment);

        assert!(result.is_ok());
        let provider = result.unwrap();
        assert_eq!(provider.timeout_seconds, Duration::from_secs(timeout));
        assert_eq!(provider.commitment, commitment);
    }

    #[tokio::test]
    async fn test_new_with_empty_configs() {
        let _env_guard = setup_test_env();
        let configs: Vec<RpcConfig> = vec![];
        let timeout = 30;

        let result = SolanaProvider::new(configs, timeout);

        assert!(result.is_err());
        assert!(matches!(
            result,
            Err(ProviderError::NetworkConfiguration(_))
        ));
    }

    #[tokio::test]
    async fn test_new_with_commitment_empty_configs() {
        let _env_guard = setup_test_env();
        let configs: Vec<RpcConfig> = vec![];
        let timeout = 30;
        let commitment = CommitmentConfig::finalized();

        let result = SolanaProvider::new_with_commitment(configs, timeout, commitment);

        assert!(result.is_err());
        assert!(matches!(
            result,
            Err(ProviderError::NetworkConfiguration(_))
        ));
    }

    #[tokio::test]
    async fn test_new_with_invalid_url() {
        let _env_guard = setup_test_env();
        let configs = vec![RpcConfig {
            url: "invalid-url".to_string(),
            weight: 1,
        }];
        let timeout = 30;

        let result = SolanaProvider::new(configs, timeout);

        assert!(result.is_err());
        assert!(matches!(
            result,
            Err(ProviderError::NetworkConfiguration(_))
        ));
    }

    #[tokio::test]
    async fn test_new_with_commitment_invalid_url() {
        let _env_guard = setup_test_env();
        let configs = vec![RpcConfig {
            url: "invalid-url".to_string(),
            weight: 1,
        }];
        let timeout = 30;
        let commitment = CommitmentConfig::finalized();

        let result = SolanaProvider::new_with_commitment(configs, timeout, commitment);

        assert!(result.is_err());
        assert!(matches!(
            result,
            Err(ProviderError::NetworkConfiguration(_))
        ));
    }

    #[tokio::test]
    async fn test_new_with_multiple_configs() {
        let _env_guard = setup_test_env();
        let configs = vec![
            create_test_rpc_config(),
            RpcConfig {
                url: "https://api.mainnet-beta.solana.com".to_string(),
                weight: 1,
            },
        ];
        let timeout = 30;

        let result = SolanaProvider::new(configs, timeout);

        assert!(result.is_ok());
    }

    #[tokio::test]
    async fn test_provider_creation() {
        let _env_guard = setup_test_env();
        let configs = vec![create_test_rpc_config()];
        let timeout = 30;
        let provider = SolanaProvider::new(configs, timeout);
        assert!(provider.is_ok());
    }

    #[tokio::test]
    async fn test_get_balance() {
        let _env_guard = setup_test_env();
        let configs = vec![create_test_rpc_config()];
        let timeout = 30;
        let provider = SolanaProvider::new(configs, timeout).unwrap();
        let keypair = Keypair::new();
        let balance = provider.get_balance(&keypair.pubkey().to_string()).await;
        assert!(balance.is_ok());
        assert_eq!(balance.unwrap(), 0);
    }

    #[tokio::test]
    async fn test_get_balance_funded_account() {
        let _env_guard = setup_test_env();
        let configs = vec![create_test_rpc_config()];
        let timeout = 30;
        let provider = SolanaProvider::new(configs, timeout).unwrap();
        let keypair = get_funded_keypair();
        let balance = provider.get_balance(&keypair.pubkey().to_string()).await;
        assert!(balance.is_ok());
        assert_eq!(balance.unwrap(), 1000000000);
    }

    #[tokio::test]
    async fn test_get_latest_blockhash() {
        let _env_guard = setup_test_env();
        let configs = vec![create_test_rpc_config()];
        let timeout = 30;
        let provider = SolanaProvider::new(configs, timeout).unwrap();
        let blockhash = provider.get_latest_blockhash().await;
        assert!(blockhash.is_ok());
    }

    #[tokio::test]
    async fn test_simulate_transaction() {
        let _env_guard = setup_test_env();
        let configs = vec![create_test_rpc_config()];
        let timeout = 30;
        let provider = SolanaProvider::new(configs, timeout).expect("Failed to create provider");

        let fee_payer = get_funded_keypair();

        // Construct a message with no instructions (a no-op transaction).
        // Note: An empty instruction set is acceptable for simulation purposes.
        let message = Message::new(&[], Some(&fee_payer.pubkey()));

        let mut tx = Transaction::new_unsigned(message);

        let recent_blockhash = get_recent_blockhash(&provider).await;
        tx.try_sign(&[&fee_payer], recent_blockhash)
            .expect("Failed to sign transaction");

        let simulation_result = provider.simulate_transaction(&tx).await;

        assert!(
            simulation_result.is_ok(),
            "Simulation failed: {:?}",
            simulation_result
        );

        let result = simulation_result.unwrap();
        // The simulation result may contain logs or an error field.
        // For a no-op transaction, we expect no errors and possibly empty logs.
        assert!(
            result.err.is_none(),
            "Simulation encountered an error: {:?}",
            result.err
        );
    }

    #[tokio::test]
    async fn test_get_token_metadata_from_pubkey() {
        let _env_guard = setup_test_env();
        let configs = vec![RpcConfig {
            url: "https://api.mainnet-beta.solana.com".to_string(),
            weight: 1,
        }];
        let timeout = 30;
        let provider = SolanaProvider::new(configs, timeout).unwrap();
        let usdc_token_metadata = provider
            .get_token_metadata_from_pubkey("EPjFWdd5AufqSSqeM2qN1xzybapC8G4wEGGkZwyTDt1v")
            .await
            .unwrap();

        assert_eq!(
            usdc_token_metadata,
            TokenMetadata {
                decimals: 6,
                symbol: "USDC".to_string(),
                mint: "EPjFWdd5AufqSSqeM2qN1xzybapC8G4wEGGkZwyTDt1v".to_string(),
            }
        );

        let usdt_token_metadata = provider
            .get_token_metadata_from_pubkey("Es9vMFrzaCERmJfrF4H2FYD4KCoNkY11McCe8BenwNYB")
            .await
            .unwrap();

        assert_eq!(
            usdt_token_metadata,
            TokenMetadata {
                decimals: 6,
                symbol: "USDT".to_string(),
                mint: "Es9vMFrzaCERmJfrF4H2FYD4KCoNkY11McCe8BenwNYB".to_string(),
            }
        );
    }

    #[tokio::test]
    async fn test_get_client_success() {
        let _env_guard = setup_test_env();
        let configs = vec![create_test_rpc_config()];
        let timeout = 30;
        let provider = SolanaProvider::new(configs, timeout).unwrap();

        let client = provider.get_client();
        assert!(client.is_ok());

        let client = client.unwrap();
        let health_result = client.get_health().await;
        assert!(health_result.is_ok());
    }

    #[tokio::test]
    async fn test_get_client_with_custom_commitment() {
        let _env_guard = setup_test_env();
        let configs = vec![create_test_rpc_config()];
        let timeout = 30;
        let commitment = CommitmentConfig::finalized();

        let provider = SolanaProvider::new_with_commitment(configs, timeout, commitment).unwrap();

        let client = provider.get_client();
        assert!(client.is_ok());

        let client = client.unwrap();
        let health_result = client.get_health().await;
        assert!(health_result.is_ok());
    }

    #[tokio::test]
    async fn test_get_client_with_multiple_rpcs() {
        let _env_guard = setup_test_env();
        let configs = vec![
            create_test_rpc_config(),
            RpcConfig {
                url: "https://api.mainnet-beta.solana.com".to_string(),
                weight: 2,
            },
        ];
        let timeout = 30;

        let provider = SolanaProvider::new(configs, timeout).unwrap();

        let client_result = provider.get_client();
        assert!(client_result.is_ok());

        // Call multiple times to exercise the selection logic
        for _ in 0..5 {
            let client = provider.get_client();
            assert!(client.is_ok());
        }
    }

    #[test]
    fn test_initialize_provider_valid_url() {
        let _env_guard = setup_test_env();

        let configs = vec![RpcConfig {
            url: "https://api.devnet.solana.com".to_string(),
            weight: 1,
        }];
        let provider = SolanaProvider::new(configs, 10).unwrap();
        let result = provider.initialize_provider("https://api.devnet.solana.com");
        assert!(result.is_ok());
        let arc_client = result.unwrap();
        // Arc pointer should not be null and should point to RpcClient
        let _client: &RpcClient = Arc::as_ref(&arc_client);
    }

    #[test]
    fn test_initialize_provider_invalid_url() {
        let _env_guard = setup_test_env();

        let configs = vec![RpcConfig {
            url: "https://api.devnet.solana.com".to_string(),
            weight: 1,
        }];
        let provider = SolanaProvider::new(configs, 10).unwrap();
        let result = provider.initialize_provider("not-a-valid-url");
        assert!(result.is_err());
        match result {
            Err(SolanaProviderError::NetworkConfiguration(msg)) => {
                assert!(msg.contains("Invalid URL format"))
            }
            _ => panic!("Expected NetworkConfiguration error"),
        }
    }

    #[test]
    fn test_from_string_for_solana_provider_error() {
        let msg = "some rpc error".to_string();
        let err: SolanaProviderError = msg.clone().into();
        match err {
            SolanaProviderError::RpcError(inner) => assert_eq!(inner, msg),
            _ => panic!("Expected RpcError variant"),
        }
    }

    #[test]
    fn test_matches_error_pattern() {
        // Test exact matches
        assert!(matches_error_pattern(
            "blockhash not found",
            "blockhash not found"
        ));
        assert!(matches_error_pattern(
            "insufficient funds",
            "insufficient funds"
        ));

        // Test case insensitive matching
        assert!(matches_error_pattern(
            "BLOCKHASH NOT FOUND",
            "blockhash not found"
        ));
        assert!(matches_error_pattern(
            "blockhash not found",
            "BLOCKHASH NOT FOUND"
        ));
        assert!(matches_error_pattern(
            "BlockHash Not Found",
            "blockhash not found"
        ));

        // Test space insensitive matching
        assert!(matches_error_pattern(
            "blockhashnotfound",
            "blockhash not found"
        ));
        assert!(matches_error_pattern(
            "blockhash not found",
            "blockhashnotfound"
        ));
        assert!(matches_error_pattern(
            "insufficientfunds",
            "insufficient funds"
        ));

        // Test mixed case and space insensitive
        assert!(matches_error_pattern(
            "BLOCKHASHNOTFOUND",
            "blockhash not found"
        ));
        assert!(matches_error_pattern(
            "blockhash not found",
            "BLOCKHASHNOTFOUND"
        ));
        assert!(matches_error_pattern(
            "BlockHashNotFound",
            "blockhash not found"
        ));
        assert!(matches_error_pattern(
            "INSUFFICIENTFUNDS",
            "insufficient funds"
        ));

        // Test partial matches within longer strings
        assert!(matches_error_pattern(
            "transaction failed: blockhash not found",
            "blockhash not found"
        ));
        assert!(matches_error_pattern(
            "error: insufficient funds for transaction",
            "insufficient funds"
        ));
        assert!(matches_error_pattern(
            "BLOCKHASHNOTFOUND in simulation",
            "blockhash not found"
        ));

        // Test multiple spaces handling
        assert!(matches_error_pattern(
            "blockhash  not   found",
            "blockhash not found"
        ));
        assert!(matches_error_pattern(
            "insufficient   funds",
            "insufficient funds"
        ));

        // Test no matches
        assert!(!matches_error_pattern(
            "account not found",
            "blockhash not found"
        ));
        assert!(!matches_error_pattern(
            "invalid signature",
            "insufficient funds"
        ));
        assert!(!matches_error_pattern(
            "timeout error",
            "blockhash not found"
        ));

        // Test empty strings
        assert!(matches_error_pattern("", ""));
        assert!(matches_error_pattern("blockhash not found", "")); // Empty pattern matches everything
        assert!(!matches_error_pattern("", "blockhash not found"));

        // Test special characters and numbers
        assert!(matches_error_pattern(
            "error code -32008: blockhash not found",
            "-32008"
        ));
        assert!(matches_error_pattern("slot 123456 skipped", "slot"));
        assert!(matches_error_pattern("RPC_ERROR_503", "rpc_error_503"));
    }

    #[test]
    fn test_solana_provider_error_is_transient() {
        // Test transient errors (should return true)
        assert!(SolanaProviderError::NetworkError("connection timeout".to_string()).is_transient());
        assert!(SolanaProviderError::RpcError("node is behind".to_string()).is_transient());
        assert!(
            SolanaProviderError::BlockhashNotFound("blockhash expired".to_string()).is_transient()
        );
        assert!(
            SolanaProviderError::SelectorError(RpcSelectorError::AllProvidersFailed).is_transient()
        );

        // Test permanent errors (should return false)
        assert!(
            !SolanaProviderError::InsufficientFunds("not enough balance".to_string())
                .is_transient()
        );
        assert!(
            !SolanaProviderError::InvalidTransaction("invalid signature".to_string())
                .is_transient()
        );
        assert!(
            !SolanaProviderError::AlreadyProcessed("duplicate transaction".to_string())
                .is_transient()
        );
        assert!(
            !SolanaProviderError::InvalidAddress("invalid pubkey format".to_string())
                .is_transient()
        );
        assert!(
            !SolanaProviderError::NetworkConfiguration("unsupported operation".to_string())
                .is_transient()
        );
    }

    #[tokio::test]
    async fn test_get_minimum_balance_for_rent_exemption() {
        let _env_guard = super::tests::setup_test_env();
        let configs = vec![super::tests::create_test_rpc_config()];
        let timeout = 30;
        let provider = SolanaProvider::new(configs, timeout).unwrap();

        // 0 bytes is always valid, should return a value >= 0
        let result = provider.get_minimum_balance_for_rent_exemption(0).await;
        assert!(result.is_ok());
    }

    #[tokio::test]
    async fn test_is_blockhash_valid_for_recent_blockhash() {
        let _env_guard = super::tests::setup_test_env();
        let configs = vec![super::tests::create_test_rpc_config()];
        let timeout = 30;
        let provider = SolanaProvider::new(configs, timeout).unwrap();

        // Get a recent blockhash (should be valid)
        let blockhash = provider.get_latest_blockhash().await.unwrap();
        let is_valid = provider
            .is_blockhash_valid(&blockhash, CommitmentConfig::confirmed())
            .await;
        assert!(is_valid.is_ok());
    }

    #[tokio::test]
    async fn test_is_blockhash_valid_for_invalid_blockhash() {
        let _env_guard = super::tests::setup_test_env();
        let configs = vec![super::tests::create_test_rpc_config()];
        let timeout = 30;
        let provider = SolanaProvider::new(configs, timeout).unwrap();

        let invalid_blockhash = solana_sdk::hash::Hash::new_from_array([0u8; 32]);
        let is_valid = provider
            .is_blockhash_valid(&invalid_blockhash, CommitmentConfig::confirmed())
            .await;
        assert!(is_valid.is_ok());
    }

    #[tokio::test]
    async fn test_get_latest_blockhash_with_commitment() {
        let _env_guard = super::tests::setup_test_env();
        let configs = vec![super::tests::create_test_rpc_config()];
        let timeout = 30;
        let provider = SolanaProvider::new(configs, timeout).unwrap();

        let commitment = CommitmentConfig::confirmed();
        let result = provider
            .get_latest_blockhash_with_commitment(commitment)
            .await;
        assert!(result.is_ok());
        let (blockhash, last_valid_block_height) = result.unwrap();
        // Blockhash should not be all zeros and block height should be > 0
        assert_ne!(blockhash, solana_sdk::hash::Hash::new_from_array([0u8; 32]));
        assert!(last_valid_block_height > 0);
    }

    #[test]
    fn test_from_rpc_response_error_transaction_simulation_failed() {
        // Create a simple mock ClientError for testing
        let mock_error = create_mock_client_error();

        // -32002 with "blockhash not found" should be BlockhashNotFound
        let error_str =
            r#"{"code": -32002, "message": "Transaction simulation failed: Blockhash not found"}"#;
        let result = SolanaProviderError::from_rpc_response_error(error_str, &mock_error);
        assert!(matches!(result, SolanaProviderError::BlockhashNotFound(_)));

        // -32002 with "insufficient funds" should be InsufficientFunds
        let error_str =
            r#"{"code": -32002, "message": "Transaction simulation failed: Insufficient funds"}"#;
        let result = SolanaProviderError::from_rpc_response_error(error_str, &mock_error);
        assert!(matches!(result, SolanaProviderError::InsufficientFunds(_)));

        // -32002 with other message should be InvalidTransaction
        let error_str = r#"{"code": -32002, "message": "Transaction simulation failed: Invalid instruction data"}"#;
        let result = SolanaProviderError::from_rpc_response_error(error_str, &mock_error);
        assert!(matches!(result, SolanaProviderError::InvalidTransaction(_)));
    }

    #[test]
    fn test_from_rpc_response_error_signature_verification() {
        let mock_error = create_mock_client_error();

        // -32003 should be InvalidTransaction
        let error_str = r#"{"code": -32003, "message": "Signature verification failure"}"#;
        let result = SolanaProviderError::from_rpc_response_error(error_str, &mock_error);
        assert!(matches!(result, SolanaProviderError::InvalidTransaction(_)));
    }

    #[test]
    fn test_from_rpc_response_error_transient_errors() {
        let mock_error = create_mock_client_error();

        // -32004: Block not available - should be RpcError (transient)
        let error_str = r#"{"code": -32004, "message": "Block not available for slot"}"#;
        let result = SolanaProviderError::from_rpc_response_error(error_str, &mock_error);
        assert!(matches!(result, SolanaProviderError::RpcError(_)));

        // -32005: Node is behind - should be RpcError (transient)
        let error_str = r#"{"code": -32005, "message": "Node is behind"}"#;
        let result = SolanaProviderError::from_rpc_response_error(error_str, &mock_error);
        assert!(matches!(result, SolanaProviderError::RpcError(_)));

        // -32008: Blockhash not found - should be BlockhashNotFound (transient)
        let error_str = r#"{"code": -32008, "message": "Blockhash not found"}"#;
        let result = SolanaProviderError::from_rpc_response_error(error_str, &mock_error);
        assert!(matches!(result, SolanaProviderError::BlockhashNotFound(_)));

        // -32014: Block status not available - should be RpcError (transient)
        let error_str = r#"{"code": -32014, "message": "Block status not yet available"}"#;
        let result = SolanaProviderError::from_rpc_response_error(error_str, &mock_error);
        assert!(matches!(result, SolanaProviderError::RpcError(_)));

        // -32016: Minimum context slot not reached - should be RpcError (transient)
        let error_str = r#"{"code": -32016, "message": "Minimum context slot not reached"}"#;
        let result = SolanaProviderError::from_rpc_response_error(error_str, &mock_error);
        assert!(matches!(result, SolanaProviderError::RpcError(_)));
    }

    #[test]
    fn test_from_rpc_response_error_permanent_errors() {
        let mock_error = create_mock_client_error();

        // -32007: Slot skipped - should be NetworkConfiguration (permanent)
        let error_str = r#"{"code": -32007, "message": "Slot skipped"}"#;
        let result = SolanaProviderError::from_rpc_response_error(error_str, &mock_error);
        assert!(matches!(
            result,
            SolanaProviderError::NetworkConfiguration(_)
        ));

        // -32009: Already processed - should be AlreadyProcessed (permanent)
        let error_str = r#"{"code": -32009, "message": "Already processed"}"#;
        let result = SolanaProviderError::from_rpc_response_error(error_str, &mock_error);
        assert!(matches!(result, SolanaProviderError::AlreadyProcessed(_)));

        // -32010: Key excluded from secondary indexes - should be NetworkConfiguration (permanent)
        let error_str = r#"{"code": -32010, "message": "Key excluded from secondary indexes"}"#;
        let result = SolanaProviderError::from_rpc_response_error(error_str, &mock_error);
        assert!(matches!(
            result,
            SolanaProviderError::NetworkConfiguration(_)
        ));

        // -32013: Transaction signature length mismatch - should be InvalidTransaction (permanent)
        let error_str = r#"{"code": -32013, "message": "Transaction signature length mismatch"}"#;
        let result = SolanaProviderError::from_rpc_response_error(error_str, &mock_error);
        assert!(matches!(result, SolanaProviderError::InvalidTransaction(_)));

        // -32015: Transaction version not supported - should be InvalidTransaction (permanent)
        let error_str = r#"{"code": -32015, "message": "Transaction version not supported"}"#;
        let result = SolanaProviderError::from_rpc_response_error(error_str, &mock_error);
        assert!(matches!(result, SolanaProviderError::InvalidTransaction(_)));

        // -32602: Invalid params - should be InvalidTransaction (permanent)
        let error_str = r#"{"code": -32602, "message": "Invalid params"}"#;
        let result = SolanaProviderError::from_rpc_response_error(error_str, &mock_error);
        assert!(matches!(result, SolanaProviderError::InvalidTransaction(_)));
    }

    #[test]
    fn test_from_rpc_response_error_string_pattern_matching() {
        let mock_error = create_mock_client_error();

        // Test case-insensitive and space-insensitive pattern matching
        let error_str = r#"{"code": -32000, "message": "INSUFFICIENTFUNDS for transaction"}"#;
        let result = SolanaProviderError::from_rpc_response_error(error_str, &mock_error);
        assert!(matches!(result, SolanaProviderError::InsufficientFunds(_)));

        let error_str = r#"{"code": -32000, "message": "BlockhashNotFound"}"#;
        let result = SolanaProviderError::from_rpc_response_error(error_str, &mock_error);
        assert!(matches!(result, SolanaProviderError::BlockhashNotFound(_)));

        let error_str = r#"{"code": -32000, "message": "AlreadyProcessed"}"#;
        let result = SolanaProviderError::from_rpc_response_error(error_str, &mock_error);
        assert!(matches!(result, SolanaProviderError::AlreadyProcessed(_)));
    }

    #[test]
    fn test_from_rpc_response_error_unknown_code() {
        let mock_error = create_mock_client_error();

        // Unknown error code should default to RpcError (transient)
        let error_str = r#"{"code": -99999, "message": "Unknown error"}"#;
        let result = SolanaProviderError::from_rpc_response_error(error_str, &mock_error);
        assert!(matches!(result, SolanaProviderError::RpcError(_)));
    }

    // Helper function to create a mock ClientError for testing
    fn create_mock_client_error() -> ClientError {
        use solana_client::rpc_request::RpcRequest;
        // Create a simple ClientError using available constructors
        ClientError::new_with_request(
            ClientErrorKind::RpcError(solana_client::rpc_request::RpcError::RpcRequestError(
                "test".to_string(),
            )),
            RpcRequest::GetHealth,
        )
    }

    #[test]
    fn test_from_rpc_error_integration() {
        // Test that a typical RPC error string gets classified correctly
        let mock_error = create_mock_client_error();

        // Test the fallback string matching for "insufficient funds"
        let error_str = r#"{"code": -32000, "message": "Account has insufficient funds"}"#;
        let result = SolanaProviderError::from_rpc_response_error(error_str, &mock_error);
        assert!(matches!(result, SolanaProviderError::InsufficientFunds(_)));

        // Test the fallback string matching for "blockhash not found"
        let error_str = r#"{"code": -32000, "message": "Blockhash not found"}"#;
        let result = SolanaProviderError::from_rpc_response_error(error_str, &mock_error);
        assert!(matches!(result, SolanaProviderError::BlockhashNotFound(_)));

        // Test the fallback string matching for "already processed"
        let error_str = r#"{"code": -32000, "message": "Transaction was already processed"}"#;
        let result = SolanaProviderError::from_rpc_response_error(error_str, &mock_error);
        assert!(matches!(result, SolanaProviderError::AlreadyProcessed(_)));
    }

    #[test]
    fn test_request_error_is_transient() {
        // Test retriable 5xx errors
        let error = SolanaProviderError::RequestError {
            error: "Server error".to_string(),
            status_code: 500,
        };
        assert!(error.is_transient());

        let error = SolanaProviderError::RequestError {
            error: "Bad gateway".to_string(),
            status_code: 502,
        };
        assert!(error.is_transient());

        let error = SolanaProviderError::RequestError {
            error: "Service unavailable".to_string(),
            status_code: 503,
        };
        assert!(error.is_transient());

        let error = SolanaProviderError::RequestError {
            error: "Gateway timeout".to_string(),
            status_code: 504,
        };
        assert!(error.is_transient());

        // Test retriable 4xx errors
        let error = SolanaProviderError::RequestError {
            error: "Request timeout".to_string(),
            status_code: 408,
        };
        assert!(error.is_transient());

        let error = SolanaProviderError::RequestError {
            error: "Too early".to_string(),
            status_code: 425,
        };
        assert!(error.is_transient());

        let error = SolanaProviderError::RequestError {
            error: "Too many requests".to_string(),
            status_code: 429,
        };
        assert!(error.is_transient());

        // Test non-retriable 5xx errors
        let error = SolanaProviderError::RequestError {
            error: "Not implemented".to_string(),
            status_code: 501,
        };
        assert!(!error.is_transient());

        let error = SolanaProviderError::RequestError {
            error: "HTTP version not supported".to_string(),
            status_code: 505,
        };
        assert!(!error.is_transient());

        // Test non-retriable 4xx errors
        let error = SolanaProviderError::RequestError {
            error: "Bad request".to_string(),
            status_code: 400,
        };
        assert!(!error.is_transient());

        let error = SolanaProviderError::RequestError {
            error: "Unauthorized".to_string(),
            status_code: 401,
        };
        assert!(!error.is_transient());

        let error = SolanaProviderError::RequestError {
            error: "Forbidden".to_string(),
            status_code: 403,
        };
        assert!(!error.is_transient());

        let error = SolanaProviderError::RequestError {
            error: "Not found".to_string(),
            status_code: 404,
        };
        assert!(!error.is_transient());
    }

    #[test]
    fn test_request_error_display() {
        let error = SolanaProviderError::RequestError {
            error: "Server error".to_string(),
            status_code: 500,
        };
        let error_str = format!("{}", error);
        assert!(error_str.contains("HTTP 500"));
        assert!(error_str.contains("Server error"));
    }
}<|MERGE_RESOLUTION|>--- conflicted
+++ resolved
@@ -560,7 +560,7 @@
     }
 
     /// Initialize a provider for a given URL
-    fn initialize_provider(&self, url: &str) -> Result<Arc<RpcClient>, SolanaProviderError> {
+    async fn initialize_provider(&self, url: &str) -> Result<Arc<RpcClient>, SolanaProviderError> {
         let rpc_url: Url = url.parse().map_err(|e| {
             SolanaProviderError::NetworkConfiguration(format!("Invalid URL format: {}", e))
         })?;
@@ -592,25 +592,16 @@
             self.timeout_seconds.as_secs()
         );
 
+        let self_clone = self.clone();
         retry_rpc_call(
             &self.selector,
             operation_name,
             is_retriable,
-<<<<<<< HEAD
-            |_| false, // TODO: implement fn to mark provider failed based on error
-            {
-                let self_clone = self.clone();
-                move |url: &str| {
-                    let self_clone = self_clone.clone();
-                    let url = url.to_string();
-                    async move { self_clone.initialize_provider(&url) }
-                }
-=======
             should_mark_solana_provider_failed,
-            |url| match self.initialize_provider(url) {
-                Ok(provider) => Ok(provider),
-                Err(e) => Err(e),
->>>>>>> 1ecb022e
+            move |url| {
+                let self_clone = self_clone.clone();
+                let url = url.to_string();
+                async move { self_clone.initialize_provider(&url).await }
             },
             operation,
             Some(self.retry_config.clone()),
@@ -1297,8 +1288,8 @@
         }
     }
 
-    #[test]
-    fn test_initialize_provider_valid_url() {
+    #[tokio::test]
+    async fn test_initialize_provider_valid_url() {
         let _env_guard = setup_test_env();
 
         let configs = vec![RpcConfig {
@@ -1306,15 +1297,17 @@
             weight: 1,
         }];
         let provider = SolanaProvider::new(configs, 10).unwrap();
-        let result = provider.initialize_provider("https://api.devnet.solana.com");
+        let result = provider
+            .initialize_provider("https://api.devnet.solana.com")
+            .await;
         assert!(result.is_ok());
         let arc_client = result.unwrap();
         // Arc pointer should not be null and should point to RpcClient
         let _client: &RpcClient = Arc::as_ref(&arc_client);
     }
 
-    #[test]
-    fn test_initialize_provider_invalid_url() {
+    #[tokio::test]
+    async fn test_initialize_provider_invalid_url() {
         let _env_guard = setup_test_env();
 
         let configs = vec![RpcConfig {
@@ -1322,7 +1315,7 @@
             weight: 1,
         }];
         let provider = SolanaProvider::new(configs, 10).unwrap();
-        let result = provider.initialize_provider("not-a-valid-url");
+        let result = provider.initialize_provider("not-a-valid-url").await;
         assert!(result.is_err());
         match result {
             Err(SolanaProviderError::NetworkConfiguration(msg)) => {
