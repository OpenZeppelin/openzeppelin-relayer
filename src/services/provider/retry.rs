--- conflicted
+++ resolved
@@ -338,21 +338,11 @@
 
     let error_message = match &last_error {
         Some(e) => format!(
-<<<<<<< HEAD
-            "RPC call '{}' failed after {} total attempts across {} providers: {}",
-            operation_name, total_attempts, failover_count, e
-        ),
-        None => format!(
-            "RPC call '{}' failed after {} total attempts across {} providers with no error details",
-            operation_name, total_attempts, failover_count
-        ),
-=======
             "RPC call '{operation_name}' failed after {total_attempts} total attempts across {failover_count} providers: {e}"
         ),
         None => format!(
             "RPC call '{operation_name}' failed after {total_attempts} total attempts across {failover_count} providers with no error details"
-        )
->>>>>>> b63e3f93
+        ),
     };
 
     // If we're here, all retries with all attempted providers failed
