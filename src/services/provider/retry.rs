//! # RPC Provider Retry Module
//!
//! This module implements retry mechanisms for RPC calls with exponential backoff,
//! jitter, and provider failover capabilities.
//!
//! ## Key Features
//!
//! - **Exponential Backoff**: Gradually increases retry delays to avoid overwhelming services
//! - **Randomized Jitter**: Prevents retry storms by randomizing delay times
//! - **Provider Failover**: Automatically switches to alternative providers when one fails
//! - **Configurable Behavior**: Customizable retry counts, delays, and failover strategies
//!
//! ## Main Components
//!
//! - [`RetryConfig`]: Configuration parameters for retry behavior
//! - [`retry_rpc_call`]: Core function that handles retry logic with provider failover
//! - [`calculate_retry_delay`]: Function that calculates delay with exponential backoff and jitter
//!
//! ## Usage
//!
//! The retry mechanism works with any RPC provider type and automatically handles
//! errors, maximizing the chances of successful operations.
use rand::Rng;
use std::future::Future;
use std::time::Duration;

use super::rpc_selector::RpcSelector;
use crate::config::ServerConfig;
use crate::constants::RETRY_JITTER_PERCENT;

/// Calculate the retry delay using exponential backoff with jitter
///
/// # Arguments
/// * `attempt` - The retry attempt number (0 = first attempt)
/// * `base_delay_ms` - Base delay in milliseconds
/// * `max_delay_ms` - Maximum delay in milliseconds
///
/// # Returns
/// Duration to wait before the next retry
pub fn calculate_retry_delay(attempt: u8, base_delay_ms: u64, max_delay_ms: u64) -> Duration {
    if base_delay_ms == 0 || max_delay_ms == 0 {
        return Duration::from_millis(0);
    }

    // Limit the max delay to 2^63 to avoid overflow. (u64::MAX is 2^64 - 1)
    let exp_backoff = if attempt > 63 {
        max_delay_ms
    } else {
        // 1u64 << attempt
        let multiplier = 1u64.checked_shl(attempt as u32).unwrap_or(u64::MAX);
        base_delay_ms.saturating_mul(multiplier)
    };

    let delay_ms = exp_backoff.min(max_delay_ms);

    apply_jitter(delay_ms)
}

/// Applies jitter to a delay value based on RETRY_JITTER_PERCENT
///
/// This creates a randomized delay within the range:
/// delay_ms × (1 ± RETRY_JITTER_PERCENT)
///
/// # Arguments
/// * `delay_ms` - The base delay in milliseconds to apply jitter to
///
/// # Returns
/// A Duration with jitter applied, guaranteed to be within
/// the range [delay_ms × (1-RETRY_JITTER_PERCENT), delay_ms × (1+RETRY_JITTER_PERCENT)]
fn apply_jitter(delay_ms: u64) -> Duration {
    if delay_ms == 0 {
        return Duration::from_millis(0);
    }

    // Calculate jitter range (how much we can add/subtract)
    let jitter_range = (delay_ms as f64 * RETRY_JITTER_PERCENT).floor() as u64;

    if jitter_range == 0 {
        return Duration::from_millis(delay_ms);
    }

    let mut rng = rand::rng();
    let jitter_value = rng.random_range(0..=jitter_range);

    let final_delay = if rng.random_bool(0.5) {
        delay_ms.saturating_add(jitter_value)
    } else {
        delay_ms.saturating_sub(jitter_value)
    };

    Duration::from_millis(final_delay)
}

/// Internal error type to distinguish specific retry outcomes
#[derive(Debug)]
enum InternalRetryError<E> {
    NonRetriable(E),
    RetriesExhausted(E),
}

/// Configuration for retry behavior
#[derive(Debug, Clone)]
pub struct RetryConfig {
    /// Maximum number of retry attempts per provider
    pub max_retries: u8,
    /// Maximum number of provider failovers to attempt
    pub max_failovers: u8,
    /// Base delay in milliseconds for exponential backoff
    pub base_delay_ms: u64,
    /// Maximum delay in milliseconds for exponential backoff
    pub max_delay_ms: u64,
}

impl RetryConfig {
    /// Create a new RetryConfig with specified values
    ///
    /// # Arguments
    /// * `max_retries` - Maximum number of retry attempts per provider (0-255)
    /// * `max_failovers` - Maximum number of provider failovers (0-255)
    /// * `base_delay_ms` - Base delay in milliseconds for exponential backoff
    /// * `max_delay_ms` - Maximum delay in milliseconds (should be >= base_delay_ms)
    ///
    /// # Panics
    /// * If `max_delay_ms` < `base_delay_ms` when both are non-zero
    /// * If only one of the delay values is zero (both should be zero or both non-zero)
    pub fn new(max_retries: u8, max_failovers: u8, base_delay_ms: u64, max_delay_ms: u64) -> Self {
        // Validate delay consistency: both zero or both non-zero
        if (base_delay_ms == 0) != (max_delay_ms == 0) {
            panic!(
                "Delay values must be consistent: both zero (no delays) or both non-zero. Got base_delay_ms={base_delay_ms}, max_delay_ms={max_delay_ms}"
            );
        }

        // Validate delay ordering when both are non-zero
        if base_delay_ms > 0 && max_delay_ms > 0 && max_delay_ms < base_delay_ms {
            panic!(
                "max_delay_ms ({max_delay_ms}) must be >= base_delay_ms ({base_delay_ms}) when both are non-zero"
            );
        }

        Self {
            max_retries,
            max_failovers,
            base_delay_ms,
            max_delay_ms,
        }
    }

    /// Create a RetryConfig from environment variables
    pub fn from_env() -> Self {
        let config = ServerConfig::from_env();
        Self::new(
            config.provider_max_retries,
            config.provider_max_failovers,
            config.provider_retry_base_delay_ms,
            config.provider_retry_max_delay_ms,
        )
    }
}

/// Generic RPC call retry function that handles retrying operations with exponential backoff
/// and provider failover.
///
/// This function will:
/// 1. Get a provider using the provider_initializer
/// 2. Try the operation up to provider_max_retries times with that provider
///    (retrying only on retriable errors)
/// 3. If all retries fail or a non-retriable error occurs, mark the provider as failed and get a new provider
/// 4. Continue up to provider_max_failovers times (capped by total available providers)
///
/// # Type Parameters
/// * `P` - The provider type
/// * `T` - The result type of the operation
/// * `E` - The error type that implements `From<String>`
/// * `F` - The function type that takes a provider and returns a future
/// * `Fut` - The future type returned by the operation
/// * `I` - The provider initializer function type
///
/// # Arguments
/// * `selector` - RPC selector for managing and selecting providers
/// * `operation_name` - Name of the operation for logging
/// * `is_retriable_error` - Function that determines if an error is retriable
/// * `should_mark_provider_failed` - Function that determines if an error should mark the provider as failed
/// * `provider_initializer` - Function that initializes a provider from a URL
/// * `operation` - A future-returning closure that makes the RPC call
/// * `config` - Optional configuration parameters for retry behavior
///
/// # Returns
/// * The result of the operation if successful, or an error
pub async fn retry_rpc_call<P, T, E, F, Fut, I, IFut>(
    selector: &RpcSelector,
    operation_name: &str,
    is_retriable_error: impl Fn(&E) -> bool,
    should_mark_provider_failed: impl Fn(&E) -> bool,
    provider_initializer: I,
    operation: F,
    config: Option<RetryConfig>,
) -> Result<T, E>
where
    P: Clone,
    E: std::fmt::Display + From<String>,
    F: Fn(P) -> Fut,
    Fut: Future<Output = Result<T, E>>,
    I: Fn(&str) -> IFut,
    IFut: Future<Output = Result<P, E>>,
{
    let config = config.unwrap_or_else(RetryConfig::from_env);
    let total_providers = selector.provider_count();
    let max_failovers = std::cmp::min(config.max_failovers as usize, total_providers - 1);
    let mut failover_count = 0;
    let mut total_attempts = 0;
    let mut last_error = None;

    tracing::debug!(
        operation_name = %operation_name,
        max_retries = %config.max_retries,
        max_failovers = %max_failovers,
        total_providers = %total_providers,
        "starting rpc call"
    );

    while failover_count <= max_failovers && selector.available_provider_count() > 0 {
        // Try to get and initialize a provider
        let (provider, provider_url) =
            match get_provider(selector, operation_name, &provider_initializer).await {
                Ok((provider, url)) => (provider, url),
                Err(e) => {
                    last_error = Some(e);
                    failover_count += 1;

                    // If we've exhausted all providers or reached max failovers, stop
                    if failover_count > max_failovers || selector.available_provider_count() == 0 {
                        break;
                    }

                    // Mark current as failed to get a different one next time
                    selector.mark_current_as_failed();
                    continue;
                }
            };

        tracing::debug!(
            provider_url = %provider_url,
            operation_name = %operation_name,
            "selected provider"
        );

        // Try the operation with this provider with retries
        match try_with_retries(
            &provider,
            &provider_url,
            operation_name,
            &operation,
            &is_retriable_error,
            &config,
            &mut total_attempts,
        )
        .await
        {
            Ok(result) => {
                tracing::debug!(
                    operation_name = %operation_name,
                    provider_url = %provider_url,
                    total_attempts = %total_attempts,
                    "rpc call succeeded"
                );
                return Ok(result);
            }
            Err(internal_err) => {
                match internal_err {
                    InternalRetryError::NonRetriable(original_err) => {
                        // Check if this non-retriable error should mark the provider as failed
                        if should_mark_provider_failed(&original_err)
                            && selector.available_provider_count() > 1
                        {
                            tracing::warn!(
                                error = %original_err,
                                provider_url = %provider_url,
                                operation_name = %operation_name,
                                "non-retriable error should mark provider as failed, marking as failed and switching to next provider"
                            );
                            selector.mark_current_as_failed();
                        }
                        return Err(original_err);
                    }
                    InternalRetryError::RetriesExhausted(original_err) => {
                        last_error = Some(original_err);

                        // If retries are exhausted, we always intend to mark the provider as failed,
                        // unless it's the last available one.
                        if selector.available_provider_count() > 1 {
                            tracing::warn!(
                                max_retries = %config.max_retries,
                                provider_url = %provider_url,
                                operation_name = %operation_name,
                                error = %last_error.as_ref().unwrap(),
                                failover_count = %(failover_count + 1),
                                max_failovers = %max_failovers,
                                "all retry attempts failed, marking as failed and switching to next provider"
                            );
                            selector.mark_current_as_failed();
                            failover_count += 1;
                        } else {
                            tracing::warn!(
                                max_retries = %config.max_retries,
                                provider_url = %provider_url,
                                operation_name = %operation_name,
                                error = %last_error.as_ref().unwrap(),
                                "all retry attempts failed, this is the last available provider, not marking as failed"
                            );
                            break;
                        }
                    }
                }
            }
        }
    }

    match &last_error {
        Some(e) => {
            tracing::error!(
                operation_name = %operation_name,
                total_attempts = %total_attempts,
                failover_count = %failover_count,
                error = %e,
                "rpc call failed after attempts across providers"
            );
        }
        None => {
            tracing::error!(
                operation_name = %operation_name,
                total_attempts = %total_attempts,
                failover_count = %failover_count,
                "rpc call failed after attempts across providers with no error details"
            );
        }
    }

    let error_message = match &last_error {
        Some(e) => format!(
            "RPC call '{operation_name}' failed after {total_attempts} total attempts across {failover_count} providers: {e}"
        ),
        None => format!(
            "RPC call '{operation_name}' failed after {total_attempts} total attempts across {failover_count} providers with no error details"
        )
    };

    // If we're here, all retries with all attempted providers failed
    Err(last_error.unwrap_or_else(|| E::from(error_message)))
}

/// Helper function to get and initialize a provider
async fn get_provider<P, E, I, IFut>(
    selector: &RpcSelector,
    operation_name: &str,
    provider_initializer: &I,
) -> Result<(P, String), E>
where
    E: std::fmt::Display + From<String>,
    I: Fn(&str) -> IFut,
    IFut: Future<Output = Result<P, E>>,
{
    // Get the next provider URL from the selector
    let provider_url = selector
<<<<<<< HEAD
		.get_client(|url| Ok::<_, eyre::Report>(url.to_string()))
		.map_err(|e| {
			let err_msg = format!("Failed to get provider URL for {}: {}", operation_name, e);
			tracing::warn!(operation_name = %operation_name, error = %e, "failed to get provider url");
			E::from(err_msg)
		})?;
=======
        .get_client(|url| Ok::<_, eyre::Report>(url.to_string()))
        .map_err(|e| {
            let err_msg = format!("Failed to get provider URL for {operation_name}: {e}");
            tracing::warn!(operation_name = %operation_name, error = %e, "failed to get provider url");
            E::from(err_msg)
        })?;
>>>>>>> 8fec2ef7

    // Initialize the provider
    let provider = provider_initializer(&provider_url).await.map_err(|e| {
        tracing::warn!(
            provider_url = %provider_url,
            operation_name = %operation_name,
            error = %e,
            "failed to initialize provider"
        );
        e
    })?;

    Ok((provider, provider_url))
}

/// Helper function to try an operation with retries
async fn try_with_retries<P, T, E, F, Fut>(
    provider: &P,
    provider_url: &str,
    operation_name: &str,
    operation: &F,
    is_retriable_error: &impl Fn(&E) -> bool,
    config: &RetryConfig,
    total_attempts: &mut usize,
) -> Result<T, InternalRetryError<E>>
where
    P: Clone,
    E: std::fmt::Display + From<String>,
    F: Fn(P) -> Fut,
    Fut: Future<Output = Result<T, E>>,
{
    // For max_retries of 0 or 1, we don't retry - just attempt once
    if config.max_retries <= 1 {
        *total_attempts += 1;
        return operation(provider.clone())
            .await
            .map_err(InternalRetryError::NonRetriable);
    }

    for current_attempt_idx in 0..config.max_retries {
        *total_attempts += 1;

        match operation(provider.clone()).await {
            Ok(result) => {
                tracing::debug!(
                    operation_name = %operation_name,
                    provider_url = %provider_url,
                    attempt = %(current_attempt_idx + 1),
                    max_retries = %config.max_retries,
                    total_attempts = %*total_attempts,
                    "rpc call succeeded"
                );
                return Ok(result);
            }
            Err(e) => {
                let is_retriable = is_retriable_error(&e);
                let is_last_attempt = current_attempt_idx + 1 >= config.max_retries;

                tracing::warn!(
                    operation_name = %operation_name,
                    provider_url = %provider_url,
                    attempt = %(current_attempt_idx + 1),
                    max_retries = %config.max_retries,
                    error = %e,
                    retriable = %is_retriable,
                    "rpc call failed"
                );

                if !is_retriable {
                    return Err(InternalRetryError::NonRetriable(e));
                }

                if is_last_attempt {
                    tracing::warn!(
                        max_retries = %config.max_retries,
                        operation_name = %operation_name,
                        provider_url = %provider_url,
                        error = %e,
                        "all retries exhausted"
                    );
                    return Err(InternalRetryError::RetriesExhausted(e));
                }

                // Calculate and apply delay before next retry
                let delay = calculate_retry_delay(
                    current_attempt_idx + 1,
                    config.base_delay_ms,
                    config.max_delay_ms,
                );

                tracing::debug!(
                    operation_name = %operation_name,
                    provider_url = %provider_url,
                    delay = ?delay,
                    next_attempt = %(current_attempt_idx + 2),
                    max_retries = %config.max_retries,
                    "retrying rpc call after delay"
                );
                tokio::time::sleep(delay).await;
            }
        }
    }

    unreachable!(
        "Loop should have returned if max_retries > 1; max_retries=0 or 1 case is handled above."
    );
}

#[cfg(test)]
mod tests {
    use super::*;
    use crate::models::RpcConfig;
    use lazy_static::lazy_static;
    use std::cmp::Ordering;
    use std::env;
    use std::sync::atomic::{AtomicU8, Ordering as AtomicOrdering};
    use std::sync::Arc;
    use std::sync::Mutex;

    // Use a mutex to ensure tests don't run in parallel when modifying env vars
    lazy_static! {
        static ref RETRY_TEST_ENV_MUTEX: Mutex<()> = Mutex::new(());
    }

    // Define a simple error type for testing
    #[derive(Debug, Clone)]
    struct TestError(String);

    impl std::fmt::Display for TestError {
        fn fmt(&self, f: &mut std::fmt::Formatter<'_>) -> std::fmt::Result {
            write!(f, "TestError: {}", self.0)
        }
    }

    impl From<String> for TestError {
        fn from(msg: String) -> Self {
            TestError(msg)
        }
    }

    // Helper struct to ensure environment variables are reset after tests
    struct EnvGuard {
        keys: Vec<String>,
        old_values: Vec<Option<String>>,
    }

    impl EnvGuard {
        fn new() -> Self {
            Self {
                keys: Vec::new(),
                old_values: Vec::new(),
            }
        }

        fn set(&mut self, key: &str, value: &str) {
            let old_value = env::var(key).ok();
            self.keys.push(key.to_string());
            self.old_values.push(old_value);
            env::set_var(key, value);
        }
    }

    impl Drop for EnvGuard {
        fn drop(&mut self) {
            for i in 0..self.keys.len() {
                match &self.old_values[i] {
                    Some(value) => env::set_var(&self.keys[i], value),
                    None => env::remove_var(&self.keys[i]),
                }
            }
        }
    }

    // Set up test environment variables
    fn setup_test_env() -> EnvGuard {
        let mut guard = EnvGuard::new();
        guard.set("API_KEY", "fake-api-key-for-tests-01234567890123456789");
        guard.set("PROVIDER_MAX_RETRIES", "2");
        guard.set("PROVIDER_MAX_FAILOVERS", "1");
        guard.set("PROVIDER_RETRY_BASE_DELAY_MS", "1");
        guard.set("PROVIDER_RETRY_MAX_DELAY_MS", "5");
        guard.set("REDIS_URL", "redis://localhost:6379");
        guard.set(
            "RELAYER_PRIVATE_KEY",
            "0x1234567890123456789012345678901234567890123456789012345678901234",
        );
        guard
    }

    #[test]
    fn test_calculate_retry_delay() {
        // Test exponential backoff pattern
        let base_delay_ms = 10;
        let max_delay_ms = 10000;

        let expected_backoffs = [
            10,  // 10 * 2^0
            20,  // 10 * 2^1
            40,  // 10 * 2^2
            80,  // 10 * 2^3
            160, // 10 * 2^4
            320, // 10 * 2^5
        ];

        for (i, expected) in expected_backoffs.iter().enumerate() {
            let attempt = i as u8;
            let delay = calculate_retry_delay(attempt, base_delay_ms, max_delay_ms);

            let min_expected = (*expected as f64 * (1.0 - RETRY_JITTER_PERCENT)).floor() as u128;
            let max_expected = (*expected as f64 * (1.0 + RETRY_JITTER_PERCENT)).ceil() as u128;

            assert!(
                (min_expected..=max_expected).contains(&delay.as_millis()),
                "Delay {} outside expected range {}..={}",
                delay.as_millis(),
                min_expected,
                max_expected
            );
        }

        // Test max delay capping
        let base_delay_ms = 100;
        let max_delay_ms = 1000;
        let delay = calculate_retry_delay(4, base_delay_ms, max_delay_ms);
        let min_expected = (max_delay_ms as f64 * (1.0 - RETRY_JITTER_PERCENT)).floor() as u128;
        let max_expected = (max_delay_ms as f64 * (1.0 + RETRY_JITTER_PERCENT)).ceil() as u128;
        assert!(
            (min_expected..=max_expected).contains(&delay.as_millis()),
            "Delay {} outside expected range {}..={}",
            delay.as_millis(),
            min_expected,
            max_expected
        );

        // Test edge cases
        assert_eq!(calculate_retry_delay(5, 0, 1000).as_millis(), 0);
        assert_eq!(calculate_retry_delay(5, 100, 0).as_millis(), 0);
        assert_eq!(calculate_retry_delay(5, 0, 0).as_millis(), 0);

        // Test with max attempt (u8::MAX)
        let max_delay_ms = 10_000;
        let delay = calculate_retry_delay(u8::MAX, 1, max_delay_ms);
        assert!(
            delay.as_millis()
                <= (max_delay_ms as f64 * (1.0 + RETRY_JITTER_PERCENT)).ceil() as u128
        );
    }

    #[test]
    fn test_apply_jitter() {
        let base_delay = 1000;
        let jittered = apply_jitter(base_delay);

        let min_expected = (base_delay as f64 * (1.0 - RETRY_JITTER_PERCENT)).floor() as u64;
        let max_expected = (base_delay as f64 * (1.0 + RETRY_JITTER_PERCENT)).ceil() as u64;

        assert!(
            (min_expected as u128..=max_expected as u128).contains(&jittered.as_millis()),
            "Jittered value {} outside expected range {}..={}",
            jittered.as_millis(),
            min_expected,
            max_expected
        );

        // Test edge cases
        assert_eq!(apply_jitter(0).as_millis(), 0);

        // Test small values where jitter might be 0
        for delay in 1..5 {
            let jittered = apply_jitter(delay);
            let jitter_range = (delay as f64 * RETRY_JITTER_PERCENT).floor() as u64;

            if jitter_range == 0 {
                assert_eq!(jittered.as_millis(), delay as u128);
            } else {
                let min_expected = delay.saturating_sub(jitter_range);
                let max_expected = delay.saturating_add(jitter_range);
                assert!(
                    (min_expected as u128..=max_expected as u128).contains(&jittered.as_millis()),
                    "Jittered value {} outside expected range {}..={}",
                    jittered.as_millis(),
                    min_expected,
                    max_expected
                );
            }
        }

        let base_delay = 10000;
        let iterations = 200;
        let mut additions = 0;
        let mut subtractions = 0;

        for _ in 0..iterations {
            let jittered = apply_jitter(base_delay);
            let j_millis = jittered.as_millis();
            let b_delay = base_delay as u128;

            match j_millis.cmp(&b_delay) {
                Ordering::Greater => {
                    additions += 1;
                }
                Ordering::Less => {
                    subtractions += 1;
                }
                Ordering::Equal => {}
            }
        }

        assert!(additions > 0, "No additions were observed");
        assert!(subtractions > 0, "No subtractions were observed");
    }

    #[test]
    fn test_retry_config() {
        let config = RetryConfig::new(5, 2, 100, 5000);
        assert_eq!(config.max_retries, 5);
        assert_eq!(config.max_failovers, 2);
        assert_eq!(config.base_delay_ms, 100);
        assert_eq!(config.max_delay_ms, 5000);
    }

    #[test]
    fn test_retry_config_from_env() {
        let _lock = RETRY_TEST_ENV_MUTEX
            .lock()
            .unwrap_or_else(|e| e.into_inner());
        let mut guard = setup_test_env();
        // Add missing environment variables that ServerConfig requires
        guard.set("REDIS_URL", "redis://localhost:6379");
        guard.set(
            "RELAYER_PRIVATE_KEY",
            "0x1234567890123456789012345678901234567890123456789012345678901234",
        );

        let config = RetryConfig::from_env();
        assert_eq!(config.max_retries, 2);
        assert_eq!(config.max_failovers, 1);
        assert_eq!(config.base_delay_ms, 1);
        assert_eq!(config.max_delay_ms, 5);
    }

    #[test]
    fn test_calculate_retry_delay_edge_cases() {
        // Test attempt = 0 (should be base_delay * 2^0 = base_delay)
        let delay = calculate_retry_delay(0, 100, 1000);
        let min_expected = (100.0 * (1.0 - RETRY_JITTER_PERCENT)).floor() as u128;
        let max_expected = (100.0 * (1.0 + RETRY_JITTER_PERCENT)).ceil() as u128;
        assert!(
            (min_expected..=max_expected).contains(&delay.as_millis()),
            "Delay {} outside expected range {}..={}",
            delay.as_millis(),
            min_expected,
            max_expected
        );

        // Test equal base and max delays
        let delay = calculate_retry_delay(5, 100, 100);
        let min_expected = (100.0 * (1.0 - RETRY_JITTER_PERCENT)).floor() as u128;
        let max_expected = (100.0 * (1.0 + RETRY_JITTER_PERCENT)).ceil() as u128;
        assert!(
            (min_expected..=max_expected).contains(&delay.as_millis()),
            "Delay {} outside expected range {}..={}",
            delay.as_millis(),
            min_expected,
            max_expected
        );

        // Test very large delays (near overflow protection)
        let delay = calculate_retry_delay(60, 1000, u64::MAX);
        assert!(delay.as_millis() > 0);

        // Test minimum values
        let delay = calculate_retry_delay(1, 1, 1);
        assert_eq!(delay.as_millis(), 1);
    }

    #[test]
    fn test_retry_config_validation() {
        // Valid configurations should work
        let _config = RetryConfig::new(3, 1, 100, 1000);
        let _config = RetryConfig::new(3, 1, 0, 0); // Both zero is valid
        let _config = RetryConfig::new(3, 1, 100, 100); // Equal values are valid
        let _config = RetryConfig::new(0, 0, 1, 1); // Minimum non-zero values
        let _config = RetryConfig::new(255, 255, 1, 1000); // Maximum u8 values
    }

    #[test]
    #[should_panic(
        expected = "max_delay_ms (50) must be >= base_delay_ms (100) when both are non-zero"
    )]
    fn test_retry_config_validation_panic_delay_ordering() {
        // This should panic because max_delay_ms < base_delay_ms
        let _config = RetryConfig::new(3, 1, 100, 50);
    }

    #[test]
    #[should_panic(
        expected = "Delay values must be consistent: both zero (no delays) or both non-zero"
    )]
    fn test_retry_config_validation_panic_inconsistent_delays_base_zero() {
        // This should panic because only base_delay_ms is zero
        let _config = RetryConfig::new(3, 1, 0, 1000);
    }

    #[test]
    #[should_panic(
        expected = "Delay values must be consistent: both zero (no delays) or both non-zero"
    )]
    fn test_retry_config_validation_panic_inconsistent_delays_max_zero() {
        // This should panic because only max_delay_ms is zero
        let _config = RetryConfig::new(3, 1, 100, 0);
    }

    #[tokio::test]
    async fn test_get_provider() {
        let _guard = setup_test_env();

        let configs = vec![
            RpcConfig::new("http://localhost:8545".to_string()),
            RpcConfig::new("http://localhost:8546".to_string()),
        ];
        let selector = RpcSelector::new(configs).expect("Failed to create selector");

        let initializer = |url: &str| {
            let url = url.to_string();
            async move { Ok::<String, TestError>(format!("provider-{}", url)) }
        };

        let result = get_provider(&selector, "test_operation", &initializer).await;
        assert!(result.is_ok());
        let (provider, url) = result.unwrap();
        assert_eq!(url, "http://localhost:8545");
        assert_eq!(provider, "provider-http://localhost:8545");

        let initializer = |_: &str| async move {
            Err::<String, TestError>(TestError("Failed to initialize".to_string()))
        };

        let result = get_provider(&selector, "test_operation", &initializer).await;
        assert!(result.is_err());
        let err = result.unwrap_err();
        assert!(format!("{}", err).contains("Failed to initialize"));
    }

    #[tokio::test]
    async fn test_try_with_retries() {
        let provider = "test_provider".to_string();
        let provider_url = "http://localhost:8545";
        let mut total_attempts = 0;
        let config = RetryConfig::new(3, 1, 5, 10);

        let operation = |p: String| async move {
            assert_eq!(p, "test_provider");
            Ok::<_, TestError>(42)
        };

        let result = try_with_retries(
            &provider,
            provider_url,
            "test_operation",
            &operation,
            &|_| false,
            &config,
            &mut total_attempts,
        )
        .await;

        assert!(result.is_ok());
        assert_eq!(result.unwrap(), 42);
        assert_eq!(total_attempts, 1);

        let attempts = Arc::new(AtomicU8::new(0));
        let attempts_clone = attempts.clone();
        let operation = move |_: String| {
            let attempts = attempts_clone.clone();
            async move {
                let current = attempts.fetch_add(1, AtomicOrdering::SeqCst);
                if current < 2 {
                    Err(TestError("Retriable error".to_string()))
                } else {
                    Ok(42)
                }
            }
        };

        let mut total_attempts = 0;
        let result = try_with_retries(
            &provider,
            provider_url,
            "test_operation",
            &operation,
            &|_| true,
            &config,
            &mut total_attempts,
        )
        .await;

        assert!(result.is_ok());
        assert_eq!(result.unwrap(), 42);
        assert_eq!(total_attempts, 3);

        // Test non-retriable error
        let operation = |_: String| async { Err(TestError("Non-retriable error".to_string())) };

        let mut total_attempts = 0;
        let result: Result<i32, InternalRetryError<TestError>> = try_with_retries(
            &provider,
            provider_url,
            "test_operation",
            &operation,
            &|_| false,
            &config,
            &mut total_attempts,
        )
        .await;

        assert!(result.is_err());
        assert_eq!(total_attempts, 1);
        let err = result.unwrap_err();
        assert!(matches!(err, InternalRetryError::NonRetriable(_)));

        // Test exhausting all retries
        let operation = |_: String| async { Err(TestError("Always fails".to_string())) };

        let mut total_attempts = 0;
        let result: Result<i32, InternalRetryError<TestError>> = try_with_retries(
            &provider,
            provider_url,
            "test_operation",
            &operation,
            &|_| true,
            &config,
            &mut total_attempts,
        )
        .await;

        assert!(result.is_err());
        assert_eq!(total_attempts, 3); // Should try 3 times (max_retries)
        let error = result.unwrap_err();
        assert!(matches!(error, InternalRetryError::RetriesExhausted(_)));
    }

    #[tokio::test]
    async fn test_try_with_retries_max_retries_zero() {
        let provider = "test_provider".to_string();
        let provider_url = "http://localhost:8545";
        let mut total_attempts = 0;
        let config = RetryConfig::new(0, 1, 5, 10);

        // Test successful operation with max_retries = 0
        let operation = |_p: String| async move { Ok::<_, TestError>(42) };

        let result = try_with_retries(
            &provider,
            provider_url,
            "test_operation",
            &operation,
            &|_| false,
            &config,
            &mut total_attempts,
        )
        .await;

        assert!(result.is_ok());
        assert_eq!(result.unwrap(), 42);

        // Test failing operation with max_retries = 0
        let operation = |_: String| async { Err(TestError("Always fails".to_string())) };

        let mut total_attempts = 0;
        let result: Result<i32, InternalRetryError<TestError>> = try_with_retries(
            &provider,
            provider_url,
            "test_operation",
            &operation,
            &|_| true,
            &config,
            &mut total_attempts,
        )
        .await;

        assert!(result.is_err());
        let error = result.unwrap_err();
        assert!(matches!(error, InternalRetryError::NonRetriable(_))); // Should be NonRetriable due to max_retries <= 1
    }

    #[tokio::test]
    async fn test_try_with_retries_max_retries_one() {
        let provider = "test_provider".to_string();
        let provider_url = "http://localhost:8545";
        let mut total_attempts = 0;
        let config = RetryConfig::new(1, 1, 5, 10);

        // Test successful operation with max_retries = 1
        let operation = |p: String| async move {
            assert_eq!(p, "test_provider");
            Ok::<_, TestError>(42)
        };

        let result = try_with_retries(
            &provider,
            provider_url,
            "test_operation",
            &operation,
            &|_| false,
            &config,
            &mut total_attempts,
        )
        .await;

        assert!(result.is_ok());
        assert_eq!(result.unwrap(), 42);

        // Test failing operation with max_retries = 1
        let operation = |_: String| async { Err(TestError("Always fails".to_string())) };

        let mut total_attempts = 0;
        let result: Result<i32, InternalRetryError<TestError>> = try_with_retries(
            &provider,
            provider_url,
            "test_operation",
            &operation,
            &|_| true,
            &config,
            &mut total_attempts,
        )
        .await;

        assert!(result.is_err());
        let error = result.unwrap_err();
        assert!(matches!(error, InternalRetryError::NonRetriable(_))); // Should be NonRetriable due to max_retries <= 1
    }

    #[tokio::test]
    async fn test_non_retriable_error_does_not_mark_provider_failed() {
        let _guard = setup_test_env();

        let configs = vec![
            RpcConfig::new("http://localhost:8545".to_string()),
            RpcConfig::new("http://localhost:8546".to_string()),
        ];
        let selector = RpcSelector::new(configs).expect("Failed to create selector");

        let provider_initializer = |url: &str| {
            let url = url.to_string();
            async move { Ok::<String, TestError>(url) }
        };

        // Operation that always fails with a non-retriable error
        let operation =
            |_provider: String| async move { Err(TestError("Non-retriable error".to_string())) };

        let config = RetryConfig::new(3, 1, 0, 0);

        // Get initial provider count
        let initial_available_count = selector.available_provider_count();

        let result: Result<i32, TestError> = retry_rpc_call(
            &selector,
            "test_operation",
            |_| false, // Error is NOT retriable
            |_| false, // Error is NOT retriable
            provider_initializer,
            operation,
            Some(config),
        )
        .await;

        assert!(result.is_err());

        // Provider should NOT be marked as failed for non-retriable errors
        let final_available_count = selector.available_provider_count();
        assert_eq!(
            initial_available_count, final_available_count,
            "Provider count should remain the same for non-retriable errors"
        );
    }

    #[tokio::test]
    async fn test_retriable_error_marks_provider_failed_after_retries_exhausted() {
        let _guard = setup_test_env();

        let configs = vec![
            RpcConfig::new("http://localhost:8545".to_string()),
            RpcConfig::new("http://localhost:8546".to_string()),
        ];
        let selector = RpcSelector::new(configs).expect("Failed to create selector");

        let provider_initializer = |url: &str| {
            let url = url.to_string();
            async move { Ok::<String, TestError>(url) }
        };

        // Operation that always fails with a retriable error
        let operation = |_provider: String| async { Err(TestError("Retriable error".to_string())) };

        let config = RetryConfig::new(2, 1, 0, 0); // 2 retries, 1 failover

        // Get initial provider count
        let initial_available_count = selector.available_provider_count();

        let result: Result<i32, TestError> = retry_rpc_call(
            &selector,
            "test_operation",
            |_| true, // Error IS retriable
            |_| true, // Error SHOULD mark provider as failed
            provider_initializer,
            operation,
            Some(config),
        )
        .await;

        assert!(result.is_err());

        // At least one provider should be marked as failed after retries are exhausted
        let final_available_count = selector.available_provider_count();
        assert!(final_available_count < initial_available_count,
            "At least one provider should be marked as failed after retriable errors exhaust retries");
    }

    #[tokio::test]
    async fn test_retry_rpc_call_success() {
        let _guard = setup_test_env();

        let configs = vec![
            RpcConfig::new("http://localhost:8545".to_string()),
            RpcConfig::new("http://localhost:8546".to_string()),
        ];
        let selector = RpcSelector::new(configs).expect("Failed to create selector");

        let attempts = Arc::new(AtomicU8::new(0));
        let attempts_clone = attempts.clone();

        let provider_initializer =
            |_url: &str| async move { Ok::<String, TestError>("mock_provider".to_string()) };

        let operation = move |_provider: String| {
            let attempts = attempts_clone.clone();
            async move {
                attempts.fetch_add(1, AtomicOrdering::SeqCst);
                Ok::<_, TestError>(42)
            }
        };

        let config = RetryConfig::new(1, 1, 0, 0);

        let result = retry_rpc_call(
            &selector,
            "test_operation",
            |_| false, // No errors are retriable
            |_| false, // No errors are retriable
            provider_initializer,
            operation,
            Some(config),
        )
        .await;

        assert!(result.is_ok(), "Expected OK result but got: {:?}", result);
        assert_eq!(result.unwrap(), 42);
        assert_eq!(attempts.load(AtomicOrdering::SeqCst), 1); // Should be called once
    }

    #[tokio::test]
    async fn test_retry_rpc_call_with_provider_failover() {
        let _guard = setup_test_env();

        let configs = vec![
            RpcConfig::new("http://localhost:8545".to_string()),
            RpcConfig::new("http://localhost:8546".to_string()),
        ];
        let selector = RpcSelector::new(configs).expect("Failed to create selector");

        let current_provider = Arc::new(Mutex::new(String::new()));
        let current_provider_clone = current_provider.clone();

        let provider_initializer = move |url: &str| {
            let current_provider_clone = current_provider_clone.clone();
            let url = url.to_string();
            async move {
                let mut provider = current_provider_clone.lock().unwrap();
                *provider = url.clone();
                Ok::<String, TestError>(url)
            }
        };

        let operation = move |provider: String| async move {
            if provider.contains("8545") {
                Err(TestError("First provider error".to_string()))
            } else {
                Ok(42)
            }
        };

        let config = RetryConfig::new(2, 1, 0, 0); // Set max_retries to 2 to enable retry exhaustion

        let result = retry_rpc_call(
            &selector,
            "test_operation",
            |_| true, // Errors are retriable to trigger RetriesExhausted and failover
            |_| true, // Errors SHOULD mark provider as failed to enable failover
            provider_initializer,
            operation,
            Some(config),
        )
        .await;

        assert!(result.is_ok(), "Expected OK result but got: {:?}", result);
        assert_eq!(result.unwrap(), 42);

        // Final provider should be the second one
        let final_provider = current_provider.lock().unwrap().clone();
        assert!(
            final_provider.contains("8546"),
            "Wrong provider selected: {}",
            final_provider
        );
    }

    #[tokio::test]
    async fn test_retry_rpc_call_all_providers_fail() {
        let _guard = setup_test_env();

        let configs = vec![
            RpcConfig::new("http://localhost:8545".to_string()),
            RpcConfig::new("http://localhost:8546".to_string()),
        ];
        let selector = RpcSelector::new(configs).expect("Failed to create selector");

        let provider_initializer =
            |_: &str| async move { Ok::<String, TestError>("mock_provider".to_string()) };

        let operation = |_: String| async { Err(TestError("Always fails".to_string())) };

        let config = RetryConfig::new(2, 1, 0, 0); // Set max_retries to 2 to enable retry exhaustion

        let result: Result<i32, TestError> = retry_rpc_call(
            &selector,
            "test_operation",
            |_| true,  // Errors are retriable to trigger RetriesExhausted and failover
            |_| false, // Errors are NOT retriable to prevent marking
            provider_initializer,
            operation,
            Some(config),
        )
        .await;

        assert!(result.is_err(), "Expected an error but got: {:?}", result);
    }

    #[tokio::test]
    async fn test_retry_rpc_call_with_default_config() {
        let (_guard, selector) = {
            let _lock = RETRY_TEST_ENV_MUTEX
                .lock()
                .unwrap_or_else(|e| e.into_inner());
            let guard = setup_test_env();

            let configs = vec![RpcConfig::new("http://localhost:8545".to_string())];
            let selector = RpcSelector::new(configs).expect("Failed to create selector");
            (guard, selector)
        };

        let provider_initializer =
            |_url: &str| async move { Ok::<String, TestError>("mock_provider".to_string()) };

        let operation = |_provider: String| async move { Ok::<_, TestError>(42) };

        // Test with None config (should use default from env)
        let result = retry_rpc_call(
            &selector,
            "test_operation",
            |_| false,
            |_| false,
            provider_initializer,
            operation,
            None, // Use default config
        )
        .await;

        assert!(result.is_ok());
        assert_eq!(result.unwrap(), 42);
    }

    #[tokio::test]
    async fn test_retry_rpc_call_provider_initialization_failures() {
        let _guard = setup_test_env();

        let configs = vec![
            RpcConfig::new("http://localhost:8545".to_string()),
            RpcConfig::new("http://localhost:8546".to_string()),
        ];
        let selector = RpcSelector::new(configs).expect("Failed to create selector");

        let attempt_count = Arc::new(AtomicU8::new(0));
        let attempt_count_clone = attempt_count.clone();

        let provider_initializer = move |url: &str| {
            let attempt_count_clone = attempt_count_clone.clone();
            let url = url.to_string();
            async move {
                let count = attempt_count_clone.fetch_add(1, AtomicOrdering::SeqCst);
                if count == 0 && url.contains("8545") {
                    Err(TestError("First provider init failed".to_string()))
                } else {
                    Ok::<String, TestError>(url)
                }
            }
        };

        let operation = |_provider: String| async move { Ok::<_, TestError>(42) };

        let config = RetryConfig::new(2, 1, 0, 0);

        let result = retry_rpc_call(
            &selector,
            "test_operation",
            |_| true,
            |_| false,
            provider_initializer,
            operation,
            Some(config),
        )
        .await;

        assert!(result.is_ok());
        assert_eq!(result.unwrap(), 42);
        assert!(attempt_count.load(AtomicOrdering::SeqCst) >= 2); // Should have tried multiple providers
    }

    #[tokio::test]
    async fn test_get_provider_selector_errors() {
        let _guard = setup_test_env();

        // Create selector with a single provider, select it, then mark it as failed
        let configs = vec![RpcConfig::new("http://localhost:8545".to_string())];
        let selector = RpcSelector::new(configs).expect("Failed to create selector");

        // First select the provider to make it current, then mark it as failed
        let _ = selector.get_current_url().unwrap(); // This selects the provider
        selector.mark_current_as_failed(); // Now mark it as failed

        let provider_initializer = |url: &str| {
            let url = url.to_string();
            async move { Ok::<String, TestError>(format!("provider-{}", url)) }
        };

        // Now get_provider should fail because the only provider is marked as failed
        let result = get_provider(&selector, "test_operation", &provider_initializer).await;
        assert!(result.is_err());
    }

    #[tokio::test]
    async fn test_last_provider_never_marked_as_failed() {
        let _guard = setup_test_env();

        // Test with a single provider
        let configs = vec![RpcConfig::new("http://localhost:8545".to_string())];
        let selector = RpcSelector::new(configs).expect("Failed to create selector");

        let provider_initializer = |url: &str| {
            let url = url.to_string();
            async move { Ok::<String, TestError>(url) }
        };

        // Operation that always fails with a retriable error
        let operation = |_provider: String| async { Err(TestError("Always fails".to_string())) };

        let config = RetryConfig::new(2, 1, 0, 0); // 2 retries, 1 failover

        // Get initial provider count
        let initial_available_count = selector.available_provider_count();
        assert_eq!(initial_available_count, 1);

        let result: Result<i32, TestError> = retry_rpc_call(
            &selector,
            "test_operation",
            |_| true, // Error IS retriable
            |_| true, // Error SHOULD mark provider as failed, but last provider should be preserved
            provider_initializer,
            operation,
            Some(config),
        )
        .await;

        assert!(result.is_err());

        // The last provider should NOT be marked as failed
        let final_available_count = selector.available_provider_count();
        assert_eq!(
            final_available_count, initial_available_count,
            "Last provider should never be marked as failed"
        );
        assert_eq!(
            final_available_count, 1,
            "Should still have 1 provider available"
        );
    }

    #[tokio::test]
    async fn test_last_provider_behavior_with_multiple_providers() {
        let _guard = setup_test_env();

        // Test with multiple providers, but mark all but one as failed
        let configs = vec![
            RpcConfig::new("http://localhost:8545".to_string()),
            RpcConfig::new("http://localhost:8546".to_string()),
            RpcConfig::new("http://localhost:8547".to_string()),
        ];
        let selector = RpcSelector::new(configs).expect("Failed to create selector");

        let provider_initializer = |url: &str| {
            let url = url.to_string();
            async move { Ok::<String, TestError>(url) }
        };

        // Operation that always fails with a retriable error
        let operation = |_provider: String| async { Err(TestError("Always fails".to_string())) };

        let config = RetryConfig::new(2, 2, 0, 0); // 2 retries, 2 failovers

        // Get initial provider count
        let initial_available_count = selector.available_provider_count();
        assert_eq!(initial_available_count, 3);

        let result: Result<i32, TestError> = retry_rpc_call(
            &selector,
            "test_operation",
            |_| true, // Error IS retriable
            |_| true, // Error SHOULD mark provider as failed, but last provider should be preserved
            provider_initializer,
            operation,
            Some(config),
        )
        .await;

        assert!(result.is_err());

        // Should have marked 2 providers as failed, but kept the last one
        let final_available_count = selector.available_provider_count();
        assert_eq!(
            final_available_count, 1,
            "Should have exactly 1 provider left (the last one should not be marked as failed)"
        );
    }

    #[tokio::test]
    async fn test_non_retriable_error_should_mark_provider_failed() {
        let _guard = setup_test_env();

        let configs = vec![
            RpcConfig::new("http://localhost:8545".to_string()),
            RpcConfig::new("http://localhost:8546".to_string()),
        ];
        let selector = RpcSelector::new(configs).expect("Failed to create selector");

        let provider_initializer = |url: &str| {
            let url = url.to_string();
            async move { Ok::<String, TestError>(url) }
        };

        // Operation that fails with a non-retriable error that SHOULD mark provider as failed
        let operation = |_provider: String| async move {
            Err(TestError("Critical non-retriable error".to_string()))
        };

        let config = RetryConfig::new(3, 1, 0, 0);

        // Get initial provider count
        let initial_available_count = selector.available_provider_count();
        assert_eq!(initial_available_count, 2);

        let result: Result<i32, TestError> = retry_rpc_call(
            &selector,
            "test_operation",
            |_| false,                    // Error is NOT retriable
            |e| e.0.contains("Critical"), // Error SHOULD mark provider as failed if it contains "Critical"
            provider_initializer,
            operation,
            Some(config),
        )
        .await;

        assert!(result.is_err());

        // Provider should be marked as failed because should_mark_provider_failed returned true
        let final_available_count = selector.available_provider_count();
        assert_eq!(final_available_count, 1,
            "Provider should be marked as failed when should_mark_provider_failed returns true for non-retriable error");
    }

    #[tokio::test]
    async fn test_non_retriable_error_should_not_mark_provider_failed() {
        let _guard = setup_test_env();

        let configs = vec![
            RpcConfig::new("http://localhost:8545".to_string()),
            RpcConfig::new("http://localhost:8546".to_string()),
        ];
        let selector = RpcSelector::new(configs).expect("Failed to create selector");

        let provider_initializer = |url: &str| {
            let url = url.to_string();
            async move { Ok::<String, TestError>(url) }
        };

        // Operation that fails with a non-retriable error that should NOT mark provider as failed
        let operation = |_provider: String| async move {
            Err(TestError("Minor non-retriable error".to_string()))
        };

        let config = RetryConfig::new(3, 1, 0, 0);

        // Get initial provider count
        let initial_available_count = selector.available_provider_count();
        assert_eq!(initial_available_count, 2);

        let result: Result<i32, TestError> = retry_rpc_call(
            &selector,
            "test_operation",
            |_| false,                    // Error is NOT retriable
            |e| e.0.contains("Critical"), // Error should NOT mark provider as failed (doesn't contain "Critical")
            provider_initializer,
            operation,
            Some(config),
        )
        .await;

        assert!(result.is_err());

        // Provider should NOT be marked as failed because should_mark_provider_failed returned false
        let final_available_count = selector.available_provider_count();
        assert_eq!(final_available_count, initial_available_count,
            "Provider should NOT be marked as failed when should_mark_provider_failed returns false for non-retriable error");
    }

    #[tokio::test]
    async fn test_retriable_error_ignores_should_mark_provider_failed() {
        let _guard = setup_test_env();

        let configs = vec![
            RpcConfig::new("http://localhost:8545".to_string()),
            RpcConfig::new("http://localhost:8546".to_string()),
        ];
        let selector = RpcSelector::new(configs).expect("Failed to create selector");

        let provider_initializer = |url: &str| {
            let url = url.to_string();
            async move { Ok::<String, TestError>(url) }
        };

        // Operation that always fails with a retriable error
        let operation =
            |_provider: String| async { Err(TestError("Retriable network error".to_string())) };

        let config = RetryConfig::new(2, 1, 0, 0); // 2 retries, 1 failover

        // Get initial provider count
        let initial_available_count = selector.available_provider_count();
        assert_eq!(initial_available_count, 2);

        let result: Result<i32, TestError> = retry_rpc_call(
            &selector,
            "test_operation",
            |_| true,  // Error IS retriable
            |_| false, // should_mark_provider_failed returns false, but should be IGNORED for retriable errors
            provider_initializer,
            operation,
            Some(config),
        )
        .await;

        assert!(result.is_err());

        // Provider should be marked as failed despite should_mark_provider_failed returning false,
        // because retriable errors that exhaust retries always mark the provider as failed
        let final_available_count = selector.available_provider_count();
        assert!(final_available_count < initial_available_count,
            "Provider should be marked as failed when retriable errors exhaust retries, regardless of should_mark_provider_failed");
    }

    #[tokio::test]
    async fn test_mixed_error_scenarios_with_different_marking_behavior() {
        let _guard = setup_test_env();

        // Test scenario 1: Non-retriable error that should mark provider as failed
        let configs = vec![
            RpcConfig::new("http://localhost:8545".to_string()),
            RpcConfig::new("http://localhost:8546".to_string()),
        ];
        let selector = RpcSelector::new(configs).expect("Failed to create selector");

        let provider_initializer = |url: &str| {
            let url = url.to_string();
            async move { Ok::<String, TestError>(url) }
        };

        let operation =
            |_provider: String| async move { Err(TestError("Critical network error".to_string())) };

        let config = RetryConfig::new(1, 1, 0, 0);
        let initial_count = selector.available_provider_count();

        let result: Result<i32, TestError> = retry_rpc_call(
            &selector,
            "test_operation",
            |_| false,                    // Non-retriable
            |e| e.0.contains("Critical"), // Should mark as failed
            provider_initializer,
            operation,
            Some(config.clone()),
        )
        .await;

        assert!(result.is_err());
        let after_critical_count = selector.available_provider_count();
        assert_eq!(
            after_critical_count,
            initial_count - 1,
            "Critical error should mark provider as failed"
        );

        // Test scenario 2: Non-retriable error that should NOT mark provider as failed
        let operation =
            |_provider: String| async move { Err(TestError("Minor validation error".to_string())) };

        let result: Result<i32, TestError> = retry_rpc_call(
            &selector,
            "test_operation",
            |_| false,                    // Non-retriable
            |e| e.0.contains("Critical"), // Should NOT mark as failed (doesn't contain "Critical")
            provider_initializer,
            operation,
            Some(config),
        )
        .await;

        assert!(result.is_err());
        let final_count = selector.available_provider_count();
        assert_eq!(
            final_count, after_critical_count,
            "Minor error should NOT mark provider as failed"
        );
    }

    #[tokio::test]
    async fn test_should_mark_provider_failed_respects_last_provider_protection() {
        let _guard = setup_test_env();

        // Test with a single provider (last provider protection)
        let configs = vec![RpcConfig::new("http://localhost:8545".to_string())];
        let selector = RpcSelector::new(configs).expect("Failed to create selector");

        let provider_initializer = |url: &str| {
            let url = url.to_string();
            async move { Ok::<String, TestError>(url) }
        };

        // Operation that fails with a non-retriable error that SHOULD mark provider as failed
        let operation =
            |_provider: String| async move { Err(TestError("Critical network error".to_string())) };

        let config = RetryConfig::new(1, 1, 0, 0);

        // Get initial provider count
        let initial_available_count = selector.available_provider_count();
        assert_eq!(initial_available_count, 1);

        let result: Result<i32, TestError> = retry_rpc_call(
            &selector,
            "test_operation",
            |_| false,                    // Error is NOT retriable
            |e| e.0.contains("Critical"), // Error SHOULD mark provider as failed
            provider_initializer,
            operation,
            Some(config),
        )
        .await;

        assert!(result.is_err());

        // Last provider should NEVER be marked as failed, even if should_mark_provider_failed returns true
        let final_available_count = selector.available_provider_count();
        assert_eq!(final_available_count, initial_available_count,
            "Last provider should never be marked as failed, regardless of should_mark_provider_failed");
        assert_eq!(
            final_available_count, 1,
            "Should still have 1 provider available"
        );
    }

    #[tokio::test]
    async fn test_should_mark_provider_failed_with_multiple_providers_last_protection() {
        let _guard = setup_test_env();

        // Test with multiple providers, but ensure last one is protected
        let configs = vec![
            RpcConfig::new("http://localhost:8545".to_string()),
            RpcConfig::new("http://localhost:8546".to_string()),
        ];
        let selector = RpcSelector::new(configs).expect("Failed to create selector");

        let attempt_count = Arc::new(AtomicU8::new(0));
        let attempt_count_clone = attempt_count.clone();

        let provider_initializer = |url: &str| {
            let url = url.to_string();
            async move { Ok::<String, TestError>(url) }
        };

        // Operation that always fails with errors that should mark provider as failed
        let operation = move |_provider: String| {
            let attempt_count = attempt_count_clone.clone();
            async move {
                let count = attempt_count.fetch_add(1, AtomicOrdering::SeqCst);
                Err(TestError(format!("Critical error #{}", count)))
            }
        };

        let config = RetryConfig::new(1, 1, 0, 0); // 1 retry, 1 failover

        // Get initial provider count
        let initial_available_count = selector.available_provider_count();
        assert_eq!(initial_available_count, 2);

        let result: Result<i32, TestError> = retry_rpc_call(
            &selector,
            "test_operation",
            |_| false,                    // All errors are non-retriable
            |e| e.0.contains("Critical"), // All errors should mark provider as failed
            provider_initializer,
            operation,
            Some(config),
        )
        .await;

        assert!(result.is_err());

        // First provider should be marked as failed, but last provider should be protected
        let final_available_count = selector.available_provider_count();
        assert_eq!(
            final_available_count, 1,
            "First provider should be marked as failed, but last provider should be protected"
        );
    }
}<|MERGE_RESOLUTION|>--- conflicted
+++ resolved
@@ -362,21 +362,12 @@
 {
     // Get the next provider URL from the selector
     let provider_url = selector
-<<<<<<< HEAD
-		.get_client(|url| Ok::<_, eyre::Report>(url.to_string()))
-		.map_err(|e| {
-			let err_msg = format!("Failed to get provider URL for {}: {}", operation_name, e);
-			tracing::warn!(operation_name = %operation_name, error = %e, "failed to get provider url");
-			E::from(err_msg)
-		})?;
-=======
         .get_client(|url| Ok::<_, eyre::Report>(url.to_string()))
         .map_err(|e| {
             let err_msg = format!("Failed to get provider URL for {operation_name}: {e}");
             tracing::warn!(operation_name = %operation_name, error = %e, "failed to get provider url");
             E::from(err_msg)
         })?;
->>>>>>> 8fec2ef7
 
     // Initialize the provider
     let provider = provider_initializer(&provider_url).await.map_err(|e| {
