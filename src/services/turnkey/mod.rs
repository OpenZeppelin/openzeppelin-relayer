//! # Turnkey Service Module
//!
//! This module provides integration with Turnkey API for secure wallet management
//! and cryptographic operations.
//!
//! ## Features
//!
//! - API key-based authentication
//! - Digital signature generation
//! - Message signing via Turnkey API
//! - Secure transaction signing for blockchain operations
//!
//! ## Architecture
//!
//! ```text
//! TurnkeyService (implements TurnkeyServiceTrait)
//!   ├── Authentication (API key-based)
//!   ├── Digital Stamping
//!   ├── Transaction Signing
//!   └── Raw Payload Signing
//! ```
use std::str::FromStr;

use alloy::primitives::keccak256;
use async_trait::async_trait;
use chrono;
use p256::{
    FieldBytes,
    ecdsa::{Signature as P256Signature, SigningKey, signature::Signer},
};
use reqwest::Client;
use serde::{Deserialize, Serialize};
use solana_sdk::{pubkey::Pubkey, signature::Signature, transaction::Transaction};
use stellar_strkey;
use thiserror::Error;
use tracing::{debug, info};

use crate::models::{Address, SecretString, TurnkeySignerConfig};
use crate::utils::base64_url_encode;

#[derive(Error, Debug, Serialize)]
pub enum TurnkeyError {
    #[error("HTTP error: {0}")]
    HttpError(String),

    #[error("API method error: {0:?}")]
    MethodError(TurnkeyResponseError),

    #[error("Authentication failed: {0}")]
    AuthenticationFailed(String),

    #[error("Configuration error: {0}")]
    ConfigError(String),

    #[error("Signing error: {0}")]
    SigningError(String),

    #[error("Serialization error: {0}")]
    SerializationError(String),

    #[error("Invalid signature: {0}")]
    SignatureError(String),

    #[error("Invalid pubkey: {0}")]
    PubkeyError(#[from] solana_sdk::pubkey::PubkeyError),

    #[error("Other error: {0}")]
    OtherError(String),
}

/// Error response from Turnkey API
#[derive(Debug, Deserialize, Serialize)]
pub struct TurnkeyResponseError {
    pub error: TurnkeyErrorDetails,
}

/// Error details from Turnkey API
#[derive(Debug, Deserialize, Serialize)]
pub struct TurnkeyErrorDetails {
    pub code: i32,
    pub message: String,
}

/// Result type for Turnkey operations
pub type TurnkeyResult<T> = Result<T, TurnkeyError>;

/// Digital stamp for API authentication
#[derive(Serialize)]
struct ApiStamp {
    pub public_key: String,
    pub signature: String,
    pub scheme: String,
}

/// Request to sign raw payload
#[derive(Serialize)]
#[serde(rename_all = "camelCase")]
struct SignRawPayloadRequest {
    #[serde(rename = "type")]
    activity_type: String,
    timestamp_ms: String,
    organization_id: String,
    parameters: SignRawPayloadIntentV2Parameters,
}

/// Parameters for signing transaction payload
#[derive(Serialize)]
#[serde(rename_all = "camelCase")]
struct SignEvmTransactionRequest {
    #[serde(rename = "type")]
    activity_type: String,
    timestamp_ms: String,
    organization_id: String,
    parameters: SignEvmTransactionV2Parameters,
}

/// Parameters for signing raw payload
#[derive(Serialize)]
#[serde(rename_all = "camelCase")]
struct SignRawPayloadIntentV2Parameters {
    sign_with: String,
    payload: String,
    encoding: String,
    hash_function: String,
}

/// Parameters for signing raw payload
#[derive(Serialize)]
#[serde(rename_all = "camelCase")]
struct SignEvmTransactionV2Parameters {
    sign_with: String,
    #[serde(rename = "type")]
    sign_type: String,
    unsigned_transaction: String,
}

/// Response from activity API
#[derive(Deserialize, Serialize)]
struct ActivityResponse {
    activity: Activity,
}

/// Activity details
#[derive(Deserialize, Serialize)]
#[serde(rename_all = "camelCase")]
struct Activity {
    id: Option<String>,
    status: Option<String>,
    result: Option<ActivityResult>,
}

/// Activity result
#[derive(Deserialize, Serialize)]
#[serde(rename_all = "camelCase")]
struct ActivityResult {
    sign_raw_payload_result: Option<SignRawPayloadResult>,
    sign_transaction_result: Option<SignTransactionResult>,
}

/// Sign raw payload result
#[derive(Deserialize, Serialize)]
#[serde(rename_all = "camelCase")]
struct SignRawPayloadResult {
    r: String,
    s: String,
    v: String,
}

#[derive(Deserialize, Serialize)]
#[serde(rename_all = "camelCase")]
struct SignTransactionResult {
    signed_transaction: String,
}

#[cfg(test)]
use mockall::automock;

#[async_trait]
#[cfg_attr(test, automock)]
pub trait TurnkeyServiceTrait: Send + Sync {
    /// Returns the Solana address derived from the configured public key
    fn address_solana(&self) -> Result<Address, TurnkeyError>;

    /// Returns the EVM address derived from the configured public key
    fn address_evm(&self) -> Result<Address, TurnkeyError>;

    /// Returns the Stellar address derived from the configured public key
    fn address_stellar(&self) -> Result<Address, TurnkeyError>;

    /// Signs a message using the Solana signing scheme
    async fn sign_solana(&self, message: &[u8]) -> Result<Vec<u8>, TurnkeyError>;

    /// Signs a message using the EVM signing scheme
    async fn sign_evm(&self, message: &[u8]) -> Result<Vec<u8>, TurnkeyError>;

    /// Signs a message using the Stellar signing scheme (Ed25519)
    async fn sign_stellar(&self, message: &[u8]) -> Result<Vec<u8>, TurnkeyError>;

    /// Signs an EVM transaction using the Turnkey API
    async fn sign_evm_transaction(&self, message: &[u8]) -> Result<Vec<u8>, TurnkeyError>;

    /// Signs a Solana transaction and returns both the transaction and signature
    async fn sign_solana_transaction(
        &self,
        transaction: &mut Transaction,
    ) -> TurnkeyResult<(Transaction, Signature)>;
}

#[derive(Clone, Debug)]
pub struct TurnkeyService {
    pub api_public_key: String,
    pub api_private_key: SecretString,
    pub organization_id: String,
    pub private_key_id: String,
    pub public_key: String,
    pub base_url: String,
    client: Client,
}

impl TurnkeyService {
    pub fn new(config: TurnkeySignerConfig) -> Result<Self, TurnkeyError> {
        Ok(Self {
            api_public_key: config.api_public_key.clone(),
            api_private_key: config.api_private_key,
            organization_id: config.organization_id.clone(),
            private_key_id: config.private_key_id.clone(),
            public_key: config.public_key.clone(),
            base_url: String::from("https://api.turnkey.com"),
            client: Client::new(),
        })
    }

    /// Converts the public key to a Solana address
    pub fn address_solana(&self) -> Result<Address, TurnkeyError> {
        if self.public_key.is_empty() {
            return Err(TurnkeyError::ConfigError("Public key is empty".to_string()));
        }

        let raw_pubkey = hex::decode(&self.public_key)
            .map_err(|e| TurnkeyError::ConfigError(format!("Invalid public key hex: {e}")))?;

        let pubkey_bs58 = bs58::encode(&raw_pubkey).into_string();

        Ok(Address::Solana(pubkey_bs58))
    }

    /// Converts the public key to an EVM address
    pub fn address_evm(&self) -> Result<Address, TurnkeyError> {
        let public_key = hex::decode(&self.public_key)
            .map_err(|e| TurnkeyError::ConfigError(format!("Invalid public key hex: {e}")))?;

        // Remove the first byte (0x04 prefix)
        let pub_key_no_prefix = &public_key[1..];

        let hash = keccak256(pub_key_no_prefix);

        // Ethereum addresses are the last 20 bytes of the Keccak-256 hash.
        // Since the hash is 32 bytes, the address is bytes 12..32.
        let address_bytes = &hash[12..];

        if address_bytes.len() != 20 {
            return Err(TurnkeyError::ConfigError(format!(
                "EVM address should be 20 bytes, got {} bytes",
                address_bytes.len()
            )));
        }

        let mut array = [0u8; 20];
        array.copy_from_slice(address_bytes);

        Ok(Address::Evm(array))
    }

    /// Converts the public key to a Stellar address
    pub fn address_stellar(&self) -> Result<Address, TurnkeyError> {
        if self.public_key.is_empty() {
            return Err(TurnkeyError::ConfigError("Public key is empty".to_string()));
        }

        // For Stellar, we expect Ed25519 public key in hex format
        let raw_pubkey = hex::decode(&self.public_key)
            .map_err(|e| TurnkeyError::ConfigError(format!("Invalid public key hex: {e}")))?;

        // Stellar uses StrKey encoding with 'G' prefix for account addresses
        let stellar_address = stellar_strkey::ed25519::PublicKey::from_payload(&raw_pubkey)
            .map_err(|e| TurnkeyError::ConfigError(format!("Invalid Ed25519 public key: {e}")))?
            .to_string();

        Ok(Address::Stellar(stellar_address))
    }

    /// Creates a digital stamp for API authentication
    fn stamp(&self, message: &str) -> TurnkeyResult<String> {
        let private_api_key_bytes = hex::decode(self.api_private_key.to_str().as_str())
            .map_err(|e| TurnkeyError::ConfigError(format!("Failed to decode private key: {e}")))?;

        let key_array: [u8; 32] = private_api_key_bytes
            .as_slice()
            .try_into()
            .map_err(|_| TurnkeyError::ConfigError("Invalid private key length".to_string()))?;
        let signing_key: SigningKey = SigningKey::from_bytes(&FieldBytes::from(key_array))
            .map_err(|e| TurnkeyError::SigningError(format!("Turnkey stamp error: {e}")))?;

        let signature: P256Signature = signing_key.sign(message.as_bytes());

        let stamp = ApiStamp {
            public_key: self.api_public_key.clone(),
            signature: hex::encode(signature.to_der()),
            scheme: "SIGNATURE_SCHEME_TK_API_P256".into(),
        };

        let json_stamp = serde_json::to_string(&stamp).map_err(|e| {
            TurnkeyError::SerializationError(format!("Serialization stamp error: {e}"))
        })?;
        let encoded_stamp = base64_url_encode(json_stamp.as_bytes());

        Ok(encoded_stamp)
    }

    /// Helper method to make Turnkey API requests
    async fn make_turnkey_request<T, R>(&self, endpoint: &str, request_body: &T) -> TurnkeyResult<R>
    where
        T: Serialize,
        R: for<'de> Deserialize<'de> + 'static,
    {
        // Serialize the request body
        let body = serde_json::to_string(request_body).map_err(|e| {
            TurnkeyError::SerializationError(format!("Request serialization error: {e}"))
        })?;

        // Create the authentication stamp
        let x_stamp = self.stamp(&body)?;

        debug!(endpoint = %endpoint, "sending request to turnkey api");
        let response = self
            .client
            .post(format!("{}/public/v1/submit/{}", self.base_url, endpoint))
            .header("Content-Type", "application/json")
            .header("X-Stamp", x_stamp)
            .body(body)
            .send()
            .await;

        self.process_response::<R>(response).await
    }

    /// Helper method to sign raw payloads with configurable hash function and v inclusion
    async fn sign_raw_payload(
        &self,
        payload: &[u8],
        hash_function: &str,
        include_v: bool,
    ) -> TurnkeyResult<Vec<u8>> {
        let encoded_payload = hex::encode(payload);

        let sign_raw_payload_body = SignRawPayloadRequest {
            activity_type: "ACTIVITY_TYPE_SIGN_RAW_PAYLOAD_V2".to_string(),
            timestamp_ms: chrono::Utc::now().timestamp_millis().to_string(),
            organization_id: self.organization_id.clone(),
            parameters: SignRawPayloadIntentV2Parameters {
                sign_with: self.private_key_id.clone(),
                payload: encoded_payload,
                encoding: "PAYLOAD_ENCODING_HEXADECIMAL".to_string(),
                hash_function: hash_function.to_string(),
            },
        };

        let response_body = self
            .make_turnkey_request::<_, ActivityResponse>("sign_raw_payload", &sign_raw_payload_body)
            .await?;

        if let Some(result) = response_body.activity.result
            && let Some(result) = result.sign_raw_payload_result
        {
            let concatenated_hex = if include_v {
                format!("{}{}{}", result.r, result.s, result.v)
            } else {
                format!("{}{}", result.r, result.s)
            };

<<<<<<< HEAD
            let signature_bytes = hex::decode(&concatenated_hex)
                .map_err(|e| TurnkeyError::SigningError(format!("Turnkey signing error {}", e)))?;
=======
                let signature_bytes = hex::decode(&concatenated_hex).map_err(|e| {
                    TurnkeyError::SigningError(format!("Turnkey signing error {e}"))
                })?;
>>>>>>> b63e3f93

            return Ok(signature_bytes);
        }

        Err(TurnkeyError::OtherError(
            "Missing SIGN_RAW_PAYLOAD result".into(),
        ))
    }

    /// Signs raw bytes using the Turnkey API (for Solana)
    async fn sign_bytes_solana(&self, bytes: &[u8]) -> TurnkeyResult<Vec<u8>> {
        self.sign_raw_payload(bytes, "HASH_FUNCTION_NOT_APPLICABLE", false)
            .await
    }

    /// Signs raw bytes using the Turnkey API (for EVM)
    async fn sign_bytes_evm(&self, bytes: &[u8]) -> TurnkeyResult<Vec<u8>> {
        let result = self
            .sign_raw_payload(bytes, "HASH_FUNCTION_NO_OP", true)
            .await?;
        debug!(signature_length = %result.len(), "evm signature length");
        Ok(result)
    }

    /// Signs raw bytes using the Turnkey API (for Stellar)
    async fn sign_bytes_stellar(&self, bytes: &[u8]) -> TurnkeyResult<Vec<u8>> {
        use sha2::{Digest, Sha256};
        let hash = Sha256::digest(bytes);

        self.sign_raw_payload(&hash, "HASH_FUNCTION_NOT_APPLICABLE", false)
            .await
    }

    /// Signs an EVM transaction using the Turnkey API
    async fn sign_evm_transaction_impl(&self, bytes: &[u8]) -> TurnkeyResult<Vec<u8>> {
        let encoded_bytes = hex::encode(bytes);

        // Create the request body
        let sign_transaction_body = SignEvmTransactionRequest {
            activity_type: "ACTIVITY_TYPE_SIGN_TRANSACTION_V2".to_string(),
            timestamp_ms: chrono::Utc::now().timestamp_millis().to_string(),
            organization_id: self.organization_id.clone(),
            parameters: SignEvmTransactionV2Parameters {
                sign_with: self.private_key_id.clone(),
                sign_type: "TRANSACTION_TYPE_ETHEREUM".to_string(),
                unsigned_transaction: encoded_bytes,
            },
        };

        // Make the API request and get the response
        let response_body = self
            .make_turnkey_request::<_, ActivityResponse>("sign_transaction", &sign_transaction_body)
            .await?;

        // Extract the signed transaction
        response_body
            .activity
            .result
            .and_then(|result| result.sign_transaction_result)
            .map(|tx_result| hex::decode(&tx_result.signed_transaction))
            .transpose()
            .map_err(|e| TurnkeyError::SigningError(format!("Failed to decode transaction: {e}")))?
            .ok_or_else(|| TurnkeyError::OtherError("Missing transaction result".into()))
    }

    async fn process_response<T>(
        &self,
        response: Result<reqwest::Response, reqwest::Error>,
    ) -> TurnkeyResult<T>
    where
        T: for<'de> Deserialize<'de> + 'static,
    {
        match response {
            Ok(res) => {
                let status = res.status();
                let headers = res.headers().clone();
                let content_type = headers
                    .get("content-type")
                    .and_then(|v| v.to_str().ok())
                    .unwrap_or("unknown");

                if res.status().is_success() {
                    // On success, deserialize the response into the expected type T
                    res.json::<T>()
                        .await
                        .map_err(|e| TurnkeyError::HttpError(e.to_string()))
                } else {
                    // For error responses, try to get the body text first
                    match res.text().await {
                        Ok(body_text) => {
                            debug!(status = %status, body_text = %body_text, "error response");

                            if content_type.contains("application/json") {
                                match serde_json::from_str::<TurnkeyResponseError>(&body_text) {
                                    Ok(error) => Err(TurnkeyError::MethodError(error)),
                                    Err(e) => {
                                        debug!(error = %e, "failed to parse error response as json");
                                        Err(TurnkeyError::HttpError(format!(
                                            "HTTP {status} error: {body_text}"
                                        )))
                                    }
                                }
                            } else {
                                Err(TurnkeyError::HttpError(format!(
                                    "HTTP {status} error: {body_text}"
                                )))
                            }
                        }
                        Err(e) => {
                            info!(error = %e, "failed to read error response body");
                            Err(TurnkeyError::HttpError(format!(
                                "HTTP {status} error (failed to read body): {e}"
                            )))
                        }
                    }
                }
            }
            Err(e) => {
                debug!(error = ?e, "turnkey api request error");
                // On a reqwest error, convert it into a TurnkeyError::HttpError
                Err(TurnkeyError::HttpError(e.to_string()))
            }
        }
    }
}

#[async_trait]
impl TurnkeyServiceTrait for TurnkeyService {
    fn address_solana(&self) -> Result<Address, TurnkeyError> {
        if self.public_key.is_empty() {
            return Err(TurnkeyError::ConfigError("Public key is empty".to_string()));
        }

        let raw_pubkey = hex::decode(&self.public_key)
            .map_err(|e| TurnkeyError::ConfigError(format!("Invalid public key hex: {e}")))?;

        let pubkey_bs58 = bs58::encode(&raw_pubkey).into_string();

        Ok(Address::Solana(pubkey_bs58))
    }

    fn address_evm(&self) -> Result<Address, TurnkeyError> {
        let public_key = hex::decode(&self.public_key)
            .map_err(|e| TurnkeyError::ConfigError(format!("Invalid public key hex: {e}")))?;

        // Remove the first byte (0x04 prefix)
        let pub_key_no_prefix = &public_key[1..];

        let hash = keccak256(pub_key_no_prefix);

        // Ethereum addresses are the last 20 bytes of the Keccak-256 hash.
        // Since the hash is 32 bytes, the address is bytes 12..32.
        let address_bytes = &hash[12..];

        if address_bytes.len() != 20 {
            return Err(TurnkeyError::ConfigError(format!(
                "EVM address should be 20 bytes, got {} bytes",
                address_bytes.len()
            )));
        }

        let mut array = [0u8; 20];
        array.copy_from_slice(address_bytes);

        Ok(Address::Evm(array))
    }

    fn address_stellar(&self) -> Result<Address, TurnkeyError> {
        self.address_stellar()
    }

    async fn sign_solana(&self, message: &[u8]) -> Result<Vec<u8>, TurnkeyError> {
        let signature_bytes = self.sign_bytes_solana(message).await?;
        Ok(signature_bytes)
    }

    async fn sign_evm(&self, message: &[u8]) -> Result<Vec<u8>, TurnkeyError> {
        let signature_bytes = self.sign_bytes_evm(message).await?;
        Ok(signature_bytes)
    }

    async fn sign_stellar(&self, message: &[u8]) -> Result<Vec<u8>, TurnkeyError> {
        let signature_bytes = self.sign_bytes_stellar(message).await?;
        Ok(signature_bytes)
    }

    async fn sign_evm_transaction(&self, message: &[u8]) -> Result<Vec<u8>, TurnkeyError> {
        self.sign_evm_transaction_impl(message).await
    }

    async fn sign_solana_transaction(
        &self,
        transaction: &mut Transaction,
    ) -> TurnkeyResult<(Transaction, Signature)> {
        let serialized_message = transaction.message_data();

        let public_key = Pubkey::from_str(&self.address_solana()?.to_string())
            .map_err(|e| TurnkeyError::ConfigError(format!("Invalid pubkey: {e}")))?;

        let signature_bytes = self.sign_bytes_solana(&serialized_message).await?;

        let signature = Signature::try_from(signature_bytes.as_slice())
            .map_err(|e| TurnkeyError::SignatureError(format!("Invalid signature: {e}")))?;

        let index = transaction
            .message
            .account_keys
            .iter()
            .position(|key| key == &public_key);

        match index {
            Some(i) if i < transaction.signatures.len() => {
                transaction.signatures[i] = signature;
                Ok((transaction.clone(), signature))
            }
            _ => Err(TurnkeyError::OtherError(
                "Unknown signer or index out of bounds".into(),
            )),
        }
    }
}

#[cfg(test)]
mod tests {
    use super::*;
    use mockito;
    use serde_json::json;

    fn create_solana_test_config() -> TurnkeySignerConfig {
        TurnkeySignerConfig {
            api_public_key: "test-api-public-key".to_string(),
            api_private_key: SecretString::new(
                "0123456789abcdef0123456789abcdef0123456789abcdef0123456789abcdef",
            ),
            organization_id: "test-org-id".to_string(),
            private_key_id: "test-private-key-id".to_string(),
            public_key: "5720be8aa9d2bb4be8e91f31d2c44c8629e42da16981c2cebabd55cafa0b76bd"
                .to_string(),
        }
    }

    fn create_evm_test_config() -> TurnkeySignerConfig {
        TurnkeySignerConfig {
            api_public_key: "test-api-public-key".to_string(),
            api_private_key: SecretString::new("0123456789abcdef0123456789abcdef0123456789abcdef0123456789abcdef"),
            organization_id: "test-org-id".to_string(),
            private_key_id: "test-private-key-id".to_string(),
            public_key: "047d3bb8e0317927700cf19fed34e0627367be1390ec247dddf8c239e4b4321a49aea80090e49b206b6a3e577a4f11d721ab063482001ee10db40d6f2963233eec".to_string(),
        }
    }

    #[test]
    fn test_new_turnkey_service() {
        let config = create_evm_test_config();
        let service = TurnkeyService::new(config);

        assert!(service.is_ok());
        let service = service.unwrap();
        assert_eq!(service.api_public_key, "test-api-public-key");
        assert_eq!(service.organization_id, "test-org-id");
        assert_eq!(service.private_key_id, "test-private-key-id");
    }

    #[test]
    fn test_address_evm() {
        let config = create_evm_test_config();
        let service = TurnkeyService::new(config).unwrap();

        let address = service.address_evm();
        assert!(address.is_ok());

        let address = address.unwrap();

        assert_eq!(
            address.to_string(),
            "0xb726167dc2ef2ac582f0a3de4c08ac4abb90626a"
        );
    }

    #[test]
    fn test_address_solana() {
        let config = create_solana_test_config();
        let service = TurnkeyService::new(config).unwrap();

        let address = service.address_solana();
        assert!(address.is_ok());

        let address_str = address.unwrap().to_string();
        assert_eq!(address_str, "6s7RsvzcdXFJi1tXeDoGfSKZFzN3juVt9fTar6WEhEm2");
    }

    #[test]
    fn test_address_with_empty_pubkey() {
        let mut config = create_solana_test_config();
        config.public_key = "".to_string();
        let service = TurnkeyService::new(config).unwrap();

        let result = service.address_solana();
        assert!(result.is_err());
        if let Err(e) = result {
            assert!(matches!(e, TurnkeyError::ConfigError(_)));
            assert_eq!(e.to_string(), "Configuration error: Public key is empty");
        }
    }

    #[test]
    fn test_address_with_invalid_pubkey() {
        let mut config = create_solana_test_config();
        config.public_key = "invalid-hex".to_string();
        let service = TurnkeyService::new(config).unwrap();

        let result = service.address_evm();
        assert!(result.is_err());
        if let Err(e) = result {
            assert!(matches!(e, TurnkeyError::ConfigError(_)));
            assert!(e.to_string().contains("Invalid public key hex"));
        }
    }

    // Setup mock for signing raw payload
    async fn setup_mock_sign_raw_payload(mock_server: &mut mockito::ServerGuard) -> mockito::Mock {
        mock_server
			.mock("POST", "/public/v1/submit/sign_raw_payload")
			.match_header("Content-Type", "application/json")
			.match_header("X-Stamp", mockito::Matcher::Any)
			.with_status(200)
			.with_header("content-type", "application/json")
			.with_body(
				serde_json::to_string(&json!({
					"activity": {
						"id": "test-activity-id",
						"status": "ACTIVITY_STATUS_COMPLETE",
						"result": {
							"signRawPayloadResult": {
								"r": "0123456789abcdef0123456789abcdef0123456789abcdef0123456789abcdef",
								"s": "fedcba9876543210fedcba9876543210fedcba9876543210fedcba9876543210",
								"v": "1b"
							}
						}
					}
				}))
				.unwrap(),
			)
			.expect(1)
			.create_async()
			.await
    }

    // Setup mock for signing EVM transaction
    async fn setup_mock_sign_evm_transaction(
        mock_server: &mut mockito::ServerGuard,
    ) -> mockito::Mock {
        mock_server
            .mock("POST", "/public/v1/submit/sign_transaction")
            .match_header("Content-Type", "application/json")
            .match_header("X-Stamp", mockito::Matcher::Any)
            .with_status(200)
            .with_header("content-type", "application/json")
            .with_body(
                serde_json::to_string(&json!({
                    "activity": {
                        "id": "test-activity-id",
                        "status": "ACTIVITY_STATUS_COMPLETE",
                        "result": {
                            "signTransactionResult": {
                                "signedTransaction": "02f1010203050607080910" // Example signed transaction hex
                            }
                        }
                    }
                }))
                .unwrap(),
            )
            .expect(1)
            .create_async()
            .await
    }

    // Setup mock for error response
    async fn setup_mock_error_response(mock_server: &mut mockito::ServerGuard) -> mockito::Mock {
        mock_server
            .mock("POST", "/public/v1/submit/sign_raw_payload")
            .match_header("Content-Type", "application/json")
            .match_header("X-Stamp", mockito::Matcher::Any)
            .with_status(400)
            .with_header("content-type", "application/json")
            .with_body(
                serde_json::to_string(&json!({
                    "error": {
                        "code": 400,
                        "message": "Invalid payload format"
                    }
                }))
                .unwrap(),
            )
            .expect(1)
            .create_async()
            .await
    }

    // Helper function to create a modified client for testing
    fn create_test_client() -> Client {
        reqwest::ClientBuilder::new()
            .redirect(reqwest::redirect::Policy::none())
            .build()
            .unwrap()
    }

    #[tokio::test]
    async fn test_sign_solana() {
        let mut mock_server = mockito::Server::new_async().await;
        let _mock = setup_mock_sign_raw_payload(&mut mock_server).await;

        let config = create_solana_test_config();

        let service = TurnkeyService {
            api_public_key: config.api_public_key,
            api_private_key: config.api_private_key,
            organization_id: config.organization_id,
            private_key_id: config.private_key_id,
            public_key: config.public_key,
            base_url: mock_server.url(),
            client: create_test_client(),
        };

        let message = b"test message";
        let result = service.sign_solana(message).await;

        assert!(result.is_ok());
    }

    #[tokio::test]
    async fn test_sign_evm() {
        let mut mock_server = mockito::Server::new_async().await;
        let _mock = setup_mock_sign_raw_payload(&mut mock_server).await;

        let config = create_evm_test_config();
        let service = TurnkeyService {
            api_public_key: config.api_public_key,
            api_private_key: config.api_private_key,
            organization_id: config.organization_id,
            private_key_id: config.private_key_id,
            public_key: config.public_key,
            base_url: mock_server.url(),
            client: create_test_client(),
        };

        let message = b"test message";
        let result = service.sign_evm(message).await;

        assert!(result.is_ok());
    }

    #[tokio::test]
    async fn test_sign_evm_transaction() {
        let mut mock_server = mockito::Server::new_async().await;
        let _mock = setup_mock_sign_evm_transaction(&mut mock_server).await;

        let config = create_evm_test_config();
        let service = TurnkeyService {
            api_public_key: config.api_public_key,
            api_private_key: config.api_private_key,
            organization_id: config.organization_id,
            private_key_id: config.private_key_id,
            public_key: config.public_key,
            base_url: mock_server.url(),
            client: create_test_client(),
        };

        let message = b"test transaction";
        let result = service.sign_evm_transaction(message).await;

        assert!(result.is_ok());
        let result = result.unwrap();
        let expected = hex::decode("02f1010203050607080910").unwrap();
        assert_eq!(result, expected)
    }

    #[tokio::test]
    async fn test_error_handling() {
        let mut mock_server = mockito::Server::new_async().await;
        let _mock = setup_mock_error_response(&mut mock_server).await;

        let config = create_solana_test_config();
        let service = TurnkeyService {
            api_public_key: config.api_public_key,
            api_private_key: config.api_private_key,
            organization_id: config.organization_id,
            private_key_id: config.private_key_id,
            public_key: config.public_key,
            base_url: mock_server.url(),
            client: create_test_client(),
        };

        let message = b"test message";
        let result = service.sign_solana(message).await;
        assert!(result.is_err());
        match result {
            Err(TurnkeyError::MethodError(e)) => {
                assert!(e.error.message.contains("Invalid payload format"));
            }
            _ => panic!("Expected MethodError for Solana signing"),
        }
    }
}<|MERGE_RESOLUTION|>--- conflicted
+++ resolved
@@ -378,14 +378,8 @@
                 format!("{}{}", result.r, result.s)
             };
 
-<<<<<<< HEAD
             let signature_bytes = hex::decode(&concatenated_hex)
-                .map_err(|e| TurnkeyError::SigningError(format!("Turnkey signing error {}", e)))?;
-=======
-                let signature_bytes = hex::decode(&concatenated_hex).map_err(|e| {
-                    TurnkeyError::SigningError(format!("Turnkey signing error {e}"))
-                })?;
->>>>>>> b63e3f93
+                .map_err(|e| TurnkeyError::SigningError(format!("Turnkey signing error {e}")))?;
 
             return Ok(signature_bytes);
         }
