//! This module is responsible for executing a typescript script.
//!
//! 1. Checks if `ts-node` is installed.
//! 2. Executes the script using the `ts-node` command.
//! 3. Returns the output and errors of the script.
use serde::{Deserialize, Serialize};
use std::process::Stdio;
use tokio::process::Command;
use utoipa::ToSchema;

use super::PluginError;

#[derive(Serialize, Deserialize, Debug, PartialEq, Clone, ToSchema)]
#[serde(rename_all = "lowercase")]
pub enum LogLevel {
    Log,
    Info,
    Error,
    Warn,
    Debug,
    Result,
}

#[derive(Serialize, Deserialize, Debug, PartialEq, Clone, ToSchema)]
pub struct LogEntry {
    pub level: LogLevel,
    pub message: String,
}

#[derive(Serialize, Deserialize, Debug, ToSchema)]
pub struct ScriptResult {
    pub logs: Vec<LogEntry>,
    pub error: String,
    pub trace: Vec<serde_json::Value>,
    pub return_value: String,
}

pub struct ScriptExecutor;

impl ScriptExecutor {
    pub async fn execute_typescript(
        plugin_id: String,
        script_path: String,
        socket_path: String,
        script_params: String,
        http_request_id: Option<String>,
    ) -> Result<ScriptResult, PluginError> {
        if Command::new("ts-node")
            .arg("--version")
            .output()
            .await
            .is_err()
        {
            return Err(PluginError::SocketError(
                "ts-node is not installed or not in PATH. Please install it with: npm install -g ts-node".to_string()
            ));
        }

        // Use the centralized executor script instead of executing user script directly
        // Use absolute path to avoid working directory issues in CI
        let executor_path = std::env::current_dir()
            .map(|cwd| cwd.join("plugins/lib/executor.ts").display().to_string())
            .unwrap_or_else(|_| "plugins/lib/executor.ts".to_string());

        let output = Command::new("ts-node")
            .arg(executor_path)       // Execute executor script
            .arg(socket_path)         // Socket path (argv[2])
            .arg(plugin_id)           // Plugin ID (argv[3])
            .arg(script_params)       // Plugin parameters (argv[4])
            .arg(script_path)         // User script path (argv[5])
            .arg(http_request_id.unwrap_or_default()) // HTTP x-request-id (argv[6], optional)
            .stdin(Stdio::null())
            .stdout(Stdio::piped())
            .stderr(Stdio::piped())
            .output()
            .await
            .map_err(|e| PluginError::SocketError(format!("Failed to execute script: {e}")))?;

        let stdout = String::from_utf8_lossy(&output.stdout);
        let stderr = String::from_utf8_lossy(&output.stderr);

        let (logs, return_value) =
            Self::parse_logs(stdout.lines().map(|l| l.to_string()).collect())?;

        // Check if the script failed (non-zero exit code)
        if !output.status.success() {
            // Try to parse error info from stderr
<<<<<<< HEAD
            if let Some(error_line) = stderr.lines().find(|l| !l.trim().is_empty())
                && let Ok(error_info) = serde_json::from_str::<serde_json::Value>(error_line)
            {
                let message = error_info["message"]
                    .as_str()
                    .unwrap_or(&stderr)
                    .to_string();
                let status = error_info
                    .get("status")
                    .and_then(|v| v.as_u64())
                    .unwrap_or(500) as u16;
                let code = error_info
                    .get("code")
                    .and_then(|v| v.as_str())
                    .map(|s| s.to_string());
                let details = error_info
                    .get("details")
                    .cloned()
                    .or_else(|| error_info.get("data").cloned());
                return Err(PluginError::HandlerError(super::PluginHandlerPayload {
                    message,
                    status,
                    code,
                    details,
                    logs: Some(logs),
                    traces: None,
                }));
=======
            if let Some(error_line) = stderr.lines().find(|l| !l.trim().is_empty()) {
                if let Ok(error_info) = serde_json::from_str::<serde_json::Value>(error_line) {
                    let message = error_info["message"]
                        .as_str()
                        .unwrap_or(&stderr)
                        .to_string();
                    let status = error_info
                        .get("status")
                        .and_then(|v| v.as_u64())
                        .unwrap_or(500) as u16;
                    let code = error_info
                        .get("code")
                        .and_then(|v| v.as_str())
                        .map(|s| s.to_string());
                    let details = error_info
                        .get("details")
                        .cloned()
                        .or_else(|| error_info.get("data").cloned());
                    return Err(PluginError::HandlerError(Box::new(
                        super::PluginHandlerPayload {
                            message,
                            status,
                            code,
                            details,
                            logs: Some(logs),
                            traces: None,
                        },
                    )));
                }
>>>>>>> b63e3f93
            }
            // Fallback to stderr as error message
            return Err(PluginError::HandlerError(Box::new(
                super::PluginHandlerPayload {
                    message: stderr.to_string(),
                    status: 500,
                    code: None,
                    details: None,
                    logs: Some(logs),
                    traces: None,
                },
            )));
        }

        Ok(ScriptResult {
            logs,
            return_value,
            error: stderr.to_string(),
            trace: Vec::new(),
        })
    }

    #[allow(clippy::result_large_err)]
    fn parse_logs(logs: Vec<String>) -> Result<(Vec<LogEntry>, String), PluginError> {
        let mut result = Vec::new();
        let mut return_value = String::new();

        for log in logs {
            let log: LogEntry = serde_json::from_str(&log).map_err(|e| {
                PluginError::PluginExecutionError(format!("Failed to parse log: {e}"))
            })?;

            if log.level == LogLevel::Result {
                return_value = log.message;
            } else {
                result.push(log);
            }
        }

        Ok((result, return_value))
    }
}

#[cfg(test)]
mod tests {
    use std::fs;

    use tempfile::tempdir;

    use super::*;

    static TS_CONFIG: &str = r#"
    {
        "compilerOptions": {
          "target": "es2016",
          "module": "commonjs",
          "esModuleInterop": true,
          "forceConsistentCasingInFileNames": true,
          "strict": true,
          "skipLibCheck": true
        }
      }
"#;

    #[tokio::test]
    async fn test_execute_typescript() {
        let temp_dir = tempdir().unwrap();
        let ts_config = temp_dir.path().join("tsconfig.json");
        let script_path = temp_dir.path().join("test_execute_typescript.ts");
        let socket_path = temp_dir.path().join("test_execute_typescript.sock");

        let content = r#"
            export async function handler(api: any, params: any) {
                console.log('test');
                console.info('test-info');
                return 'test-result';
            }
        "#;
        fs::write(script_path.clone(), content).unwrap();
        fs::write(ts_config.clone(), TS_CONFIG.as_bytes()).unwrap();

        let result = ScriptExecutor::execute_typescript(
            "test-plugin-1".to_string(),
            script_path.display().to_string(),
            socket_path.display().to_string(),
            "{}".to_string(),
            None,
        )
        .await;

        assert!(result.is_ok());
        let result = result.unwrap();
        assert_eq!(result.logs[0].level, LogLevel::Log);
        assert_eq!(result.logs[0].message, "test");
        assert_eq!(result.logs[1].level, LogLevel::Info);
        assert_eq!(result.logs[1].message, "test-info");
        assert_eq!(result.return_value, "test-result");
    }

    #[tokio::test]
    async fn test_execute_typescript_with_result() {
        let temp_dir = tempdir().unwrap();
        let ts_config = temp_dir.path().join("tsconfig.json");
        let script_path = temp_dir
            .path()
            .join("test_execute_typescript_with_result.ts");
        let socket_path = temp_dir
            .path()
            .join("test_execute_typescript_with_result.sock");

        let content = r#"
            export async function handler(api: any, params: any) {
                console.log('test');
                console.info('test-info');
                return {
                    test: 'test-result',
                    test2: 'test-result2'
                };
            }
        "#;
        fs::write(script_path.clone(), content).unwrap();
        fs::write(ts_config.clone(), TS_CONFIG.as_bytes()).unwrap();

        let result = ScriptExecutor::execute_typescript(
            "test-plugin-1".to_string(),
            script_path.display().to_string(),
            socket_path.display().to_string(),
            "{}".to_string(),
            None,
        )
        .await;

        assert!(result.is_ok());
        let result = result.unwrap();
        assert_eq!(result.logs[0].level, LogLevel::Log);
        assert_eq!(result.logs[0].message, "test");
        assert_eq!(result.logs[1].level, LogLevel::Info);
        assert_eq!(result.logs[1].message, "test-info");
        assert_eq!(
            result.return_value,
            "{\"test\":\"test-result\",\"test2\":\"test-result2\"}"
        );
    }

    #[tokio::test]
    async fn test_execute_typescript_error() {
        let temp_dir = tempdir().unwrap();
        let ts_config = temp_dir.path().join("tsconfig.json");
        let script_path = temp_dir.path().join("test_execute_typescript_error.ts");
        let socket_path = temp_dir.path().join("test_execute_typescript_error.sock");

        let content = "console.logger('test');";
        fs::write(script_path.clone(), content).unwrap();
        fs::write(ts_config.clone(), TS_CONFIG.as_bytes()).unwrap();

        let result = ScriptExecutor::execute_typescript(
            "test-plugin-1".to_string(),
            script_path.display().to_string(),
            socket_path.display().to_string(),
            "{}".to_string(),
            None,
        )
        .await;

        // Script errors should now return an Err with PluginFailed
        assert!(result.is_err());

        if let Err(PluginError::HandlerError(ctx)) = result {
            // The error will be from our JSON output or raw stderr
            // It should contain error info about the logger issue
            assert_eq!(ctx.status, 500);
            // The message should contain something about the error
            assert!(!ctx.message.is_empty());
        } else {
            panic!("Expected PluginError::HandlerError, got: {:?}", result);
        }
    }

    #[tokio::test]
    async fn test_execute_typescript_handler_json_error() {
        let temp_dir = tempdir().unwrap();
        let ts_config = temp_dir.path().join("tsconfig.json");
        let script_path = temp_dir
            .path()
            .join("test_execute_typescript_handler_json_error.ts");
        let socket_path = temp_dir
            .path()
            .join("test_execute_typescript_handler_json_error.sock");

        // This handler throws an error with code/status/details; our executor should capture
        // and emit a normalized JSON error to stderr which the Rust side parses.
        let content = r#"
            export async function handler(_api: any, _params: any) {
                const err: any = new Error('Validation failed');
                err.code = 'VALIDATION_FAILED';
                err.status = 422;
                err.details = { field: 'email' };
                throw err;
            }
        "#;
        fs::write(&script_path, content).unwrap();
        fs::write(&ts_config, TS_CONFIG.as_bytes()).unwrap();

        let result = ScriptExecutor::execute_typescript(
            "test-plugin-json-error".to_string(),
            script_path.display().to_string(),
            socket_path.display().to_string(),
            "{}".to_string(),
            None,
        )
        .await;

        match result {
            Err(PluginError::HandlerError(ctx)) => {
                assert_eq!(ctx.message, "Validation failed");
                assert_eq!(ctx.status, 422);
                assert_eq!(ctx.code.as_deref(), Some("VALIDATION_FAILED"));
                let d = ctx.details.expect("details should be present");
                assert_eq!(d["field"].as_str(), Some("email"));
            }
            other => panic!("Expected HandlerError, got: {:?}", other),
        }
    }
    #[tokio::test]
    async fn test_parse_logs_error() {
        let temp_dir = tempdir().unwrap();
        let ts_config = temp_dir.path().join("tsconfig.json");
        let script_path = temp_dir.path().join("test_execute_typescript.ts");
        let socket_path = temp_dir.path().join("test_execute_typescript.sock");

        let invalid_content = r#"
            export async function handler(api: any, params: any) {
                // Output raw invalid JSON directly to stdout (bypasses LogInterceptor)
                process.stdout.write('invalid json line\n');
                process.stdout.write('{"level":"log","message":"valid"}\n');
                process.stdout.write('another invalid line\n');
                return 'test';
            }
        "#;
        fs::write(script_path.clone(), invalid_content).unwrap();
        fs::write(ts_config.clone(), TS_CONFIG.as_bytes()).unwrap();

        let result = ScriptExecutor::execute_typescript(
            "test-plugin-1".to_string(),
            script_path.display().to_string(),
            socket_path.display().to_string(),
            "{}".to_string(),
            None,
        )
        .await;

        assert!(result.is_err());
        assert!(
            result
                .err()
                .unwrap()
                .to_string()
                .contains("Failed to parse log")
        );
    }
}<|MERGE_RESOLUTION|>--- conflicted
+++ resolved
@@ -85,7 +85,6 @@
         // Check if the script failed (non-zero exit code)
         if !output.status.success() {
             // Try to parse error info from stderr
-<<<<<<< HEAD
             if let Some(error_line) = stderr.lines().find(|l| !l.trim().is_empty())
                 && let Ok(error_info) = serde_json::from_str::<serde_json::Value>(error_line)
             {
@@ -105,45 +104,16 @@
                     .get("details")
                     .cloned()
                     .or_else(|| error_info.get("data").cloned());
-                return Err(PluginError::HandlerError(super::PluginHandlerPayload {
-                    message,
-                    status,
-                    code,
-                    details,
-                    logs: Some(logs),
-                    traces: None,
-                }));
-=======
-            if let Some(error_line) = stderr.lines().find(|l| !l.trim().is_empty()) {
-                if let Ok(error_info) = serde_json::from_str::<serde_json::Value>(error_line) {
-                    let message = error_info["message"]
-                        .as_str()
-                        .unwrap_or(&stderr)
-                        .to_string();
-                    let status = error_info
-                        .get("status")
-                        .and_then(|v| v.as_u64())
-                        .unwrap_or(500) as u16;
-                    let code = error_info
-                        .get("code")
-                        .and_then(|v| v.as_str())
-                        .map(|s| s.to_string());
-                    let details = error_info
-                        .get("details")
-                        .cloned()
-                        .or_else(|| error_info.get("data").cloned());
-                    return Err(PluginError::HandlerError(Box::new(
-                        super::PluginHandlerPayload {
-                            message,
-                            status,
-                            code,
-                            details,
-                            logs: Some(logs),
-                            traces: None,
-                        },
-                    )));
-                }
->>>>>>> b63e3f93
+                return Err(PluginError::HandlerError(Box::new(
+                    super::PluginHandlerPayload {
+                        message,
+                        status,
+                        code,
+                        details,
+                        logs: Some(logs),
+                        traces: None,
+                    },
+                )));
             }
             // Fallback to stderr as error message
             return Err(PluginError::HandlerError(Box::new(
