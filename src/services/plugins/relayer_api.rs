//! This module is responsible for handling the requests to the relayer API.
//!
//! It manages an internal API that mirrors the HTTP external API of the relayer.
//!
//! Supported methods:
//! - `sendTransaction` - sends a transaction to the relayer.
//!
<<<<<<< HEAD
use crate::domain::{get_network_relayer, get_relayer_by_id, Relayer};
use crate::jobs::JobProducerTrait;
use crate::models::{
    AppState, NetworkRepoModel, NetworkTransactionRequest, NotificationRepoModel, RelayerRepoModel,
    SignerRepoModel, ThinDataAppState, TransactionRepoModel, TransactionResponse,
};
use crate::repositories::{
    NetworkRepository, PluginRepositoryTrait, RelayerRepository, Repository,
    TransactionCounterTrait, TransactionRepository,
};
=======
use crate::domain::{get_network_relayer, get_relayer_by_id, get_transaction_by_id, Relayer};
use crate::models::{NetworkTransactionRequest, TransactionResponse};
use crate::{jobs::JobProducerTrait, models::AppState};
>>>>>>> f98cfd11
use actix_web::web;
use async_trait::async_trait;
use serde::{Deserialize, Serialize};
use strum::Display;

use super::PluginError;

#[cfg(test)]
use mockall::automock;

#[derive(Debug, Serialize, Deserialize, Clone, PartialEq, Display)]
pub enum PluginMethod {
    #[serde(rename = "sendTransaction")]
    SendTransaction,
    #[serde(rename = "getTransaction")]
    GetTransaction,
}

#[derive(Deserialize, Serialize, Clone, Debug)]
#[serde(rename_all = "camelCase")]
pub struct Request {
    pub request_id: String,
    pub relayer_id: String,
    pub method: PluginMethod,
    pub payload: serde_json::Value,
}

#[derive(Deserialize, Serialize, Clone, Debug)]
#[serde(rename_all = "camelCase")]
pub struct GetTransactionRequest {
    pub transaction_id: String,
}

#[derive(Serialize, Deserialize, Clone, Debug, Default)]
#[serde(rename_all = "camelCase")]
pub struct Response {
    pub request_id: String,
    pub result: Option<serde_json::Value>,
    pub error: Option<String>,
}

#[async_trait]
#[cfg_attr(test, automock)]
pub trait RelayerApiTrait<
    J: JobProducerTrait + 'static,
    TR: TransactionRepository + Repository<TransactionRepoModel, String> + Send + Sync + 'static,
    RR: RelayerRepository + Repository<RelayerRepoModel, String> + Send + Sync + 'static,
    NR: NetworkRepository + Repository<NetworkRepoModel, String> + Send + Sync + 'static,
    NFR: Repository<NotificationRepoModel, String> + Send + Sync + 'static,
    SR: Repository<SignerRepoModel, String> + Send + Sync + 'static,
    TCR: TransactionCounterTrait + Send + Sync + 'static,
    PR: PluginRepositoryTrait + Send + Sync + 'static,
>
{
    async fn handle_request(
        &self,
        request: Request,
        state: &web::ThinData<AppState<J, RR, TR, NR, NFR, SR, TCR, PR>>,
    ) -> Response;

    async fn process_request(
        &self,
        request: Request,
        state: &web::ThinData<AppState<J, RR, TR, NR, NFR, SR, TCR, PR>>,
    ) -> Result<Response, PluginError>;

    async fn handle_send_transaction(
        &self,
        request: Request,
        state: &web::ThinData<AppState<J, RR, TR, NR, NFR, SR, TCR, PR>>,
    ) -> Result<Response, PluginError>;
    async fn handle_get_transaction<J: JobProducerTrait + 'static>(
        &self,
        request: Request,
        state: &web::ThinData<AppState<J>>,
    ) -> Result<Response, PluginError>;
}

#[derive(Default)]
pub struct RelayerApi;

impl RelayerApi {
    pub async fn handle_request<
        J: JobProducerTrait + 'static,
        TR: TransactionRepository + Repository<TransactionRepoModel, String> + Send + Sync + 'static,
        RR: RelayerRepository + Repository<RelayerRepoModel, String> + Send + Sync + 'static,
        NR: NetworkRepository + Repository<NetworkRepoModel, String> + Send + Sync + 'static,
        NFR: Repository<NotificationRepoModel, String> + Send + Sync + 'static,
        SR: Repository<SignerRepoModel, String> + Send + Sync + 'static,
        TCR: TransactionCounterTrait + Send + Sync + 'static,
        PR: PluginRepositoryTrait + Send + Sync + 'static,
    >(
        &self,
        request: Request,
        state: &ThinDataAppState<J, RR, TR, NR, NFR, SR, TCR, PR>,
    ) -> Response {
        match self.process_request(request.clone(), state).await {
            Ok(response) => response,
            Err(e) => Response {
                request_id: request.request_id,
                result: None,
                error: Some(e.to_string()),
            },
        }
    }

    async fn process_request<
        J: JobProducerTrait + 'static,
        TR: TransactionRepository + Repository<TransactionRepoModel, String> + Send + Sync + 'static,
        RR: RelayerRepository + Repository<RelayerRepoModel, String> + Send + Sync + 'static,
        NR: NetworkRepository + Repository<NetworkRepoModel, String> + Send + Sync + 'static,
        NFR: Repository<NotificationRepoModel, String> + Send + Sync + 'static,
        SR: Repository<SignerRepoModel, String> + Send + Sync + 'static,
        TCR: TransactionCounterTrait + Send + Sync + 'static,
        PR: PluginRepositoryTrait + Send + Sync + 'static,
    >(
        &self,
        request: Request,
        state: &ThinDataAppState<J, RR, TR, NR, NFR, SR, TCR, PR>,
    ) -> Result<Response, PluginError> {
        match request.method {
            PluginMethod::SendTransaction => self.handle_send_transaction(request, state).await,
            PluginMethod::GetTransaction => self.handle_get_transaction(request, state).await,
        }
    }

    async fn handle_send_transaction<
        J: JobProducerTrait + 'static,
        TR: TransactionRepository + Repository<TransactionRepoModel, String> + Send + Sync + 'static,
        RR: RelayerRepository + Repository<RelayerRepoModel, String> + Send + Sync + 'static,
        NR: NetworkRepository + Repository<NetworkRepoModel, String> + Send + Sync + 'static,
        NFR: Repository<NotificationRepoModel, String> + Send + Sync + 'static,
        SR: Repository<SignerRepoModel, String> + Send + Sync + 'static,
        TCR: TransactionCounterTrait + Send + Sync + 'static,
        PR: PluginRepositoryTrait + Send + Sync + 'static,
    >(
        &self,
        request: Request,
        state: &ThinDataAppState<J, RR, TR, NR, NFR, SR, TCR, PR>,
    ) -> Result<Response, PluginError> {
        let relayer_repo_model = get_relayer_by_id(request.relayer_id.clone(), state)
            .await
            .map_err(|e| PluginError::RelayerError(e.to_string()))?;

        relayer_repo_model
            .validate_active_state()
            .map_err(|e| PluginError::RelayerError(e.to_string()))?;

        let network_relayer = get_network_relayer(request.relayer_id.clone(), state)
            .await
            .map_err(|e| PluginError::RelayerError(e.to_string()))?;

        let tx_request = NetworkTransactionRequest::from_json(
            &relayer_repo_model.network_type,
            request.payload.clone(),
        )
        .map_err(|e| PluginError::RelayerError(e.to_string()))?;

        tx_request
            .validate(&relayer_repo_model)
            .map_err(|e| PluginError::RelayerError(e.to_string()))?;

        let transaction = network_relayer
            .process_transaction_request(tx_request)
            .await
            .map_err(|e| PluginError::RelayerError(e.to_string()))?;

        let transaction_response: TransactionResponse = transaction.into();
        let result = serde_json::to_value(transaction_response)
            .map_err(|e| PluginError::RelayerError(e.to_string()))?;

        Ok(Response {
            request_id: request.request_id,
            result: Some(result),
            error: None,
        })
    }

    async fn handle_get_transaction<J: JobProducerTrait + 'static>(
        &self,
        request: Request,
        state: &web::ThinData<AppState<J>>,
    ) -> Result<Response, PluginError> {
        // validation purpose only, checks if relayer exists
        get_relayer_by_id(request.relayer_id.clone(), state)
            .await
            .map_err(|e| PluginError::RelayerError(e.to_string()))?;

        let get_transaction_request: GetTransactionRequest =
            serde_json::from_value(request.payload)
                .map_err(|e| PluginError::InvalidPayload(e.to_string()))?;

        let transaction = get_transaction_by_id(get_transaction_request.transaction_id, state)
            .await
            .map_err(|e| PluginError::RelayerError(e.to_string()))?;

        let transaction_response: TransactionResponse = transaction.into();

        let result = serde_json::to_value(transaction_response)
            .map_err(|e| PluginError::RelayerError(e.to_string()))?;

        Ok(Response {
            request_id: request.request_id,
            result: Some(result),
            error: None,
        })
    }
}

#[async_trait]
impl<
        J: JobProducerTrait + 'static,
        TR: TransactionRepository + Repository<TransactionRepoModel, String> + Send + Sync + 'static,
        RR: RelayerRepository + Repository<RelayerRepoModel, String> + Send + Sync + 'static,
        NR: NetworkRepository + Repository<NetworkRepoModel, String> + Send + Sync + 'static,
        NFR: Repository<NotificationRepoModel, String> + Send + Sync + 'static,
        SR: Repository<SignerRepoModel, String> + Send + Sync + 'static,
        TCR: TransactionCounterTrait + Send + Sync + 'static,
        PR: PluginRepositoryTrait + Send + Sync + 'static,
    > RelayerApiTrait<J, TR, RR, NR, NFR, SR, TCR, PR> for RelayerApi
{
    async fn handle_request(
        &self,
        request: Request,
        state: &ThinDataAppState<J, RR, TR, NR, NFR, SR, TCR, PR>,
    ) -> Response {
        self.handle_request(request, state).await
    }

    async fn process_request(
        &self,
        request: Request,
        state: &ThinDataAppState<J, RR, TR, NR, NFR, SR, TCR, PR>,
    ) -> Result<Response, PluginError> {
        self.process_request(request, state).await
    }

    async fn handle_send_transaction(
        &self,
        request: Request,
        state: &ThinDataAppState<J, RR, TR, NR, NFR, SR, TCR, PR>,
    ) -> Result<Response, PluginError> {
        self.handle_send_transaction(request, state).await
    }

    async fn handle_get_transaction<J: JobProducerTrait + 'static>(
        &self,
        request: Request,
        state: &web::ThinData<AppState<J>>,
    ) -> Result<Response, PluginError> {
        self.handle_get_transaction(request, state).await
    }
}

#[cfg(test)]
mod tests {
    use std::env;

    use crate::utils::mocks::mockutils::{
        create_mock_app_state, create_mock_evm_transaction_request, create_mock_network,
        create_mock_relayer, create_mock_signer, create_mock_transaction,
    };

    use super::*;

    fn setup_test_env() {
        env::set_var("API_KEY", "7EF1CB7C-5003-4696-B384-C72AF8C3E15D"); // noboost
        env::set_var("REDIS_URL", "redis://localhost:6379");
        env::set_var("RPC_TIMEOUT_MS", "5000");
    }

    #[tokio::test]
    async fn test_handle_request() {
        setup_test_env();
        let state = create_mock_app_state(
            Some(vec![create_mock_relayer("test".to_string(), false)]),
            Some(vec![create_mock_signer()]),
            Some(vec![create_mock_network()]),
            None,
            None,
        )
        .await;

        let request = Request {
            request_id: "test".to_string(),
            relayer_id: "test".to_string(),
            method: PluginMethod::SendTransaction,
            payload: serde_json::json!(create_mock_evm_transaction_request()),
        };

        let relayer_api = RelayerApi;
        let response = relayer_api
            .handle_request(request.clone(), &web::ThinData(state))
            .await;

        assert!(response.error.is_none());
        assert!(response.result.is_some());
    }

    #[tokio::test]
    async fn test_handle_request_error_paused_relayer() {
        setup_test_env();
        let paused = true;
        let state = create_mock_app_state(
            Some(vec![create_mock_relayer("test".to_string(), paused)]),
            Some(vec![create_mock_signer()]),
            Some(vec![create_mock_network()]),
            None,
            None,
        )
        .await;

        let request = Request {
            request_id: "test".to_string(),
            relayer_id: "test".to_string(),
            method: PluginMethod::SendTransaction,
            payload: serde_json::json!(create_mock_evm_transaction_request()),
        };

        let relayer_api = RelayerApi;
        let response = relayer_api
            .handle_request(request.clone(), &web::ThinData(state))
            .await;

        assert!(response.error.is_some());
        assert!(response.result.is_none());
        assert_eq!(response.error.unwrap(), "Relayer error: Relayer is paused");
    }

    #[tokio::test]
    async fn test_handle_request_using_trait() {
        setup_test_env();
        let state = create_mock_app_state(
            Some(vec![create_mock_relayer("test".to_string(), false)]),
            Some(vec![create_mock_signer()]),
            Some(vec![create_mock_network()]),
            None,
            None,
        )
        .await;

        let request = Request {
            request_id: "test".to_string(),
            relayer_id: "test".to_string(),
            method: PluginMethod::SendTransaction,
            payload: serde_json::json!(create_mock_evm_transaction_request()),
        };

        let relayer_api = RelayerApi;

        let state = web::ThinData(state);

        let response = RelayerApiTrait::handle_request(&relayer_api, request.clone(), &state).await;

        assert!(response.error.is_none());
        assert!(response.result.is_some());

        let response =
            RelayerApiTrait::process_request(&relayer_api, request.clone(), &state).await;

        assert!(response.is_ok());

        let response =
            RelayerApiTrait::handle_send_transaction(&relayer_api, request.clone(), &state).await;

        assert!(response.is_ok());
    }

    #[tokio::test]
    async fn test_handle_get_transaction() {
        setup_test_env();
        let state = create_mock_app_state(
            Some(vec![create_mock_relayer("test".to_string(), false)]),
            Some(vec![create_mock_signer()]),
            Some(vec![create_mock_network()]),
            None,
            Some(vec![create_mock_transaction()]),
        )
        .await;

        let request = Request {
            request_id: "test".to_string(),
            relayer_id: "test".to_string(),
            method: PluginMethod::GetTransaction,
            payload: serde_json::json!(GetTransactionRequest {
                transaction_id: "test".to_string(),
            }),
        };

        let relayer_api = RelayerApi;
        let response = relayer_api
            .handle_request(request.clone(), &web::ThinData(state))
            .await;

        assert!(response.error.is_none());
        assert!(response.result.is_some());
    }

    #[tokio::test]
    async fn test_handle_get_transaction_error_relayer_not_found() {
        setup_test_env();
        let state = create_mock_app_state(
            None,
            Some(vec![create_mock_signer()]),
            Some(vec![create_mock_network()]),
            None,
            Some(vec![create_mock_transaction()]),
        )
        .await;

        let request = Request {
            request_id: "test".to_string(),
            relayer_id: "test".to_string(),
            method: PluginMethod::GetTransaction,
            payload: serde_json::json!(GetTransactionRequest {
                transaction_id: "test".to_string(),
            }),
        };

        let relayer_api = RelayerApi;
        let response = relayer_api
            .handle_request(request.clone(), &web::ThinData(state))
            .await;

        assert!(response.error.is_some());
        let error = response.error.unwrap();
        assert!(error.contains("Relayer with ID test not found"));
    }

    #[tokio::test]
    async fn test_handle_get_transaction_error_transaction_not_found() {
        setup_test_env();
        let state = create_mock_app_state(
            Some(vec![create_mock_relayer("test".to_string(), false)]),
            Some(vec![create_mock_signer()]),
            Some(vec![create_mock_network()]),
            None,
            None,
        )
        .await;

        let request = Request {
            request_id: "test".to_string(),
            relayer_id: "test".to_string(),
            method: PluginMethod::GetTransaction,
            payload: serde_json::json!(GetTransactionRequest {
                transaction_id: "test".to_string(),
            }),
        };

        let relayer_api = RelayerApi;
        let response = relayer_api
            .handle_request(request.clone(), &web::ThinData(state))
            .await;

        assert!(response.error.is_some());
        let error = response.error.unwrap();
        assert!(error.contains("Transaction with ID test not found"));
    }
}<|MERGE_RESOLUTION|>--- conflicted
+++ resolved
@@ -5,8 +5,7 @@
 //! Supported methods:
 //! - `sendTransaction` - sends a transaction to the relayer.
 //!
-<<<<<<< HEAD
-use crate::domain::{get_network_relayer, get_relayer_by_id, Relayer};
+use crate::domain::{get_network_relayer, get_relayer_by_id, get_transaction_by_id, Relayer};
 use crate::jobs::JobProducerTrait;
 use crate::models::{
     AppState, NetworkRepoModel, NetworkTransactionRequest, NotificationRepoModel, RelayerRepoModel,
@@ -16,11 +15,6 @@
     NetworkRepository, PluginRepositoryTrait, RelayerRepository, Repository,
     TransactionCounterTrait, TransactionRepository,
 };
-=======
-use crate::domain::{get_network_relayer, get_relayer_by_id, get_transaction_by_id, Relayer};
-use crate::models::{NetworkTransactionRequest, TransactionResponse};
-use crate::{jobs::JobProducerTrait, models::AppState};
->>>>>>> f98cfd11
 use actix_web::web;
 use async_trait::async_trait;
 use serde::{Deserialize, Serialize};
@@ -92,10 +86,11 @@
         request: Request,
         state: &web::ThinData<AppState<J, RR, TR, NR, NFR, SR, TCR, PR>>,
     ) -> Result<Response, PluginError>;
-    async fn handle_get_transaction<J: JobProducerTrait + 'static>(
-        &self,
-        request: Request,
-        state: &web::ThinData<AppState<J>>,
+
+    async fn handle_get_transaction(
+        &self,
+        request: Request,
+        state: &web::ThinData<AppState<J, RR, TR, NR, NFR, SR, TCR, PR>>,
     ) -> Result<Response, PluginError>;
 }
 
@@ -199,10 +194,19 @@
         })
     }
 
-    async fn handle_get_transaction<J: JobProducerTrait + 'static>(
-        &self,
-        request: Request,
-        state: &web::ThinData<AppState<J>>,
+    async fn handle_get_transaction<
+        J: JobProducerTrait + 'static,
+        TR: TransactionRepository + Repository<TransactionRepoModel, String> + Send + Sync + 'static,
+        RR: RelayerRepository + Repository<RelayerRepoModel, String> + Send + Sync + 'static,
+        NR: NetworkRepository + Repository<NetworkRepoModel, String> + Send + Sync + 'static,
+        NFR: Repository<NotificationRepoModel, String> + Send + Sync + 'static,
+        SR: Repository<SignerRepoModel, String> + Send + Sync + 'static,
+        TCR: TransactionCounterTrait + Send + Sync + 'static,
+        PR: PluginRepositoryTrait + Send + Sync + 'static,
+    >(
+        &self,
+        request: Request,
+        state: &ThinDataAppState<J, RR, TR, NR, NFR, SR, TCR, PR>,
     ) -> Result<Response, PluginError> {
         // validation purpose only, checks if relayer exists
         get_relayer_by_id(request.relayer_id.clone(), state)
@@ -266,10 +270,10 @@
         self.handle_send_transaction(request, state).await
     }
 
-    async fn handle_get_transaction<J: JobProducerTrait + 'static>(
-        &self,
-        request: Request,
-        state: &web::ThinData<AppState<J>>,
+    async fn handle_get_transaction(
+        &self,
+        request: Request,
+        state: &ThinDataAppState<J, RR, TR, NR, NFR, SR, TCR, PR>,
     ) -> Result<Response, PluginError> {
         self.handle_get_transaction(request, state).await
     }
