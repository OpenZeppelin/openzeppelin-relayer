--- conflicted
+++ resolved
@@ -10,13 +10,8 @@
         PluginModel, RelayerRepoModel, SignerRepoModel, ThinDataAppState, TransactionRepoModel,
     },
     repositories::{
-<<<<<<< HEAD
-        NetworkRepository, PluginRepositoryTrait, RelayerRepository, Repository, SyncStateTrait,
-        TransactionCounterTrait, TransactionRepository,
-=======
         ApiKeyRepositoryTrait, NetworkRepository, PluginRepositoryTrait, RelayerRepository,
-        Repository, TransactionCounterTrait, TransactionRepository,
->>>>>>> 093203b8
+        Repository, SyncStateTrait, TransactionCounterTrait, TransactionRepository,
     },
 };
 use actix_web::web;
@@ -210,21 +205,12 @@
     }
 
     #[allow(clippy::type_complexity)]
-<<<<<<< HEAD
-    async fn call_plugin<J, RR, TR, NR, NFR, SR, TCR, RSR, PR>(
+    async fn call_plugin<J, RR, TR, NR, NFR, SR, TCR, RSR, PR, AKR>(
         &self,
         plugin: PluginModel,
         plugin_call_request: PluginCallRequest,
-        state: Arc<ThinDataAppState<J, RR, TR, NR, NFR, SR, TCR, RSR, PR>>,
-    ) -> Result<PluginCallResponse, PluginError>
-=======
-    async fn call_plugin<J, RR, TR, NR, NFR, SR, TCR, PR, AKR>(
-        &self,
-        plugin: PluginModel,
-        plugin_call_request: PluginCallRequest,
-        state: Arc<ThinDataAppState<J, RR, TR, NR, NFR, SR, TCR, PR, AKR>>,
+        state: Arc<ThinDataAppState<J, RR, TR, NR, NFR, SR, TCR, RSR, PR, AKR>>,
     ) -> PluginCallResult
->>>>>>> 093203b8
     where
         J: JobProducerTrait + Send + Sync + 'static,
         RR: RelayerRepository + Repository<RelayerRepoModel, String> + Send + Sync + 'static,
@@ -321,11 +307,7 @@
 
 #[async_trait]
 #[cfg_attr(test, automock)]
-<<<<<<< HEAD
-pub trait PluginServiceTrait<J, TR, RR, NR, NFR, SR, TCR, RSR, PR>: Send + Sync
-=======
-pub trait PluginServiceTrait<J, TR, RR, NR, NFR, SR, TCR, PR, AKR>: Send + Sync
->>>>>>> 093203b8
+pub trait PluginServiceTrait<J, TR, RR, NR, NFR, SR, TCR, RSR, PR, AKR>: Send + Sync
 where
     J: JobProducerTrait + 'static,
     TR: TransactionRepository + Repository<TransactionRepoModel, String> + Send + Sync + 'static,
@@ -343,22 +325,13 @@
         &self,
         plugin: PluginModel,
         plugin_call_request: PluginCallRequest,
-<<<<<<< HEAD
-        state: Arc<web::ThinData<AppState<J, RR, TR, NR, NFR, SR, TCR, RSR, PR>>>,
-    ) -> Result<PluginCallResponse, PluginError>;
+        state: Arc<web::ThinData<AppState<J, RR, TR, NR, NFR, SR, TCR, RSR, PR, AKR>>>,
+    ) -> PluginCallResult;
 }
 
 #[async_trait]
-impl<J, TR, RR, NR, NFR, SR, TCR, RSR, PR> PluginServiceTrait<J, TR, RR, NR, NFR, SR, TCR, RSR, PR>
-=======
-        state: Arc<web::ThinData<AppState<J, RR, TR, NR, NFR, SR, TCR, PR, AKR>>>,
-    ) -> PluginCallResult;
-}
-
-#[async_trait]
-impl<J, TR, RR, NR, NFR, SR, TCR, PR, AKR> PluginServiceTrait<J, TR, RR, NR, NFR, SR, TCR, PR, AKR>
->>>>>>> 093203b8
-    for PluginService<PluginRunner>
+impl<J, TR, RR, NR, NFR, SR, TCR, RSR, PR, AKR>
+    PluginServiceTrait<J, TR, RR, NR, NFR, SR, TCR, RSR, PR, AKR> for PluginService<PluginRunner>
 where
     J: JobProducerTrait + 'static,
     TR: TransactionRepository + Repository<TransactionRepoModel, String> + Send + Sync + 'static,
@@ -379,13 +352,8 @@
         &self,
         plugin: PluginModel,
         plugin_call_request: PluginCallRequest,
-<<<<<<< HEAD
-        state: Arc<web::ThinData<AppState<J, RR, TR, NR, NFR, SR, TCR, RSR, PR>>>,
-    ) -> Result<PluginCallResponse, PluginError> {
-=======
-        state: Arc<web::ThinData<AppState<J, RR, TR, NR, NFR, SR, TCR, PR, AKR>>>,
+        state: Arc<web::ThinData<AppState<J, RR, TR, NR, NFR, SR, TCR, RSR, PR, AKR>>>,
     ) -> PluginCallResult {
->>>>>>> 093203b8
         self.call_plugin(plugin, plugin_call_request, state).await
     }
 }
@@ -399,14 +367,10 @@
         jobs::MockJobProducerTrait,
         models::PluginModel,
         repositories::{
-<<<<<<< HEAD
-            NetworkRepositoryStorage, NotificationRepositoryStorage, PluginRepositoryStorage,
-            RelayerRepositoryStorage, RelayerStateRepositoryStorage, SignerRepositoryStorage,
-=======
             ApiKeyRepositoryStorage, NetworkRepositoryStorage, NotificationRepositoryStorage,
-            PluginRepositoryStorage, RelayerRepositoryStorage, SignerRepositoryStorage,
->>>>>>> 093203b8
-            TransactionCounterRepositoryStorage, TransactionRepositoryStorage,
+            PluginRepositoryStorage, RelayerRepositoryStorage, RelayerStateRepositoryStorage,
+            SignerRepositoryStorage, TransactionCounterRepositoryStorage,
+            TransactionRepositoryStorage,
         },
         utils::mocks::mockutils::create_mock_app_state,
     };
@@ -440,33 +404,14 @@
             emit_logs: true,
             emit_traces: false,
         };
-<<<<<<< HEAD
-        let app_state: AppState<
-            MockJobProducerTrait,
-            RelayerRepositoryStorage,
-            TransactionRepositoryStorage,
-            NetworkRepositoryStorage,
-            NotificationRepositoryStorage,
-            SignerRepositoryStorage,
-            TransactionCounterRepositoryStorage,
-            RelayerStateRepositoryStorage,
-            PluginRepositoryStorage,
-        > = create_mock_app_state(None, None, None, Some(vec![plugin.clone()]), None).await;
-=======
         let app_state =
             create_mock_app_state(None, None, None, None, Some(vec![plugin.clone()]), None).await;
->>>>>>> 093203b8
 
         let mut plugin_runner = MockPluginRunnerTrait::default();
 
         plugin_runner
-<<<<<<< HEAD
-            .expect_run::<MockJobProducerTrait, RelayerRepositoryStorage, TransactionRepositoryStorage, NetworkRepositoryStorage, NotificationRepositoryStorage, SignerRepositoryStorage, TransactionCounterRepositoryStorage, RelayerStateRepositoryStorage, PluginRepositoryStorage>()
-            .returning(|_, _, _, _, _| {
-=======
-            .expect_run::<MockJobProducerTrait, RelayerRepositoryStorage, TransactionRepositoryStorage, NetworkRepositoryStorage, NotificationRepositoryStorage, SignerRepositoryStorage, TransactionCounterRepositoryStorage, PluginRepositoryStorage, ApiKeyRepositoryStorage>()
+            .expect_run::<MockJobProducerTrait, RelayerRepositoryStorage, TransactionRepositoryStorage, NetworkRepositoryStorage, NotificationRepositoryStorage, SignerRepositoryStorage, TransactionCounterRepositoryStorage, RelayerStateRepositoryStorage, PluginRepositoryStorage, ApiKeyRepositoryStorage>()
             .returning(|_, _, _, _, _, _, _| {
->>>>>>> 093203b8
                 Ok(ScriptResult {
                     logs: vec![LogEntry {
                         level: LogLevel::Log,
