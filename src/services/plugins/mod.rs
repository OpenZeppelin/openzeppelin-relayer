--- conflicted
+++ resolved
@@ -72,28 +72,24 @@
         Self { runner }
     }
 
-<<<<<<< HEAD
+    fn resolve_plugin_path(plugin_path: &str) -> String {
+        if plugin_path.starts_with("plugins/") {
+            plugin_path.to_string()
+        } else {
+            format!("plugins/{}", plugin_path)
+        }
+    }
+
     async fn call_plugin<
-        J: JobProducerTrait + Send + Sync + 'static,
+        J: JobProducerTrait + 'static,
+        TR: TransactionRepository + Repository<TransactionRepoModel, String> + Send + Sync + 'static,
         RR: RelayerRepository + Repository<RelayerRepoModel, String> + Send + Sync + 'static,
-        TR: TransactionRepository + Repository<TransactionRepoModel, String> + Send + Sync + 'static,
         NR: NetworkRepository + Repository<NetworkRepoModel, String> + Send + Sync + 'static,
         NFR: Repository<NotificationRepoModel, String> + Send + Sync + 'static,
         SR: Repository<SignerRepoModel, String> + Send + Sync + 'static,
         TCR: TransactionCounterTrait + Send + Sync + 'static,
         PR: PluginRepositoryTrait + Send + Sync + 'static,
     >(
-=======
-    fn resolve_plugin_path(plugin_path: &str) -> String {
-        if plugin_path.starts_with("plugins/") {
-            plugin_path.to_string()
-        } else {
-            format!("plugins/{}", plugin_path)
-        }
-    }
-
-    async fn call_plugin<J: JobProducerTrait + 'static>(
->>>>>>> 784e89fa
         &self,
         script_path: String,
         plugin_call_request: PluginCallRequest,
