--- conflicted
+++ resolved
@@ -2,13 +2,10 @@
 
 use std::sync::Arc;
 
-use crate::{
-    jobs::JobProducerTrait,
-    models::{AppState, PluginCallRequest},
-};
+use crate::{ jobs::JobProducerTrait, models::{ AppState, PluginCallRequest } };
 use actix_web::web;
 use async_trait::async_trait;
-use serde::{Deserialize, Serialize};
+use serde::{ Deserialize, Serialize };
 use thiserror::Error;
 use uuid::Uuid;
 
@@ -29,14 +26,10 @@
 
 #[derive(Error, Debug, Serialize)]
 pub enum PluginError {
-    #[error("Socket error: {0}")]
-    SocketError(String),
-    #[error("Plugin error: {0}")]
-    PluginError(String),
-    #[error("Relayer error: {0}")]
-    RelayerError(String),
-    #[error("Plugin execution error: {0}")]
-    PluginExecutionError(String),
+    #[error("Socket error: {0}")] SocketError(String),
+    #[error("Plugin error: {0}")] PluginError(String),
+    #[error("Relayer error: {0}")] RelayerError(String),
+    #[error("Plugin execution error: {0}")] PluginExecutionError(String),
 }
 
 impl From<PluginError> for String {
@@ -52,7 +45,6 @@
     pub output: String,
     pub error: String,
     pub traces: Vec<String>,
-<<<<<<< HEAD
 }
 
 #[derive(Default)]
@@ -60,15 +52,6 @@
     runner: R,
 }
 
-=======
-}
-
-#[derive(Default)]
-pub struct PluginService<R: PluginRunnerTrait> {
-    runner: R,
-}
-
->>>>>>> a8817b6c
 impl<R: PluginRunnerTrait> PluginService<R> {
     pub fn new(runner: R) -> Self {
         Self { runner }
@@ -77,29 +60,22 @@
     async fn call_plugin<J: JobProducerTrait + 'static>(
         &self,
         code_path: String,
-<<<<<<< HEAD
         plugin_call_request: PluginCallRequest,
-        state: Arc<web::ThinData<AppState<J>>>,
+        state: Arc<web::ThinData<AppState<J>>>
     ) -> Result<PluginCallResponse, PluginError> {
         let socket_path = format!("/tmp/{}.sock", Uuid::new_v4());
         let payload = plugin_call_request.params.to_string();
         let result = self.runner.run(&socket_path, code_path, payload, state).await;
-=======
-        _plugin_call_request: PluginCallRequest,
-        state: Arc<web::ThinData<AppState<J>>>,
-    ) -> Result<PluginCallResponse, PluginError> {
-        let socket_path = format!("/tmp/{}.sock", Uuid::new_v4());
-        let result = self.runner.run(&socket_path, code_path, state).await;
->>>>>>> a8817b6c
 
         match result {
-            Ok(script_result) => Ok(PluginCallResponse {
-                success: true,
-                message: "Plugin called successfully".to_string(),
-                output: script_result.output,
-                error: script_result.error,
-                traces: script_result.trace,
-            }),
+            Ok(script_result) =>
+                Ok(PluginCallResponse {
+                    success: true,
+                    message: "Plugin called successfully".to_string(),
+                    output: script_result.output,
+                    error: script_result.error,
+                    traces: script_result.trace,
+                }),
             Err(e) => Err(PluginError::PluginExecutionError(e.to_string())),
         }
     }
@@ -113,7 +89,7 @@
         &self,
         code_path: String,
         plugin_call_request: PluginCallRequest,
-        state: Arc<web::ThinData<AppState<J>>>,
+        state: Arc<web::ThinData<AppState<J>>>
     ) -> Result<PluginCallResponse, PluginError>;
 }
 
@@ -127,17 +103,17 @@
         &self,
         code_path: String,
         plugin_call_request: PluginCallRequest,
-        state: Arc<web::ThinData<AppState<J>>>,
+        state: Arc<web::ThinData<AppState<J>>>
     ) -> Result<PluginCallResponse, PluginError> {
-        self.call_plugin(code_path, plugin_call_request, state)
-            .await
+        self.call_plugin(code_path, plugin_call_request, state).await
     }
 }
 
 #[cfg(test)]
 mod tests {
     use crate::{
-        jobs::MockJobProducerTrait, models::PluginModel,
+        jobs::MockJobProducerTrait,
+        models::PluginModel,
         utils::mocks::mockutils::create_mock_app_state,
     };
 
@@ -149,35 +125,32 @@
             id: "test-plugin".to_string(),
             path: "test-path".to_string(),
         };
-        let app_state: AppState<MockJobProducerTrait> =
-            create_mock_app_state(None, None, None, Some(vec![plugin])).await;
+        let app_state: AppState<MockJobProducerTrait> = create_mock_app_state(
+            None,
+            None,
+            None,
+            Some(vec![plugin])
+        ).await;
 
         let mut plugin_runner = MockPluginRunnerTrait::default();
 
-        plugin_runner
-            .expect_run::<MockJobProducerTrait>()
-<<<<<<< HEAD
-            .returning(|_, _, _, _| {
-=======
-            .returning(|_, _, _| {
->>>>>>> a8817b6c
-                Ok(ScriptResult {
-                    output: "test-output".to_string(),
-                    error: "test-error".to_string(),
-                    trace: Vec::new(),
-                })
-            });
+        plugin_runner.expect_run::<MockJobProducerTrait>().returning(|_, _, _, _| {
+            Ok(ScriptResult {
+                output: "test-output".to_string(),
+                error: "test-error".to_string(),
+                trace: vec!["test-trace".to_string()],
+            })
+        });
 
-        let plugin_service = PluginService::<MockPluginRunnerTrait>::new(plugin_runner);
-        let result = plugin_service
-            .call_plugin(
-                "test-plugin".to_string(),
-                PluginCallRequest {
-                    params: serde_json::Value::Null,
-                },
-                Arc::new(web::ThinData(app_state)),
-            )
-            .await;
+        let plugin_service = PluginService::new(plugin_runner);
+
+        let result = plugin_service.call_plugin(
+            "test-plugin".to_string(),
+            PluginCallRequest {
+                params: serde_json::Value::Null,
+            },
+            Arc::new(web::ThinData(app_state))
+        ).await;
         assert!(result.is_ok());
         let result = result.unwrap();
         assert!(result.success);
