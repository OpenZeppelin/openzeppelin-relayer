//! Plugins service module for handling plugins execution and interaction with relayer

use std::sync::Arc;

use crate::{
    jobs::JobProducerTrait,
<<<<<<< HEAD
    models::{
        AppState, NetworkRepoModel, NotificationRepoModel, PluginCallRequest, RelayerRepoModel,
        SignerRepoModel, ThinDataAppState, TransactionRepoModel,
    },
    repositories::{
        NetworkRepository, PluginRepositoryTrait, RelayerRepository, Repository,
        TransactionCounterTrait, TransactionRepository,
    },
=======
    models::{AppState, PluginCallRequest, PluginModel},
>>>>>>> f98cfd11
};
use actix_web::web;
use async_trait::async_trait;
use serde::{Deserialize, Serialize};
use thiserror::Error;
use uuid::Uuid;

pub mod runner;
pub use runner::*;

pub mod relayer_api;
pub use relayer_api::*;

pub mod script_executor;
pub use script_executor::*;

pub mod socket;
pub use socket::*;

#[cfg(test)]
use mockall::automock;

#[derive(Error, Debug, Serialize)]
pub enum PluginError {
    #[error("Socket error: {0}")]
    SocketError(String),
    #[error("Plugin error: {0}")]
    PluginError(String),
    #[error("Relayer error: {0}")]
    RelayerError(String),
    #[error("Plugin execution error: {0}")]
    PluginExecutionError(String),
    #[error("Script execution timed out after {0} seconds")]
    ScriptTimeout(u64),
    #[error("Invalid method: {0}")]
    InvalidMethod(String),
    #[error("Invalid payload: {0}")]
    InvalidPayload(String),
}

impl From<PluginError> for String {
    fn from(error: PluginError) -> Self {
        error.to_string()
    }
}

#[derive(Debug, Serialize, Deserialize, utoipa::ToSchema)]
pub struct PluginCallResponse {
    pub success: bool,
    pub return_value: String,
    pub message: String,
    pub logs: Vec<LogEntry>,
    pub error: String,
    pub traces: Vec<serde_json::Value>,
}

#[derive(Default)]
pub struct PluginService<R: PluginRunnerTrait> {
    runner: R,
}

impl<R: PluginRunnerTrait> PluginService<R> {
    pub fn new(runner: R) -> Self {
        Self { runner }
    }

    fn resolve_plugin_path(plugin_path: &str) -> String {
        if plugin_path.starts_with("plugins/") {
            plugin_path.to_string()
        } else {
            format!("plugins/{}", plugin_path)
        }
    }

    #[allow(clippy::type_complexity)]
    async fn call_plugin<
        J: JobProducerTrait + 'static,
        TR: TransactionRepository + Repository<TransactionRepoModel, String> + Send + Sync + 'static,
        RR: RelayerRepository + Repository<RelayerRepoModel, String> + Send + Sync + 'static,
        NR: NetworkRepository + Repository<NetworkRepoModel, String> + Send + Sync + 'static,
        NFR: Repository<NotificationRepoModel, String> + Send + Sync + 'static,
        SR: Repository<SignerRepoModel, String> + Send + Sync + 'static,
        TCR: TransactionCounterTrait + Send + Sync + 'static,
        PR: PluginRepositoryTrait + Send + Sync + 'static,
    >(
        &self,
        plugin: PluginModel,
        plugin_call_request: PluginCallRequest,
        state: Arc<ThinDataAppState<J, RR, TR, NR, NFR, SR, TCR, PR>>,
    ) -> Result<PluginCallResponse, PluginError> {
        let socket_path = format!("/tmp/{}.sock", Uuid::new_v4());
        let script_path = Self::resolve_plugin_path(&plugin.path);
        let script_params = plugin_call_request.params.to_string();

        let result = self
            .runner
            .run(
                &socket_path,
                script_path,
                plugin.timeout,
                script_params,
                state,
            )
            .await;

        match result {
            Ok(script_result) => Ok(PluginCallResponse {
                success: true,
                message: "Plugin called successfully".to_string(),
                return_value: script_result.return_value,
                logs: script_result.logs,
                error: script_result.error,
                traces: script_result.trace,
            }),
            Err(e) => Err(PluginError::PluginExecutionError(e.to_string())),
        }
    }
}

#[async_trait]
#[cfg_attr(test, automock)]
pub trait PluginServiceTrait<
    J: JobProducerTrait + 'static,
    TR: TransactionRepository + Repository<TransactionRepoModel, String> + Send + Sync + 'static,
    RR: RelayerRepository + Repository<RelayerRepoModel, String> + Send + Sync + 'static,
    NR: NetworkRepository + Repository<NetworkRepoModel, String> + Send + Sync + 'static,
    NFR: Repository<NotificationRepoModel, String> + Send + Sync + 'static,
    SR: Repository<SignerRepoModel, String> + Send + Sync + 'static,
    TCR: TransactionCounterTrait + Send + Sync + 'static,
    PR: PluginRepositoryTrait + Send + Sync + 'static,
>: Send + Sync
{
    fn new(runner: PluginRunner) -> Self;
    async fn call_plugin(
        &self,
        plugin: PluginModel,
        plugin_call_request: PluginCallRequest,
        state: Arc<web::ThinData<AppState<J, RR, TR, NR, NFR, SR, TCR, PR>>>,
    ) -> Result<PluginCallResponse, PluginError>;
}

#[async_trait]
impl<
        J: JobProducerTrait + 'static,
        TR: TransactionRepository + Repository<TransactionRepoModel, String> + Send + Sync + 'static,
        RR: RelayerRepository + Repository<RelayerRepoModel, String> + Send + Sync + 'static,
        NR: NetworkRepository + Repository<NetworkRepoModel, String> + Send + Sync + 'static,
        NFR: Repository<NotificationRepoModel, String> + Send + Sync + 'static,
        SR: Repository<SignerRepoModel, String> + Send + Sync + 'static,
        TCR: TransactionCounterTrait + Send + Sync + 'static,
        PR: PluginRepositoryTrait + Send + Sync + 'static,
    > PluginServiceTrait<J, TR, RR, NR, NFR, SR, TCR, PR> for PluginService<PluginRunner>
{
    fn new(runner: PluginRunner) -> Self {
        Self::new(runner)
    }

    async fn call_plugin(
        &self,
        plugin: PluginModel,
        plugin_call_request: PluginCallRequest,
        state: Arc<web::ThinData<AppState<J, RR, TR, NR, NFR, SR, TCR, PR>>>,
    ) -> Result<PluginCallResponse, PluginError> {
        self.call_plugin(plugin, plugin_call_request, state).await
    }
}

#[cfg(test)]
mod tests {
    use std::time::Duration;

    use crate::{
<<<<<<< HEAD
        jobs::MockJobProducerTrait,
        models::PluginModel,
        repositories::{
            NetworkRepositoryStorage, NotificationRepositoryStorage, PluginRepositoryStorage,
            RelayerRepositoryStorage, SignerRepositoryStorage, TransactionCounterRepositoryStorage,
            TransactionRepositoryStorage,
        },
=======
        constants::DEFAULT_PLUGIN_TIMEOUT_SECONDS, jobs::MockJobProducerTrait, models::PluginModel,
>>>>>>> f98cfd11
        utils::mocks::mockutils::create_mock_app_state,
    };

    use super::*;

    #[test]
    fn test_resolve_plugin_path() {
        assert_eq!(
            PluginService::<MockPluginRunnerTrait>::resolve_plugin_path("plugins/examples/test.ts"),
            "plugins/examples/test.ts"
        );

        assert_eq!(
            PluginService::<MockPluginRunnerTrait>::resolve_plugin_path("examples/test.ts"),
            "plugins/examples/test.ts"
        );

        assert_eq!(
            PluginService::<MockPluginRunnerTrait>::resolve_plugin_path("test.ts"),
            "plugins/test.ts"
        );
    }

    #[tokio::test]
    async fn test_call_plugin() {
        let plugin = PluginModel {
            id: "test-plugin".to_string(),
            path: "test-path".to_string(),
            timeout: Duration::from_secs(DEFAULT_PLUGIN_TIMEOUT_SECONDS),
        };
<<<<<<< HEAD
        let app_state: AppState<
            MockJobProducerTrait,
            RelayerRepositoryStorage,
            TransactionRepositoryStorage,
            NetworkRepositoryStorage,
            NotificationRepositoryStorage,
            SignerRepositoryStorage,
            TransactionCounterRepositoryStorage,
            PluginRepositoryStorage,
        > = create_mock_app_state(None, None, None, Some(vec![plugin])).await;
=======
        let app_state: AppState<MockJobProducerTrait> =
            create_mock_app_state(None, None, None, Some(vec![plugin.clone()]), None).await;
>>>>>>> f98cfd11

        let mut plugin_runner = MockPluginRunnerTrait::default();

        plugin_runner
<<<<<<< HEAD
            .expect_run::<MockJobProducerTrait, TransactionRepositoryStorage, RelayerRepositoryStorage, NetworkRepositoryStorage, NotificationRepositoryStorage, SignerRepositoryStorage, TransactionCounterRepositoryStorage, PluginRepositoryStorage>()
            .returning(|_, _, _, _| {
=======
            .expect_run::<MockJobProducerTrait>()
            .returning(|_, _, _, _, _| {
>>>>>>> f98cfd11
                Ok(ScriptResult {
                    logs: vec![LogEntry {
                        level: LogLevel::Log,
                        message: "test-log".to_string(),
                    }],
                    error: "test-error".to_string(),
                    return_value: "test-result".to_string(),
                    trace: Vec::new(),
                })
            });

        let plugin_service = PluginService::<MockPluginRunnerTrait>::new(plugin_runner);
        let result = plugin_service
            .call_plugin(
                plugin,
                PluginCallRequest {
                    params: serde_json::Value::Null,
                },
                Arc::new(web::ThinData(app_state)),
            )
            .await;
        assert!(result.is_ok());
        let result = result.unwrap();
        assert!(result.success);
        assert_eq!(result.return_value, "test-result");
    }

    #[tokio::test]
    async fn test_from_plugin_error_to_string() {
        let error = PluginError::PluginExecutionError("test-error".to_string());
        let result: String = error.into();
        assert_eq!(result, "Plugin execution error: test-error");
    }
}<|MERGE_RESOLUTION|>--- conflicted
+++ resolved
@@ -4,18 +4,14 @@
 
 use crate::{
     jobs::JobProducerTrait,
-<<<<<<< HEAD
     models::{
-        AppState, NetworkRepoModel, NotificationRepoModel, PluginCallRequest, RelayerRepoModel,
-        SignerRepoModel, ThinDataAppState, TransactionRepoModel,
+        AppState, NetworkRepoModel, NotificationRepoModel, PluginCallRequest, PluginModel,
+        RelayerRepoModel, SignerRepoModel, ThinDataAppState, TransactionRepoModel,
     },
     repositories::{
         NetworkRepository, PluginRepositoryTrait, RelayerRepository, Repository,
         TransactionCounterTrait, TransactionRepository,
     },
-=======
-    models::{AppState, PluginCallRequest, PluginModel},
->>>>>>> f98cfd11
 };
 use actix_web::web;
 use async_trait::async_trait;
@@ -188,7 +184,7 @@
     use std::time::Duration;
 
     use crate::{
-<<<<<<< HEAD
+        constants::DEFAULT_PLUGIN_TIMEOUT_SECONDS,
         jobs::MockJobProducerTrait,
         models::PluginModel,
         repositories::{
@@ -196,9 +192,6 @@
             RelayerRepositoryStorage, SignerRepositoryStorage, TransactionCounterRepositoryStorage,
             TransactionRepositoryStorage,
         },
-=======
-        constants::DEFAULT_PLUGIN_TIMEOUT_SECONDS, jobs::MockJobProducerTrait, models::PluginModel,
->>>>>>> f98cfd11
         utils::mocks::mockutils::create_mock_app_state,
     };
 
@@ -229,7 +222,6 @@
             path: "test-path".to_string(),
             timeout: Duration::from_secs(DEFAULT_PLUGIN_TIMEOUT_SECONDS),
         };
-<<<<<<< HEAD
         let app_state: AppState<
             MockJobProducerTrait,
             RelayerRepositoryStorage,
@@ -239,22 +231,13 @@
             SignerRepositoryStorage,
             TransactionCounterRepositoryStorage,
             PluginRepositoryStorage,
-        > = create_mock_app_state(None, None, None, Some(vec![plugin])).await;
-=======
-        let app_state: AppState<MockJobProducerTrait> =
-            create_mock_app_state(None, None, None, Some(vec![plugin.clone()]), None).await;
->>>>>>> f98cfd11
+        > = create_mock_app_state(None, None, None, Some(vec![plugin.clone()]), None).await;
 
         let mut plugin_runner = MockPluginRunnerTrait::default();
 
         plugin_runner
-<<<<<<< HEAD
             .expect_run::<MockJobProducerTrait, TransactionRepositoryStorage, RelayerRepositoryStorage, NetworkRepositoryStorage, NotificationRepositoryStorage, SignerRepositoryStorage, TransactionCounterRepositoryStorage, PluginRepositoryStorage>()
-            .returning(|_, _, _, _| {
-=======
-            .expect_run::<MockJobProducerTrait>()
             .returning(|_, _, _, _, _| {
->>>>>>> f98cfd11
                 Ok(ScriptResult {
                     logs: vec![LogEntry {
                         level: LogLevel::Log,
