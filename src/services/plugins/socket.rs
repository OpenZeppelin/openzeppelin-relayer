--- conflicted
+++ resolved
@@ -54,12 +54,8 @@
     TransactionRepoModel,
 };
 use crate::repositories::{
-<<<<<<< HEAD
-    NetworkRepository, PluginRepositoryTrait, RelayerRepository, Repository, SyncStateTrait,
-=======
     ApiKeyRepositoryTrait, NetworkRepository, PluginRepositoryTrait, RelayerRepository, Repository,
->>>>>>> 093203b8
-    TransactionCounterTrait, TransactionRepository,
+    SyncStateTrait, TransactionCounterTrait, TransactionRepository,
 };
 use std::sync::Arc;
 use tokio::io::{AsyncBufReadExt, AsyncWriteExt, BufReader};
@@ -112,25 +108,14 @@
     ///
     /// A vector of traces.
     #[allow(clippy::type_complexity)]
-<<<<<<< HEAD
-    pub async fn listen<RA, J, RR, TR, NR, NFR, SR, TCR, RSR, PR>(
+    pub async fn listen<RA, J, RR, TR, NR, NFR, SR, TCR, RSR, PR, AKR>(
         self,
         shutdown_rx: oneshot::Receiver<()>,
-        state: Arc<ThinDataAppState<J, RR, TR, NR, NFR, SR, TCR, RSR, PR>>,
+        state: Arc<ThinDataAppState<J, RR, TR, NR, NFR, SR, TCR, RSR, PR, AKR>>,
         relayer_api: Arc<RA>,
     ) -> Result<Vec<serde_json::Value>, PluginError>
     where
-        RA: RelayerApiTrait<J, RR, TR, NR, NFR, SR, TCR, RSR, PR> + 'static + Send + Sync,
-=======
-    pub async fn listen<RA, J, RR, TR, NR, NFR, SR, TCR, PR, AKR>(
-        self,
-        shutdown_rx: oneshot::Receiver<()>,
-        state: Arc<ThinDataAppState<J, RR, TR, NR, NFR, SR, TCR, PR, AKR>>,
-        relayer_api: Arc<RA>,
-    ) -> Result<Vec<serde_json::Value>, PluginError>
-    where
-        RA: RelayerApiTrait<J, RR, TR, NR, NFR, SR, TCR, PR, AKR> + 'static + Send + Sync,
->>>>>>> 093203b8
+        RA: RelayerApiTrait<J, RR, TR, NR, NFR, SR, TCR, RSR, PR, AKR> + 'static + Send + Sync,
         J: JobProducerTrait + Send + Sync + 'static,
         RR: RelayerRepository + Repository<RelayerRepoModel, String> + Send + Sync + 'static,
         TR: TransactionRepository
@@ -155,11 +140,7 @@
             let relayer_api = Arc::clone(&relayer_api);
             tokio::select! {
                 Ok((stream, _)) = self.listener.accept() => {
-<<<<<<< HEAD
-                    let result = tokio::spawn(Self::handle_connection::<RA, J, RR, TR, NR, NFR, SR, TCR, RSR, PR>(stream, state, relayer_api))
-=======
-                    let result = tokio::spawn(Self::handle_connection::<RA, J, RR, TR, NR, NFR, SR, TCR, PR, AKR>(stream, state, relayer_api))
->>>>>>> 093203b8
+                    let result = tokio::spawn(Self::handle_connection::<RA, J, RR, TR, NR, NFR, SR, TCR, RSR, PR, AKR>(stream, state, relayer_api))
                         .await
                         .map_err(|e| PluginError::SocketError(e.to_string()))?;
 
@@ -190,23 +171,13 @@
     ///
     /// A vector of traces.
     #[allow(clippy::type_complexity)]
-<<<<<<< HEAD
-    async fn handle_connection<RA, J, RR, TR, NR, NFR, SR, TCR, RSR, PR>(
+    async fn handle_connection<RA, J, RR, TR, NR, NFR, SR, TCR, RSR, PR, AKR>(
         stream: UnixStream,
-        state: Arc<ThinDataAppState<J, RR, TR, NR, NFR, SR, TCR, RSR, PR>>,
+        state: Arc<ThinDataAppState<J, RR, TR, NR, NFR, SR, TCR, RSR, PR, AKR>>,
         relayer_api: Arc<RA>,
     ) -> Result<Vec<serde_json::Value>, PluginError>
     where
-        RA: RelayerApiTrait<J, RR, TR, NR, NFR, SR, TCR, RSR, PR> + 'static + Send + Sync,
-=======
-    async fn handle_connection<RA, J, RR, TR, NR, NFR, SR, TCR, PR, AKR>(
-        stream: UnixStream,
-        state: Arc<ThinDataAppState<J, RR, TR, NR, NFR, SR, TCR, PR, AKR>>,
-        relayer_api: Arc<RA>,
-    ) -> Result<Vec<serde_json::Value>, PluginError>
-    where
-        RA: RelayerApiTrait<J, RR, TR, NR, NFR, SR, TCR, PR, AKR> + 'static + Send + Sync,
->>>>>>> 093203b8
+        RA: RelayerApiTrait<J, RR, TR, NR, NFR, SR, TCR, RSR, PR, AKR> + 'static + Send + Sync,
         J: JobProducerTrait + 'static,
         RR: RelayerRepository + Repository<RelayerRepoModel, String> + Send + Sync + 'static,
         TR: TransactionRepository
