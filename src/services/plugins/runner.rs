//! This module is the orchestrator of the plugin execution.
//!
//! 1. Initiates a socket connection to the relayer server - socket.rs
//! 2. Executes the plugin script - script_executor.rs
//! 3. Sends the shutdown signal to the relayer server - socket.rs
//! 4. Waits for the relayer server to finish the execution - socket.rs
//! 5. Returns the output of the script - script_executor.rs
//!
use std::{sync::Arc, time::Duration};

use crate::services::plugins::{RelayerApi, ScriptExecutor, ScriptResult, SocketService};
use crate::{
    jobs::JobProducerTrait,
    models::{
        NetworkRepoModel, NotificationRepoModel, RelayerRepoModel, SignerRepoModel,
        ThinDataAppState, TransactionRepoModel,
    },
    repositories::{
        ApiKeyRepositoryTrait, NetworkRepository, PluginRepositoryTrait, RelayerRepository,
        Repository, TransactionCounterTrait, TransactionRepository,
    },
};

use super::PluginError;
use async_trait::async_trait;
use tokio::{sync::oneshot, time::timeout};

#[cfg(test)]
use mockall::automock;

#[cfg_attr(test, automock)]
#[async_trait]
pub trait PluginRunnerTrait {
<<<<<<< HEAD
    #[allow(clippy::type_complexity)]
    async fn run<J, RR, TR, NR, NFR, SR, TCR, PR, AKR>(
=======
    #[allow(clippy::type_complexity, clippy::too_many_arguments)]
    async fn run<J, RR, TR, NR, NFR, SR, TCR, PR>(
>>>>>>> 84bde737
        &self,
        plugin_id: String,
        socket_path: &str,
        script_path: String,
        timeout_duration: Duration,
        script_params: String,
<<<<<<< HEAD
        state: Arc<ThinDataAppState<J, RR, TR, NR, NFR, SR, TCR, PR, AKR>>,
=======
        http_request_id: Option<String>,
        state: Arc<ThinDataAppState<J, RR, TR, NR, NFR, SR, TCR, PR>>,
>>>>>>> 84bde737
    ) -> Result<ScriptResult, PluginError>
    where
        J: JobProducerTrait + Send + Sync + 'static,
        RR: RelayerRepository + Repository<RelayerRepoModel, String> + Send + Sync + 'static,
        TR: TransactionRepository
            + Repository<TransactionRepoModel, String>
            + Send
            + Sync
            + 'static,
        NR: NetworkRepository + Repository<NetworkRepoModel, String> + Send + Sync + 'static,
        NFR: Repository<NotificationRepoModel, String> + Send + Sync + 'static,
        SR: Repository<SignerRepoModel, String> + Send + Sync + 'static,
        TCR: TransactionCounterTrait + Send + Sync + 'static,
        PR: PluginRepositoryTrait + Send + Sync + 'static,
        AKR: ApiKeyRepositoryTrait + Send + Sync + 'static;
}

#[derive(Default)]
pub struct PluginRunner;

#[async_trait]
impl PluginRunnerTrait for PluginRunner {
<<<<<<< HEAD
    async fn run<J, RR, TR, NR, NFR, SR, TCR, PR, AKR>(
=======
    #[allow(clippy::too_many_arguments)]
    async fn run<J, RR, TR, NR, NFR, SR, TCR, PR>(
>>>>>>> 84bde737
        &self,
        plugin_id: String,
        socket_path: &str,
        script_path: String,
        timeout_duration: Duration,
        script_params: String,
<<<<<<< HEAD
        state: Arc<ThinDataAppState<J, RR, TR, NR, NFR, SR, TCR, PR, AKR>>,
=======
        http_request_id: Option<String>,
        state: Arc<ThinDataAppState<J, RR, TR, NR, NFR, SR, TCR, PR>>,
>>>>>>> 84bde737
    ) -> Result<ScriptResult, PluginError>
    where
        J: JobProducerTrait + Send + Sync + 'static,
        RR: RelayerRepository + Repository<RelayerRepoModel, String> + Send + Sync + 'static,
        TR: TransactionRepository
            + Repository<TransactionRepoModel, String>
            + Send
            + Sync
            + 'static,
        NR: NetworkRepository + Repository<NetworkRepoModel, String> + Send + Sync + 'static,
        NFR: Repository<NotificationRepoModel, String> + Send + Sync + 'static,
        SR: Repository<SignerRepoModel, String> + Send + Sync + 'static,
        TCR: TransactionCounterTrait + Send + Sync + 'static,
        PR: PluginRepositoryTrait + Send + Sync + 'static,
        AKR: ApiKeyRepositoryTrait + Send + Sync + 'static,
    {
        let socket_service = SocketService::new(socket_path)?;
        let socket_path_clone = socket_service.socket_path().to_string();

        let (shutdown_tx, shutdown_rx) = oneshot::channel();

        let server_handle = tokio::spawn(async move {
            let relayer_api = Arc::new(RelayerApi);
            socket_service.listen(shutdown_rx, state, relayer_api).await
        });

        let mut script_result = match timeout(
            timeout_duration,
            ScriptExecutor::execute_typescript(
                plugin_id,
                script_path,
                socket_path_clone,
                script_params,
                http_request_id,
            ),
        )
        .await
        {
            Ok(result) => result?,
            Err(_) => {
                // ensures the socket gets closed.
                let _ = shutdown_tx.send(());
                return Err(PluginError::ScriptTimeout(timeout_duration.as_secs()));
            }
        };

        let _ = shutdown_tx.send(());

        let server_handle = server_handle
            .await
            .map_err(|e| PluginError::SocketError(e.to_string()))?;

        match server_handle {
            Ok(traces) => {
                script_result.trace = traces;
            }
            Err(e) => {
                return Err(PluginError::SocketError(e.to_string()));
            }
        }

        Ok(script_result)
    }
}

#[cfg(test)]
mod tests {
    use actix_web::web;
    use std::fs;

    use crate::{
        jobs::MockJobProducerTrait,
        repositories::{
            ApiKeyRepositoryStorage, NetworkRepositoryStorage, NotificationRepositoryStorage,
            PluginRepositoryStorage, RelayerRepositoryStorage, SignerRepositoryStorage,
            TransactionCounterRepositoryStorage, TransactionRepositoryStorage,
        },
        services::plugins::LogLevel,
        utils::mocks::mockutils::create_mock_app_state,
    };
    use tempfile::tempdir;

    use super::*;

    static TS_CONFIG: &str = r#"
        {
            "compilerOptions": {
              "target": "es2016",
              "module": "commonjs",
              "esModuleInterop": true,
              "forceConsistentCasingInFileNames": true,
              "strict": true,
              "skipLibCheck": true
            }
          }
    "#;

    #[tokio::test]
    async fn test_run() {
        let temp_dir = tempdir().unwrap();
        let ts_config = temp_dir.path().join("tsconfig.json");
        let script_path = temp_dir.path().join("test_run.ts");
        let socket_path = temp_dir.path().join("test_run.sock");

        let content = r#"
            export async function handler(api: any, params: any) {
                console.log('test');
                console.error('test-error');
                return 'test-result';
            }
        "#;
        fs::write(script_path.clone(), content).unwrap();
        fs::write(ts_config.clone(), TS_CONFIG.as_bytes()).unwrap();

        let state = create_mock_app_state(None, None, None, None, None, None).await;

        let plugin_runner = PluginRunner;
        let plugin_id = "test-plugin".to_string();
        let socket_path_str = socket_path.display().to_string();
        let script_path_str = script_path.display().to_string();
        let result = plugin_runner
            .run::<MockJobProducerTrait, RelayerRepositoryStorage, TransactionRepositoryStorage, NetworkRepositoryStorage, NotificationRepositoryStorage, SignerRepositoryStorage, TransactionCounterRepositoryStorage, PluginRepositoryStorage, ApiKeyRepositoryStorage>(
                plugin_id,
                &socket_path_str,
                script_path_str,
                Duration::from_secs(10),
                "{ \"test\": \"test\" }".to_string(),
                None,
                Arc::new(web::ThinData(state)),
            )
            .await;

        assert!(result.is_ok());
        let result = result.unwrap();
        assert_eq!(result.logs[0].level, LogLevel::Log);
        assert_eq!(result.logs[0].message, "test");
        assert_eq!(result.logs[1].level, LogLevel::Error);
        assert_eq!(result.logs[1].message, "test-error");
        assert_eq!(result.return_value, "test-result");
    }

    #[tokio::test]
    async fn test_run_timeout() {
        let temp_dir = tempdir().unwrap();
        let ts_config = temp_dir.path().join("tsconfig.json");
        let script_path = temp_dir.path().join("test_simple_timeout.ts");
        let socket_path = temp_dir.path().join("test_simple_timeout.sock");

        // Script that takes 200ms
        let content = r#"
            function sleep(ms) {
                return new Promise(resolve => setTimeout(resolve, ms));
            }

            async function main() {
                await sleep(200); // 200ms
                console.log(JSON.stringify({ level: 'result', message: 'Should not reach here' }));
            }

            main();
        "#;

        fs::write(script_path.clone(), content).unwrap();
        fs::write(ts_config.clone(), TS_CONFIG.as_bytes()).unwrap();

        let state = create_mock_app_state(None, None, None, None, None, None).await;
        let plugin_runner = PluginRunner;

        // Use 100ms timeout for a 200ms script
        let plugin_id = "test-plugin".to_string();
        let socket_path_str = socket_path.display().to_string();
        let script_path_str = script_path.display().to_string();
        let result = plugin_runner
            .run::<MockJobProducerTrait, RelayerRepositoryStorage, TransactionRepositoryStorage, NetworkRepositoryStorage, NotificationRepositoryStorage, SignerRepositoryStorage, TransactionCounterRepositoryStorage, PluginRepositoryStorage, ApiKeyRepositoryStorage>(
                plugin_id,
                &socket_path_str,
                script_path_str,
                Duration::from_millis(100), // 100ms timeout
                "{}".to_string(),
                None,
                Arc::new(web::ThinData(state)),
            )
            .await;

        // Should timeout
        assert!(result.is_err());
        assert!(result
            .unwrap_err()
            .to_string()
            .contains("Script execution timed out after"));
    }
}<|MERGE_RESOLUTION|>--- conflicted
+++ resolved
@@ -31,25 +31,16 @@
 #[cfg_attr(test, automock)]
 #[async_trait]
 pub trait PluginRunnerTrait {
-<<<<<<< HEAD
-    #[allow(clippy::type_complexity)]
+    #[allow(clippy::type_complexity, clippy::too_many_arguments)]
     async fn run<J, RR, TR, NR, NFR, SR, TCR, PR, AKR>(
-=======
-    #[allow(clippy::type_complexity, clippy::too_many_arguments)]
-    async fn run<J, RR, TR, NR, NFR, SR, TCR, PR>(
->>>>>>> 84bde737
         &self,
         plugin_id: String,
         socket_path: &str,
         script_path: String,
         timeout_duration: Duration,
         script_params: String,
-<<<<<<< HEAD
+        http_request_id: Option<String>,
         state: Arc<ThinDataAppState<J, RR, TR, NR, NFR, SR, TCR, PR, AKR>>,
-=======
-        http_request_id: Option<String>,
-        state: Arc<ThinDataAppState<J, RR, TR, NR, NFR, SR, TCR, PR>>,
->>>>>>> 84bde737
     ) -> Result<ScriptResult, PluginError>
     where
         J: JobProducerTrait + Send + Sync + 'static,
@@ -72,24 +63,15 @@
 
 #[async_trait]
 impl PluginRunnerTrait for PluginRunner {
-<<<<<<< HEAD
     async fn run<J, RR, TR, NR, NFR, SR, TCR, PR, AKR>(
-=======
-    #[allow(clippy::too_many_arguments)]
-    async fn run<J, RR, TR, NR, NFR, SR, TCR, PR>(
->>>>>>> 84bde737
         &self,
         plugin_id: String,
         socket_path: &str,
         script_path: String,
         timeout_duration: Duration,
         script_params: String,
-<<<<<<< HEAD
+        http_request_id: Option<String>,
         state: Arc<ThinDataAppState<J, RR, TR, NR, NFR, SR, TCR, PR, AKR>>,
-=======
-        http_request_id: Option<String>,
-        state: Arc<ThinDataAppState<J, RR, TR, NR, NFR, SR, TCR, PR>>,
->>>>>>> 84bde737
     ) -> Result<ScriptResult, PluginError>
     where
         J: JobProducerTrait + Send + Sync + 'static,
