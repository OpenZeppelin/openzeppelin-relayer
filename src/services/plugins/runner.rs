--- conflicted
+++ resolved
@@ -16,13 +16,8 @@
         ThinDataAppState, TransactionRepoModel,
     },
     repositories::{
-<<<<<<< HEAD
-        NetworkRepository, PluginRepositoryTrait, RelayerRepository, Repository, SyncStateTrait,
-        TransactionCounterTrait, TransactionRepository,
-=======
         ApiKeyRepositoryTrait, NetworkRepository, PluginRepositoryTrait, RelayerRepository,
-        Repository, TransactionCounterTrait, TransactionRepository,
->>>>>>> 093203b8
+        Repository, SyncStateTrait, TransactionCounterTrait, TransactionRepository,
     },
 };
 
@@ -36,25 +31,16 @@
 #[cfg_attr(test, automock)]
 #[async_trait]
 pub trait PluginRunnerTrait {
-<<<<<<< HEAD
-    #[allow(clippy::type_complexity)]
-    async fn run<J, RR, TR, NR, NFR, SR, TCR, RSR, PR>(
-=======
     #[allow(clippy::type_complexity, clippy::too_many_arguments)]
-    async fn run<J, RR, TR, NR, NFR, SR, TCR, PR, AKR>(
->>>>>>> 093203b8
+    async fn run<J, RR, TR, NR, NFR, SR, TCR, RSR, PR, AKR>(
         &self,
         plugin_id: String,
         socket_path: &str,
         script_path: String,
         timeout_duration: Duration,
         script_params: String,
-<<<<<<< HEAD
-        state: Arc<ThinDataAppState<J, RR, TR, NR, NFR, SR, TCR, RSR, PR>>,
-=======
         http_request_id: Option<String>,
-        state: Arc<ThinDataAppState<J, RR, TR, NR, NFR, SR, TCR, PR, AKR>>,
->>>>>>> 093203b8
+        state: Arc<ThinDataAppState<J, RR, TR, NR, NFR, SR, TCR, RSR, PR, AKR>>,
     ) -> Result<ScriptResult, PluginError>
     where
         J: JobProducerTrait + Send + Sync + 'static,
@@ -68,39 +54,25 @@
         NFR: Repository<NotificationRepoModel, String> + Send + Sync + 'static,
         SR: Repository<SignerRepoModel, String> + Send + Sync + 'static,
         TCR: TransactionCounterTrait + Send + Sync + 'static,
-<<<<<<< HEAD
         RSR: SyncStateTrait + Send + Sync + 'static,
-        PR: PluginRepositoryTrait + Send + Sync + 'static;
-=======
         PR: PluginRepositoryTrait + Send + Sync + 'static,
         AKR: ApiKeyRepositoryTrait + Send + Sync + 'static;
->>>>>>> 093203b8
 }
 
 #[derive(Default)]
 pub struct PluginRunner;
 
-<<<<<<< HEAD
-#[allow(clippy::type_complexity)]
-impl PluginRunner {
-    async fn run<J, RR, TR, NR, NFR, SR, TCR, RSR, PR>(
-=======
 #[async_trait]
 impl PluginRunnerTrait for PluginRunner {
-    async fn run<J, RR, TR, NR, NFR, SR, TCR, PR, AKR>(
->>>>>>> 093203b8
+    async fn run<J, RR, TR, NR, NFR, SR, TCR, RSR, PR, AKR>(
         &self,
         plugin_id: String,
         socket_path: &str,
         script_path: String,
         timeout_duration: Duration,
         script_params: String,
-<<<<<<< HEAD
-        state: Arc<ThinDataAppState<J, RR, TR, NR, NFR, SR, TCR, RSR, PR>>,
-=======
         http_request_id: Option<String>,
-        state: Arc<ThinDataAppState<J, RR, TR, NR, NFR, SR, TCR, PR, AKR>>,
->>>>>>> 093203b8
+        state: Arc<ThinDataAppState<J, RR, TR, NR, NFR, SR, TCR, RSR, PR, AKR>>,
     ) -> Result<ScriptResult, PluginError>
     where
         J: JobProducerTrait + Send + Sync + 'static,
@@ -167,47 +139,6 @@
             }
             Err(err) => Err(err.with_traces(traces)),
         }
-<<<<<<< HEAD
-
-        Ok(script_result)
-    }
-}
-
-#[async_trait]
-impl PluginRunnerTrait for PluginRunner {
-    async fn run<J, RR, TR, NR, NFR, SR, TCR, RSR, PR>(
-        &self,
-        socket_path: &str,
-        script_path: String,
-        timeout_duration: Duration,
-        script_params: String,
-        state: Arc<ThinDataAppState<J, RR, TR, NR, NFR, SR, TCR, RSR, PR>>,
-    ) -> Result<ScriptResult, PluginError>
-    where
-        J: JobProducerTrait + Send + Sync + 'static,
-        RR: RelayerRepository + Repository<RelayerRepoModel, String> + Send + Sync + 'static,
-        TR: TransactionRepository
-            + Repository<TransactionRepoModel, String>
-            + Send
-            + Sync
-            + 'static,
-        NR: NetworkRepository + Repository<NetworkRepoModel, String> + Send + Sync + 'static,
-        NFR: Repository<NotificationRepoModel, String> + Send + Sync + 'static,
-        SR: Repository<SignerRepoModel, String> + Send + Sync + 'static,
-        TCR: TransactionCounterTrait + Send + Sync + 'static,
-        RSR: SyncStateTrait + Send + Sync + 'static,
-        PR: PluginRepositoryTrait + Send + Sync + 'static,
-    {
-        self.run(
-            socket_path,
-            script_path,
-            timeout_duration,
-            script_params,
-            state,
-        )
-        .await
-=======
->>>>>>> 093203b8
     }
 }
 
@@ -219,14 +150,10 @@
     use crate::{
         jobs::MockJobProducerTrait,
         repositories::{
-<<<<<<< HEAD
-            NetworkRepositoryStorage, NotificationRepositoryStorage, PluginRepositoryStorage,
-            RelayerRepositoryStorage, RelayerStateRepositoryStorage, SignerRepositoryStorage,
-=======
             ApiKeyRepositoryStorage, NetworkRepositoryStorage, NotificationRepositoryStorage,
-            PluginRepositoryStorage, RelayerRepositoryStorage, SignerRepositoryStorage,
->>>>>>> 093203b8
-            TransactionCounterRepositoryStorage, TransactionRepositoryStorage,
+            PluginRepositoryStorage, RelayerRepositoryStorage, RelayerStateRepositoryStorage,
+            SignerRepositoryStorage, TransactionCounterRepositoryStorage,
+            TransactionRepositoryStorage,
         },
         services::plugins::LogLevel,
         utils::mocks::mockutils::create_mock_app_state,
@@ -272,16 +199,10 @@
         let socket_path_str = socket_path.display().to_string();
         let script_path_str = script_path.display().to_string();
         let result = plugin_runner
-<<<<<<< HEAD
-            .run::<MockJobProducerTrait, RelayerRepositoryStorage, TransactionRepositoryStorage, NetworkRepositoryStorage, NotificationRepositoryStorage, SignerRepositoryStorage, TransactionCounterRepositoryStorage, RelayerStateRepositoryStorage, PluginRepositoryStorage>(
-                &socket_path.display().to_string(),
-                script_path.display().to_string(),
-=======
-            .run::<MockJobProducerTrait, RelayerRepositoryStorage, TransactionRepositoryStorage, NetworkRepositoryStorage, NotificationRepositoryStorage, SignerRepositoryStorage, TransactionCounterRepositoryStorage, PluginRepositoryStorage, ApiKeyRepositoryStorage>(
+            .run::<MockJobProducerTrait, RelayerRepositoryStorage, TransactionRepositoryStorage, NetworkRepositoryStorage, NotificationRepositoryStorage, SignerRepositoryStorage, TransactionCounterRepositoryStorage, RelayerStateRepositoryStorage, PluginRepositoryStorage, ApiKeyRepositoryStorage>(
                 plugin_id,
                 &socket_path_str,
                 script_path_str,
->>>>>>> 093203b8
                 Duration::from_secs(10),
                 "{ \"test\": \"test\" }".to_string(),
                 None,
@@ -336,16 +257,10 @@
         let socket_path_str = socket_path.display().to_string();
         let script_path_str = script_path.display().to_string();
         let result = plugin_runner
-<<<<<<< HEAD
-        .run::<MockJobProducerTrait, RelayerRepositoryStorage, TransactionRepositoryStorage, NetworkRepositoryStorage, NotificationRepositoryStorage, SignerRepositoryStorage, TransactionCounterRepositoryStorage, RelayerStateRepositoryStorage, PluginRepositoryStorage>(
-            &socket_path.display().to_string(),
-                script_path.display().to_string(),
-=======
-            .run::<MockJobProducerTrait, RelayerRepositoryStorage, TransactionRepositoryStorage, NetworkRepositoryStorage, NotificationRepositoryStorage, SignerRepositoryStorage, TransactionCounterRepositoryStorage, PluginRepositoryStorage, ApiKeyRepositoryStorage>(
+            .run::<MockJobProducerTrait, RelayerRepositoryStorage, TransactionRepositoryStorage, NetworkRepositoryStorage, NotificationRepositoryStorage, SignerRepositoryStorage, TransactionCounterRepositoryStorage, RelayerStateRepositoryStorage, PluginRepositoryStorage, ApiKeyRepositoryStorage>(
                 plugin_id,
                 &socket_path_str,
                 script_path_str,
->>>>>>> 093203b8
                 Duration::from_millis(100), // 100ms timeout
                 "{}".to_string(),
                 None,
