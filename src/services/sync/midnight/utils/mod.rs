use crate::services::midnight::{
    SyncError,
    indexer::{CollapsedUpdateInfo, TransactionData, ViewingKeyFormat},
};

use bech32::{Bech32m, Hrp};
use midnight_node_ledger_helpers::{
    DefaultDB, NetworkId, ProofMarker, PureGeneratorPedersen, Serializable, Signature, Transaction,
    Wallet, deserialize,
};
use midnight_transient_crypto::merkle_tree::MerkleTreeCollapsedUpdate;

/// Parse raw transaction hex into a Transaction type.
///
/// This method decodes and deserializes the transaction data for further processing.
#[allow(clippy::result_large_err)]
pub fn parse_transaction(
    raw_hex: &str,
    _network: NetworkId,
) -> Result<Transaction<Signature, ProofMarker, PureGeneratorPedersen, DefaultDB>, SyncError> {
    let tx_bytes = hex::decode(raw_hex)
        .map_err(|e| SyncError::ParseError(format!("Failed to decode hex: {e}")))?;

<<<<<<< HEAD
    let transaction: Transaction<Signature, ProofMarker, PureGeneratorPedersen, DefaultDB> =
        deserialize(&tx_bytes[..]).map_err(|e| {
            SyncError::ParseError(format!("Failed to deserialize transaction: {}", e))
        })?;
=======
    let transaction: Transaction<Proof, DefaultDB> = deserialize(&tx_bytes[..], network)
        .map_err(|e| SyncError::ParseError(format!("Failed to deserialize transaction: {e}")))?;
>>>>>>> b63e3f93

    Ok(transaction)
}

/// Process a transaction data object into a parsed transaction.
///
/// Returns None if the transaction data does not contain raw data.
#[allow(clippy::result_large_err)]
pub fn process_transaction(
    transaction_data: &TransactionData,
    _network: NetworkId,
) -> Result<Option<Transaction<Signature, ProofMarker, PureGeneratorPedersen, DefaultDB>>, SyncError>
{
    if let Some(raw_hex) = &transaction_data.raw {
        let parsed_tx = parse_transaction(raw_hex, _network)?;
        Ok(Some(parsed_tx))
    } else {
        Ok(None)
    }
}

/// Parse raw collapsed update hex into a MerkleTreeCollapsedUpdate type.
///
/// This method decodes and deserializes the update data for further processing.
#[allow(clippy::result_large_err)]
pub fn parse_collapsed_update(
    update_info: &CollapsedUpdateInfo,
    _network: NetworkId,
) -> Result<MerkleTreeCollapsedUpdate, SyncError> {
    let update_bytes = hex::decode(&update_info.update_data)
        .map_err(|e| SyncError::MerkleTreeUpdateError(format!("Failed to decode hex: {e}")))?;

<<<<<<< HEAD
    let collapsed_update: MerkleTreeCollapsedUpdate =
        deserialize(&update_bytes[..]).map_err(|e| {
            SyncError::MerkleTreeUpdateError(format!(
                "Failed to deserialize collapsed update: {}",
                e
            ))
=======
    let collapsed_update: MerkleTreeCollapsedUpdate = deserialize(&update_bytes[..], network)
        .map_err(|e| {
            SyncError::MerkleTreeUpdateError(format!("Failed to deserialize collapsed update: {e}"))
>>>>>>> b63e3f93
        })?;

    Ok(collapsed_update)
}

/// Derive viewing key from wallet for the specified network.
///
/// Used internally to generate the viewing key for relevant transaction sync.
#[allow(clippy::result_large_err)]
pub fn derive_viewing_key(
    wallet: &Wallet<DefaultDB>,
    network: NetworkId,
) -> Result<ViewingKeyFormat, SyncError> {
    let secret_keys = wallet.shielded.secret_keys();
    let enc_secret_key = &secret_keys.encryption_secret_key;
    let mut enc_secret_bytes = Vec::new();
    Serializable::serialize(enc_secret_key, &mut enc_secret_bytes).map_err(|e| {
        SyncError::ViewingKeyError(format!("Failed to serialize encryption secret key: {e}"))
    })?;

    let network_suffix = match network {
        NetworkId::MainNet => "",
        NetworkId::TestNet => "_test",
        NetworkId::DevNet => "_dev",
        NetworkId::Undeployed => "_undeployed",
        _ => "",
    };

    let hrp_str = format!("mn_shield-esk{network_suffix}");
    let hrp = Hrp::parse(&hrp_str)
        .map_err(|e| SyncError::ViewingKeyError(format!("Invalid HRP for viewing key: {e}")))?;

    let viewing_key_bech32 = bech32::encode::<Bech32m>(hrp, &enc_secret_bytes).map_err(|e| {
        SyncError::ViewingKeyError(format!("Failed to encode viewing key in Bech32m: {e}"))
    })?;

    Ok(ViewingKeyFormat::Bech32m(viewing_key_bech32))
}<|MERGE_RESOLUTION|>--- conflicted
+++ resolved
@@ -21,15 +21,10 @@
     let tx_bytes = hex::decode(raw_hex)
         .map_err(|e| SyncError::ParseError(format!("Failed to decode hex: {e}")))?;
 
-<<<<<<< HEAD
     let transaction: Transaction<Signature, ProofMarker, PureGeneratorPedersen, DefaultDB> =
         deserialize(&tx_bytes[..]).map_err(|e| {
-            SyncError::ParseError(format!("Failed to deserialize transaction: {}", e))
+            SyncError::ParseError(format!("Failed to deserialize transaction: {e}"))
         })?;
-=======
-    let transaction: Transaction<Proof, DefaultDB> = deserialize(&tx_bytes[..], network)
-        .map_err(|e| SyncError::ParseError(format!("Failed to deserialize transaction: {e}")))?;
->>>>>>> b63e3f93
 
     Ok(transaction)
 }
@@ -62,18 +57,12 @@
     let update_bytes = hex::decode(&update_info.update_data)
         .map_err(|e| SyncError::MerkleTreeUpdateError(format!("Failed to decode hex: {e}")))?;
 
-<<<<<<< HEAD
     let collapsed_update: MerkleTreeCollapsedUpdate =
         deserialize(&update_bytes[..]).map_err(|e| {
             SyncError::MerkleTreeUpdateError(format!(
                 "Failed to deserialize collapsed update: {}",
                 e
             ))
-=======
-    let collapsed_update: MerkleTreeCollapsedUpdate = deserialize(&update_bytes[..], network)
-        .map_err(|e| {
-            SyncError::MerkleTreeUpdateError(format!("Failed to deserialize collapsed update: {e}"))
->>>>>>> b63e3f93
         })?;
 
     Ok(collapsed_update)
