use alloy::{
    consensus::{SignableTransaction, TxEip1559, TxLegacy},
    network::{EthereumWallet, TransactionBuilder, TxSigner},
    rpc::types::Transaction,
    signers::{
        k256::ecdsa::SigningKey, local::LocalSigner as AlloyLocalSignerClient,
        Signer as AlloySigner, SignerSync,
    },
};

use alloy::primitives::{address, Address as AlloyAddress, Bytes, FixedBytes, TxKind, U256};

use async_trait::async_trait;

use crate::{
    domain::{
        SignDataRequest, SignDataResponse, SignDataResponseEvm, SignTransactionResponse,
        SignTransactionResponseEvm, SignTypedDataRequest,
    },
    models::{
        Address, EvmTransactionData, EvmTransactionDataSignature, EvmTransactionDataTrait,
        NetworkTransactionData, SignerError, SignerRepoModel, SignerType, TransactionRepoModel,
    },
    services::Signer,
};

use super::DataSignerTrait;

use alloy::rpc::types::TransactionRequest;

pub struct LocalSigner {
    local_signer_client: AlloyLocalSignerClient<SigningKey>,
}

impl LocalSigner {
    pub fn new(signer_model: &SignerRepoModel) -> Result<Self, SignerError> {
        let config = signer_model
            .config
            .get_local()
            .ok_or_else(|| SignerError::Configuration("Local config not found".to_string()))?;

<<<<<<< HEAD
        let local_signer_client = {
            let key_bytes = config.raw_key.borrow();

            AlloyLocalSignerClient::from_bytes(&FixedBytes::from_slice(&key_bytes))
                .expect("failed to create signer")
        };
=======
        // transforms the key into alloy wallet
        let key_bytes = FixedBytes::from_slice(config.raw_key.as_slice());
        let local_signer_client = AlloyLocalSignerClient::from_bytes(&key_bytes)
            .map_err(|e| SignerError::Configuration(format!("Failed to create signer: {}", e)))?;
>>>>>>> 35d497d6

        Ok(Self {
            local_signer_client,
        })
    }
}

impl From<AlloyAddress> for Address {
    fn from(addr: AlloyAddress) -> Self {
        Address::Evm(addr.into_array())
    }
}

#[async_trait]
impl Signer for LocalSigner {
    async fn address(&self) -> Result<Address, SignerError> {
        let address: Address = self.local_signer_client.address().into();
        Ok(address)
    }

    async fn sign_transaction(
        &self,
        transaction: NetworkTransactionData,
    ) -> Result<SignTransactionResponse, SignerError> {
        let evm_data = transaction.get_evm_transaction_data()?;
        if evm_data.is_eip1559() {
            // Handle EIP-1559 transaction
            let mut unsigned_tx = TxEip1559::try_from(transaction)?;

            let signature = self
                .local_signer_client
                .sign_transaction(&mut unsigned_tx)
                .await
                .map_err(|e| {
                    SignerError::SigningError(format!("Failed to sign EIP-1559 transaction: {e}"))
                })?;

            let signed_tx = unsigned_tx.into_signed(signature);
            let mut signature_bytes = signature.as_bytes();

            // Adjust v value for EIP-1559 (27/28 -> 0/1)
            if signature_bytes[64] == 27 {
                signature_bytes[64] = 0;
            } else if signature_bytes[64] == 28 {
                signature_bytes[64] = 1;
            }

            let mut raw = Vec::with_capacity(signed_tx.eip2718_encoded_length());
            signed_tx.eip2718_encode(&mut raw);

            Ok(SignTransactionResponse::Evm(SignTransactionResponseEvm {
                hash: signed_tx.hash().to_string(),
                signature: EvmTransactionDataSignature::from(&signature_bytes),
                raw,
            }))
        } else {
            // Handle legacy transaction
            let mut unsigned_tx = TxLegacy::try_from(transaction.clone())?;

            let signature = self
                .local_signer_client
                .sign_transaction(&mut unsigned_tx)
                .await
                .map_err(|e| {
                    SignerError::SigningError(format!("Failed to sign legacy transaction: {e}"))
                })?;

            let signed_tx = unsigned_tx.into_signed(signature);
            let signature_bytes = signature.as_bytes();

            let mut raw = Vec::with_capacity(signed_tx.rlp_encoded_length());
            signed_tx.rlp_encode(&mut raw);

            Ok(SignTransactionResponse::Evm(SignTransactionResponseEvm {
                hash: signed_tx.hash().to_string(),
                signature: EvmTransactionDataSignature::from(&signature_bytes),
                raw,
            }))
        }
    }
}

#[async_trait]
impl DataSignerTrait for LocalSigner {
    async fn sign_data(&self, request: SignDataRequest) -> Result<SignDataResponse, SignerError> {
        let message = request.message.as_bytes();

        let signature = self
            .local_signer_client
            .sign_message(message)
            .await
            .map_err(|e| SignerError::SigningError(format!("Failed to sign message: {}", e)))?;

        let ste = signature.as_bytes();

        Ok(SignDataResponse::Evm(SignDataResponseEvm {
            r: hex::encode(&ste[0..32]),
            s: hex::encode(&ste[32..64]),
            v: ste[64],
            sig: hex::encode(ste),
        }))
    }

    async fn sign_typed_data(
        &self,
        _typed_data: SignTypedDataRequest,
    ) -> Result<SignDataResponse, SignerError> {
        todo!()
    }
}

#[cfg(test)]
mod tests {
    use secrets::SecretVec;

    use crate::models::{EvmTransactionData, LocalSignerConfig, SignerConfig, U256};

    use super::*;
    use std::str::FromStr;

    fn create_test_signer_model() -> SignerRepoModel {
        let seed = vec![1u8; 32];
        let raw_key = SecretVec::new(32, |v| v.copy_from_slice(&seed));
        SignerRepoModel {
            id: "test".to_string(),
            config: SignerConfig::Local(LocalSignerConfig { raw_key }),
        }
    }

    fn create_test_transaction() -> NetworkTransactionData {
        NetworkTransactionData::Evm(EvmTransactionData {
            from: "0x742d35Cc6634C0532925a3b844Bc454e4438f44e".to_string(),
            to: Some("0x742d35Cc6634C0532925a3b844Bc454e4438f44f".to_string()),
            gas_price: Some(20000000000),
            gas_limit: 21000,
            nonce: Some(0),
            value: U256::from(1000000000000000000u64),
            data: Some("0x".to_string()),
            chain_id: 1,
            hash: None,
            signature: None,
            raw: None,
            max_fee_per_gas: None,
            max_priority_fee_per_gas: None,
            speed: None,
        })
    }

    #[tokio::test]
    async fn test_address_generation() {
        let signer = LocalSigner::new(&create_test_signer_model()).unwrap();
        let address = signer.address().await.unwrap();

        match address {
            Address::Evm(addr) => {
                assert_eq!(addr.len(), 20); // EVM addresses are 20 bytes
            }
            _ => panic!("Expected EVM address"),
        }
    }

    #[tokio::test]
    async fn test_sign_transaction_invalid_data() {
        let signer = LocalSigner::new(&create_test_signer_model()).unwrap();
        let mut tx = create_test_transaction();

        if let NetworkTransactionData::Evm(ref mut evm_tx) = tx {
            evm_tx.data = Some("invalid_hex".to_string());
        }

        let result = signer.sign_transaction(tx).await;
        assert!(result.is_err());
    }

    #[tokio::test]
    async fn test_sign_data() {
        let signer = LocalSigner::new(&create_test_signer_model()).unwrap();
        let request = SignDataRequest {
            message: "Test message".to_string(),
        };

        let result = signer.sign_data(request).await.unwrap();

        match result {
            SignDataResponse::Evm(sig) => {
                assert_eq!(sig.r.len(), 64); // 32 bytes in hex
                assert_eq!(sig.s.len(), 64); // 32 bytes in hex
                assert!(sig.v == 27 || sig.v == 28); // Valid v values
                assert_eq!(sig.sig.len(), 130); // 65 bytes in hex
            }
            _ => panic!("Expected EVM signature"),
        }
    }

    #[tokio::test]
    async fn test_sign_data_empty_message() {
        let signer = LocalSigner::new(&create_test_signer_model()).unwrap();
        let request = SignDataRequest {
            message: "".to_string(),
        };

        let result = signer.sign_data(request).await;
        assert!(result.is_ok());
    }

    #[tokio::test]
    async fn test_sign_transaction_with_contract_creation() {
        let signer = LocalSigner::new(&create_test_signer_model()).unwrap();
        let mut tx = create_test_transaction();

        if let NetworkTransactionData::Evm(ref mut evm_tx) = tx {
            evm_tx.to = None;
            evm_tx.data = Some("0x6080604000".to_string()); // Minimal valid hex string for test
        }

        let result = signer.sign_transaction(tx).await.unwrap();
        match result {
            SignTransactionResponse::Evm(signed_tx) => {
                assert!(!signed_tx.hash.is_empty());
                assert!(!signed_tx.raw.is_empty());
                assert!(!signed_tx.signature.sig.is_empty());
            }
            _ => panic!("Expected EVM transaction response"),
        }
    }

    #[tokio::test]
    async fn test_sign_eip1559_transaction() {
        let signer = LocalSigner::new(&create_test_signer_model()).unwrap();
        let mut tx = create_test_transaction();

        // Convert to EIP-1559 transaction by setting max_fee_per_gas and max_priority_fee_per_gas
        if let NetworkTransactionData::Evm(ref mut evm_tx) = tx {
            evm_tx.gas_price = None;
            evm_tx.max_fee_per_gas = Some(30_000_000_000);
            evm_tx.max_priority_fee_per_gas = Some(2_000_000_000);
        }

        let result = signer.sign_transaction(tx).await;
        assert!(result.is_ok());

        match result.unwrap() {
            SignTransactionResponse::Evm(signed_tx) => {
                assert!(!signed_tx.hash.is_empty());
                assert!(!signed_tx.raw.is_empty());
                assert!(!signed_tx.signature.sig.is_empty());
                // Verify signature components
                assert_eq!(signed_tx.signature.r.len(), 64); // 32 bytes in hex
                assert_eq!(signed_tx.signature.s.len(), 64); // 32 bytes in hex
                assert!(signed_tx.signature.v == 0 || signed_tx.signature.v == 1);
                // EIP-1559 v values
            }
            _ => panic!("Expected EVM transaction response"),
        }
    }

    #[tokio::test]
    async fn test_sign_eip1559_transaction_with_contract_creation() {
        let signer = LocalSigner::new(&create_test_signer_model()).unwrap();
        let mut tx = create_test_transaction();

        if let NetworkTransactionData::Evm(ref mut evm_tx) = tx {
            evm_tx.to = None;
            evm_tx.data = Some("0x6080604000".to_string()); // Minimal valid hex string for test
            evm_tx.gas_price = None;
            evm_tx.max_fee_per_gas = Some(30_000_000_000);
            evm_tx.max_priority_fee_per_gas = Some(2_000_000_000);
        }

        let result = signer.sign_transaction(tx).await;
        assert!(result.is_ok());

        match result.unwrap() {
            SignTransactionResponse::Evm(signed_tx) => {
                assert!(!signed_tx.hash.is_empty());
                assert!(!signed_tx.raw.is_empty());
                assert!(!signed_tx.signature.sig.is_empty());
            }
            _ => panic!("Expected EVM transaction response"),
        }
    }
}<|MERGE_RESOLUTION|>--- conflicted
+++ resolved
@@ -39,19 +39,13 @@
             .get_local()
             .ok_or_else(|| SignerError::Configuration("Local config not found".to_string()))?;
 
-<<<<<<< HEAD
         let local_signer_client = {
             let key_bytes = config.raw_key.borrow();
 
-            AlloyLocalSignerClient::from_bytes(&FixedBytes::from_slice(&key_bytes))
-                .expect("failed to create signer")
+            AlloyLocalSignerClient::from_bytes(&FixedBytes::from_slice(&key_bytes)).map_err(
+                |e| SignerError::Configuration(format!("Failed to create signer: {}", e)),
+            )?
         };
-=======
-        // transforms the key into alloy wallet
-        let key_bytes = FixedBytes::from_slice(config.raw_key.as_slice());
-        let local_signer_client = AlloyLocalSignerClient::from_bytes(&key_bytes)
-            .map_err(|e| SignerError::Configuration(format!("Failed to create signer: {}", e)))?;
->>>>>>> 35d497d6
 
         Ok(Self {
             local_signer_client,
