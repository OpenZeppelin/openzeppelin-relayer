--- conflicted
+++ resolved
@@ -30,16 +30,13 @@
             .get_local()
             .ok_or_else(|| SignerError::Configuration("Local config not found".to_string()))?;
 
-<<<<<<< HEAD
         let keypair = {
             let key_bytes = config.raw_key.borrow();
 
-            Keypair::from_seed(&key_bytes).expect("invalid keypair")
-        };
-=======
-        let keypair = Keypair::from_seed(&config.raw_key)
-            .map_err(|e| SignerError::Configuration(format!("Failed to create signer: {}", e)))?;
->>>>>>> 35d497d6
+            Keypair::from_seed(&key_bytes).map_err(|e| {
+                SignerError::Configuration(format!("Failed to create signer: {}", e))
+            })?
+        };
 
         Ok(Self {
             local_signer_client: keypair,
