//! Solana signer implementation for managing Solana-compatible private keys and signing operations.
//!
//! Provides:
//! - Local keystore support (encrypted JSON files)
//!
//! # Architecture
//!
//! ```text
//! SolanaSigner
//!   ├── Local (Raw Key Signer)
//!   ├── Vault (HashiCorp Vault backend)
//!   ├── VaultTransit (HashiCorp Vault Transit signer)
//!   ├── GoogleCloudKms (Google Cloud KMS backend)
//!   ├── AwsKms (AWS KMS backend)
//!   └── Turnkey (Turnkey backend)
//! ```
use async_trait::async_trait;
mod local_signer;
use local_signer::*;

mod vault_signer;
use vault_signer::*;

mod vault_transit_signer;
use vault_transit_signer::*;

mod turnkey_signer;
use turnkey_signer::*;

mod cdp_signer;
use cdp_signer::*;

mod google_cloud_kms_signer;
use google_cloud_kms_signer::*;

<<<<<<< HEAD
mod aws_kms_signer;
use aws_kms_signer::*;

=======
use solana_program::message::compiled_instruction::CompiledInstruction;
use solana_sdk::pubkey::Pubkey;
>>>>>>> b44812db
use solana_sdk::signature::Signature;
use solana_sdk::transaction::Transaction as SolanaTransaction;
use std::str::FromStr;

use solana_system_interface::instruction as system_instruction;

use crate::{
    domain::{
        SignDataRequest, SignDataResponse, SignDataResponseEvm, SignTransactionResponse,
        SignTransactionResponseSolana, SignTypedDataRequest,
    },
    models::{
        Address, EncodedSerializedTransaction, NetworkTransactionData, Signer as SignerDomainModel,
        SignerConfig, SignerRepoModel, SignerType, TransactionRepoModel, VaultSignerConfig,
    },
    services::{
        AwsKmsService, CdpService, GoogleCloudKmsService, TurnkeyService, VaultConfig, VaultService,
    },
};
use eyre::Result;

use super::{Signer, SignerError, SignerFactoryError};
#[cfg(test)]
use mockall::automock;

#[derive(Debug)]
pub enum SolanaSigner {
    Local(LocalSigner),
    Vault(VaultSigner<VaultService>),
    VaultTransit(VaultTransitSigner),
    Turnkey(TurnkeySigner),
    Cdp(CdpSigner),
    GoogleCloudKms(GoogleCloudKmsSigner),
    AwsKms(AwsKmsSigner),
}

#[async_trait]
impl Signer for SolanaSigner {
    async fn address(&self) -> Result<Address, SignerError> {
<<<<<<< HEAD
        match self {
            Self::Local(signer) => signer.address().await,
            Self::Vault(signer) => signer.address().await,
            Self::VaultTransit(signer) => signer.address().await,
            Self::Turnkey(signer) => signer.address().await,
            Self::Cdp(signer) => signer.address().await,
            Self::GoogleCloudKms(signer) => signer.address().await,
            Self::AwsKms(signer) => signer.address().await,
        }
=======
        // Delegate to SolanaSignTrait::pubkey() which all inner types implement
        self.pubkey().await
>>>>>>> b44812db
    }

    async fn sign_transaction(
        &self,
        transaction: NetworkTransactionData,
    ) -> Result<SignTransactionResponse, SignerError> {
<<<<<<< HEAD
        match self {
            Self::Local(signer) => signer.sign_transaction(transaction).await,
            Self::Vault(signer) => signer.sign_transaction(transaction).await,
            Self::VaultTransit(signer) => signer.sign_transaction(transaction).await,
            Self::Turnkey(signer) => signer.sign_transaction(transaction).await,
            Self::Cdp(signer) => signer.sign_transaction(transaction).await,
            Self::GoogleCloudKms(signer) => signer.sign_transaction(transaction).await,
            Self::AwsKms(signer) => signer.sign_transaction(transaction).await,
        }
=======
        // Extract Solana transaction data
        let solana_data = transaction.get_solana_transaction_data().map_err(|e| {
            SignerError::SigningError(format!("Invalid transaction type for Solana signer: {e}"))
        })?;

        // Get the pre-built transaction string
        let transaction_str = solana_data.transaction.ok_or_else(|| {
            SignerError::SigningError(
                "Transaction not yet built - only available after preparation".to_string(),
            )
        })?;

        // Decode transaction from base64
        let encoded_tx = EncodedSerializedTransaction::new(transaction_str);
        let sdk_transaction = SolanaTransaction::try_from(encoded_tx)
            .map_err(|e| SignerError::SigningError(format!("Failed to decode transaction: {e}")))?;

        // Sign using the SDK transaction signing helper function
        let (signed_tx, signature) = sign_sdk_transaction(self, sdk_transaction).await?;

        // Encode back to base64
        let encoded_signed_tx =
            EncodedSerializedTransaction::try_from(&signed_tx).map_err(|e| {
                SignerError::SigningError(format!("Failed to encode signed transaction: {e}"))
            })?;

        // Return Solana-specific response
        Ok(SignTransactionResponse::Solana(
            SignTransactionResponseSolana {
                transaction: encoded_signed_tx,
                signature: signature.to_string(),
            },
        ))
>>>>>>> b44812db
    }
}

#[async_trait]
#[cfg_attr(test, automock)]
/// Trait defining Solana-specific signing operations
///
/// This trait extends the basic signing functionality with methods specific
/// to the Solana blockchain, including public key retrieval and message signing.
pub trait SolanaSignTrait: Sync + Send {
    /// Returns the public key of the Solana signer as an Address
    async fn pubkey(&self) -> Result<Address, SignerError>;

    /// Signs a message using the Solana signing scheme
    ///
    /// # Arguments
    ///
    /// * `message` - The message bytes to sign
    ///
    /// # Returns
    ///
    /// A Result containing either the Solana Signature or a SignerError
    async fn sign(&self, message: &[u8]) -> Result<Signature, SignerError>;
}

/// Signs a raw Solana SDK transaction by finding the signer's position and adding the signature
///
/// This helper function:
/// 1. Retrieves the signer's public key
/// 2. Finds its position in the transaction's account_keys
/// 3. Validates it's marked as a required signer
/// 4. Signs the transaction message
/// 5. Inserts the signature at the correct position
///
/// # Arguments
///
/// * `signer` - A type implementing SolanaSignTrait
/// * `transaction` - The Solana SDK transaction to sign
///
/// # Returns
///
/// A Result containing either a tuple of (signed Transaction, Signature) or a SignerError
///
/// # Note
///
/// This is distinct from the `Signer::sign_transaction` method which operates on domain models.
/// This function works directly with `solana_sdk::transaction::Transaction`.
pub async fn sign_sdk_transaction<T: SolanaSignTrait + ?Sized>(
    signer: &T,
    mut transaction: solana_sdk::transaction::Transaction,
) -> Result<(solana_sdk::transaction::Transaction, Signature), SignerError> {
    // Get signer's public key
    let signer_address = signer.pubkey().await?;
    let signer_pubkey = Pubkey::from_str(&signer_address.to_string())
        .map_err(|e| SignerError::KeyError(format!("Invalid signer address: {e}")))?;

    // Find the position of the signer's public key in account_keys
    let signer_index = transaction
        .message
        .account_keys
        .iter()
        .position(|key| *key == signer_pubkey)
        .ok_or_else(|| {
            SignerError::SigningError(
                "Signer public key not found in transaction signers".to_string(),
            )
        })?;

    // Check if this is a signer position (within num_required_signatures)
    if signer_index >= transaction.message.header.num_required_signatures as usize {
        return Err(SignerError::SigningError(format!(
            "Signer is not marked as a required signer in the transaction (position {} >= {})",
            signer_index, transaction.message.header.num_required_signatures
        )));
    }

    // Generate signature
    let signature = signer.sign(&transaction.message_data()).await?;

    // Ensure signatures array has exactly num_required_signatures slots
    // This preserves any existing signatures and doesn't shrink the array
    let num_required = transaction.message.header.num_required_signatures as usize;
    transaction
        .signatures
        .resize(num_required, Signature::default());

    // Set our signature at the correct index
    transaction.signatures[signer_index] = signature;

    Ok((transaction, signature))
}

#[async_trait]
impl SolanaSignTrait for SolanaSigner {
    async fn pubkey(&self) -> Result<Address, SignerError> {
        match self {
            Self::Local(signer) => signer.pubkey().await,
            Self::Vault(signer) => signer.pubkey().await,
            Self::VaultTransit(signer) => signer.pubkey().await,
            Self::Turnkey(signer) => signer.pubkey().await,
            Self::Cdp(signer) => signer.pubkey().await,
            Self::GoogleCloudKms(signer) => signer.pubkey().await,
            Self::AwsKms(signer) => signer.pubkey().await,
        }
    }

    async fn sign(&self, message: &[u8]) -> Result<Signature, SignerError> {
        match self {
            Self::Local(signer) => Ok(signer.sign(message).await?),
            Self::Vault(signer) => Ok(signer.sign(message).await?),
            Self::VaultTransit(signer) => Ok(signer.sign(message).await?),
            Self::Turnkey(signer) => Ok(signer.sign(message).await?),
            Self::Cdp(signer) => Ok(signer.sign(message).await?),
            Self::GoogleCloudKms(signer) => Ok(signer.sign(message).await?),
            Self::AwsKms(signer) => Ok(signer.sign(message).await?),
        }
    }
}

pub struct SolanaSignerFactory;

impl SolanaSignerFactory {
    pub fn create_solana_signer(
        signer_model: &SignerDomainModel,
    ) -> Result<SolanaSigner, SignerFactoryError> {
        let signer = match &signer_model.config {
            SignerConfig::Local(_) => SolanaSigner::Local(LocalSigner::new(signer_model)?),
            SignerConfig::Vault(config) => {
                let vault_config = VaultConfig::new(
                    config.address.clone(),
                    config.role_id.clone(),
                    config.secret_id.clone(),
                    config.namespace.clone(),
                    config
                        .mount_point
                        .clone()
                        .unwrap_or_else(|| "secret".to_string()),
                    None,
                );
                let vault_service = VaultService::new(vault_config);

                return Ok(SolanaSigner::Vault(VaultSigner::new(
                    signer_model.id.clone(),
                    config.clone(),
                    vault_service,
                )));
            }
            SignerConfig::VaultTransit(vault_transit_signer_config) => {
                let vault_service = VaultService::new(VaultConfig {
                    address: vault_transit_signer_config.address.clone(),
                    namespace: vault_transit_signer_config.namespace.clone(),
                    role_id: vault_transit_signer_config.role_id.clone(),
                    secret_id: vault_transit_signer_config.secret_id.clone(),
                    mount_path: "transit".to_string(),
                    token_ttl: None,
                });

                return Ok(SolanaSigner::VaultTransit(VaultTransitSigner::new(
                    signer_model,
                    vault_service,
                )));
            }
            SignerConfig::AwsKms(config) => {
                let aws_kms_service = futures::executor::block_on(AwsKmsService::new(
                    config.clone(),
                ))
                .map_err(|e| {
                    SignerFactoryError::InvalidConfig(format!(
                        "Failed to create AWS KMS service: {}",
                        e
                    ))
                })?;
                return Ok(SolanaSigner::AwsKms(AwsKmsSigner::new(aws_kms_service)));
            }
            SignerConfig::Cdp(config) => {
                let cdp_signer = CdpSigner::new(config.clone()).map_err(|e| {
                    SignerFactoryError::CreationFailed(format!("CDP service error: {e}"))
                })?;
                return Ok(SolanaSigner::Cdp(cdp_signer));
            }
            SignerConfig::Turnkey(turnkey_signer_config) => {
                let turnkey_service =
                    TurnkeyService::new(turnkey_signer_config.clone()).map_err(|e| {
                        SignerFactoryError::InvalidConfig(format!(
                            "Failed to create Turnkey service: {e}"
                        ))
                    })?;

                return Ok(SolanaSigner::Turnkey(TurnkeySigner::new(turnkey_service)));
            }
            SignerConfig::GoogleCloudKms(google_cloud_kms_signer_config) => {
                let google_cloud_kms_service =
                    GoogleCloudKmsService::new(google_cloud_kms_signer_config).map_err(|e| {
                        SignerFactoryError::InvalidConfig(format!(
                            "Failed to create Google Cloud KMS service: {e}"
                        ))
                    })?;
                return Ok(SolanaSigner::GoogleCloudKms(GoogleCloudKmsSigner::new(
                    google_cloud_kms_service,
                )));
            }
        };

        Ok(signer)
    }
}

#[cfg(test)]
mod solana_signer_factory_tests {
    use super::*;
    use crate::models::{
        AwsKmsSignerConfig, CdpSignerConfig, GoogleCloudKmsSignerConfig,
        GoogleCloudKmsSignerKeyConfig, GoogleCloudKmsSignerServiceAccountConfig, LocalSignerConfig,
        SecretString, SignerConfig, SignerRepoModel, SolanaTransactionData, TurnkeySignerConfig,
        VaultSignerConfig, VaultTransitSignerConfig,
    };
    use mockall::predicate::*;
    use secrets::SecretVec;
    use std::str::FromStr;
    use std::sync::Arc;

    fn test_key_bytes() -> SecretVec<u8> {
        let key_bytes = vec![
            1, 2, 3, 4, 5, 6, 7, 8, 9, 10, 11, 12, 13, 14, 15, 16, 17, 18, 19, 20, 21, 22, 23, 24,
            25, 26, 27, 28, 29, 30, 31, 32,
        ];
        SecretVec::new(key_bytes.len(), |v| v.copy_from_slice(&key_bytes))
    }

    fn test_key_bytes_pubkey() -> Address {
        Address::Solana("9C6hybhQ6Aycep9jaUnP6uL9ZYvDjUp1aSkFWPUFJtpj".to_string())
    }

    #[test]
    fn test_create_solana_signer_local() {
        let signer_model = SignerDomainModel {
            id: "test".to_string(),
            config: SignerConfig::Local(LocalSignerConfig {
                raw_key: test_key_bytes(),
            }),
        };

        let signer = SolanaSignerFactory::create_solana_signer(&signer_model).unwrap();

        match signer {
            SolanaSigner::Local(_) => {}
            _ => panic!("Expected Local signer"),
        }
    }

    #[test]
    fn test_create_solana_signer_vault() {
        let signer_model = SignerDomainModel {
            id: "test".to_string(),
            config: SignerConfig::Vault(VaultSignerConfig {
                address: "https://vault.test.com".to_string(),
                namespace: Some("test-namespace".to_string()),
                role_id: crate::models::SecretString::new("test-role-id"),
                secret_id: crate::models::SecretString::new("test-secret-id"),
                key_name: "test-key".to_string(),
                mount_point: Some("secret".to_string()),
            }),
        };

        let signer = SolanaSignerFactory::create_solana_signer(&signer_model).unwrap();

        match signer {
            SolanaSigner::Vault(_) => {}
            _ => panic!("Expected Vault signer"),
        }
    }

    #[test]
    fn test_create_solana_signer_vault_transit() {
        let signer_model = SignerDomainModel {
            id: "test".to_string(),
            config: SignerConfig::VaultTransit(VaultTransitSignerConfig {
                key_name: "test".to_string(),
                address: "address".to_string(),
                namespace: None,
                role_id: SecretString::new("role_id"),
                secret_id: SecretString::new("secret_id"),
                pubkey: "pubkey".to_string(),
                mount_point: None,
            }),
        };

        let signer = SolanaSignerFactory::create_solana_signer(&signer_model).unwrap();

        match signer {
            SolanaSigner::VaultTransit(_) => {}
            _ => panic!("Expected Transit signer"),
        }
    }

    #[test]
    fn test_create_solana_signer_turnkey() {
        let signer_model = SignerDomainModel {
            id: "test".to_string(),
            config: SignerConfig::Turnkey(TurnkeySignerConfig {
                api_private_key: SecretString::new("api_private_key"),
                api_public_key: "api_public_key".to_string(),
                organization_id: "organization_id".to_string(),
                private_key_id: "private_key_id".to_string(),
                public_key: "public_key".to_string(),
            }),
        };

        let signer = SolanaSignerFactory::create_solana_signer(&signer_model).unwrap();

        match signer {
            SolanaSigner::Turnkey(_) => {}
            _ => panic!("Expected Turnkey signer"),
        }
    }

    #[test]
    fn test_create_solana_signer_cdp() {
        let signer_model = SignerDomainModel {
            id: "test".to_string(),
            config: SignerConfig::Cdp(CdpSignerConfig {
                api_key_id: "test-api-key-id".to_string(),
                api_key_secret: SecretString::new("test-api-key-secret"),
                wallet_secret: SecretString::new("test-wallet-secret"),
                account_address: "6s7RsvzcdXFJi1tXeDoGfSKZFzN3juVt9fTar6WEhEm2".to_string(),
            }),
        };

        let signer = SolanaSignerFactory::create_solana_signer(&signer_model).unwrap();

        match signer {
            SolanaSigner::Cdp(_) => {}
            _ => panic!("Expected CDP signer"),
        }
    }

    #[tokio::test]
    async fn test_create_solana_signer_google_cloud_kms() {
        let signer_model = SignerDomainModel {
            id: "test".to_string(),
            config: SignerConfig::GoogleCloudKms(GoogleCloudKmsSignerConfig {
                service_account: GoogleCloudKmsSignerServiceAccountConfig {
                    project_id: "project_id".to_string(),
                    private_key_id: SecretString::new("private_key_id"),
                    private_key: SecretString::new("private_key"),
                    client_email: SecretString::new("client_email"),
                    client_id: "client_id".to_string(),
                    auth_uri: "auth_uri".to_string(),
                    token_uri: "token_uri".to_string(),
                    auth_provider_x509_cert_url: "auth_provider_x509_cert_url".to_string(),
                    client_x509_cert_url: "client_x509_cert_url".to_string(),
                    universe_domain: "universe_domain".to_string(),
                },
                key: GoogleCloudKmsSignerKeyConfig {
                    location: "global".to_string(),
                    key_id: "id".to_string(),
                    key_ring_id: "key_ring".to_string(),
                    key_version: 1,
                },
            }),
        };

        let signer = SolanaSignerFactory::create_solana_signer(&signer_model).unwrap();

        match signer {
            SolanaSigner::GoogleCloudKms(_) => {}
            _ => panic!("Expected Google Cloud KMS signer"),
        }
    }

    #[tokio::test]
    async fn test_address_solana_signer_local() {
        let signer_model = SignerDomainModel {
            id: "test".to_string(),
            config: SignerConfig::Local(LocalSignerConfig {
                raw_key: test_key_bytes(),
            }),
        };

        let signer = SolanaSignerFactory::create_solana_signer(&signer_model).unwrap();
        let signer_address = signer.address().await.unwrap();
        let signer_pubkey = signer.pubkey().await.unwrap();

        assert_eq!(test_key_bytes_pubkey(), signer_address);
        assert_eq!(test_key_bytes_pubkey(), signer_pubkey);
    }

    #[tokio::test]
    async fn test_address_solana_signer_vault_transit() {
        let signer_model = SignerDomainModel {
            id: "test".to_string(),
            config: SignerConfig::VaultTransit(VaultTransitSignerConfig {
                key_name: "test".to_string(),
                address: "address".to_string(),
                namespace: None,
                role_id: SecretString::new("role_id"),
                secret_id: SecretString::new("secret_id"),
                pubkey: "fV060x5X3Eo4uK/kTqQbSVL/qmMNaYKF2oaTa15hNfU=".to_string(),
                mount_point: None,
            }),
        };
        let expected_pubkey =
            Address::Solana("9SNR5Sf993aphA7hzWSQsGv63x93trfuN8WjaToXcqKA".to_string());

        let signer = SolanaSignerFactory::create_solana_signer(&signer_model).unwrap();
        let signer_address = signer.address().await.unwrap();
        let signer_pubkey = signer.pubkey().await.unwrap();

        assert_eq!(expected_pubkey, signer_address);
        assert_eq!(expected_pubkey, signer_pubkey);
    }

    #[tokio::test]
    async fn test_address_solana_signer_turnkey() {
        let signer_model = SignerDomainModel {
            id: "test".to_string(),
            config: SignerConfig::Turnkey(TurnkeySignerConfig {
                api_private_key: SecretString::new("api_private_key"),
                api_public_key: "api_public_key".to_string(),
                organization_id: "organization_id".to_string(),
                private_key_id: "private_key_id".to_string(),
                public_key: "5720be8aa9d2bb4be8e91f31d2c44c8629e42da16981c2cebabd55cafa0b76bd"
                    .to_string(),
            }),
        };
        let expected_pubkey =
            Address::Solana("6s7RsvzcdXFJi1tXeDoGfSKZFzN3juVt9fTar6WEhEm2".to_string());

        let signer = SolanaSignerFactory::create_solana_signer(&signer_model).unwrap();
        let signer_address = signer.address().await.unwrap();
        let signer_pubkey = signer.pubkey().await.unwrap();

        assert_eq!(expected_pubkey, signer_address);
        assert_eq!(expected_pubkey, signer_pubkey);
    }

    #[tokio::test]
    async fn test_address_solana_signer_cdp() {
        let signer_model = SignerDomainModel {
            id: "test".to_string(),
            config: SignerConfig::Cdp(CdpSignerConfig {
                api_key_id: "test-api-key-id".to_string(),
                api_key_secret: SecretString::new("test-api-key-secret"),
                wallet_secret: SecretString::new("test-wallet-secret"),
                account_address: "6s7RsvzcdXFJi1tXeDoGfSKZFzN3juVt9fTar6WEhEm2".to_string(),
            }),
        };
        let expected_pubkey =
            Address::Solana("6s7RsvzcdXFJi1tXeDoGfSKZFzN3juVt9fTar6WEhEm2".to_string());

        let signer = SolanaSignerFactory::create_solana_signer(&signer_model).unwrap();
        let signer_address = signer.address().await.unwrap();
        let signer_pubkey = signer.pubkey().await.unwrap();

        assert_eq!(expected_pubkey, signer_address);
        assert_eq!(expected_pubkey, signer_pubkey);
    }

    #[tokio::test]
    async fn test_address_solana_signer_google_cloud_kms() {
        let signer_model = SignerDomainModel {
            id: "test".to_string(),
            config: SignerConfig::GoogleCloudKms(GoogleCloudKmsSignerConfig {
                service_account: GoogleCloudKmsSignerServiceAccountConfig {
                    project_id: "project_id".to_string(),
                    private_key_id: SecretString::new("private_key_id"),
                    private_key: SecretString::new("private_key"),
                    client_email: SecretString::new("client_email"),
                    client_id: "client_id".to_string(),
                    auth_uri: "auth_uri".to_string(),
                    token_uri: "token_uri".to_string(),
                    auth_provider_x509_cert_url: "auth_provider_x509_cert_url".to_string(),
                    client_x509_cert_url: "client_x509_cert_url".to_string(),
                    universe_domain: "universe_domain".to_string(),
                },
                key: GoogleCloudKmsSignerKeyConfig {
                    location: "global".to_string(),
                    key_id: "id".to_string(),
                    key_ring_id: "key_ring".to_string(),
                    key_version: 1,
                },
            }),
        };

        let signer = SolanaSignerFactory::create_solana_signer(&signer_model).unwrap();
        let signer_address = signer.address().await;
        let signer_pubkey = signer.pubkey().await;

        // should fail due to call to google cloud
        assert!(signer_address.is_err());
        assert!(signer_pubkey.is_err());
    }

    #[tokio::test]
    async fn test_sign_solana_signer_local() {
        let signer_model = SignerDomainModel {
            id: "test".to_string(),
            config: SignerConfig::Local(LocalSignerConfig {
                raw_key: test_key_bytes(),
            }),
        };

        let signer = SolanaSignerFactory::create_solana_signer(&signer_model).unwrap();
        let message = b"test message";
        let signature = signer.sign(message).await;

        assert!(signature.is_ok());
    }

    #[tokio::test]
    async fn test_sign_solana_signer_test() {
        let signer_model = SignerDomainModel {
            id: "test".to_string(),
            config: SignerConfig::Local(LocalSignerConfig {
                raw_key: test_key_bytes(),
            }),
        };

        let signer = SolanaSignerFactory::create_solana_signer(&signer_model).unwrap();
        let message = b"test message";
        let signature = signer.sign(message).await;

        assert!(signature.is_ok());
    }

    #[tokio::test]
    async fn test_sign_sdk_transaction_success() {
        use solana_sdk::message::Message;
        use solana_sdk::pubkey::Pubkey;
        use solana_sdk::signature::Signature;
        use solana_sdk::transaction::Transaction;

        // Create a mock signer
        let signer_model = SignerDomainModel {
            id: "test".to_string(),
            config: SignerConfig::Local(LocalSignerConfig {
                raw_key: test_key_bytes(),
            }),
        };
        let signer = SolanaSignerFactory::create_solana_signer(&signer_model).unwrap();

        // Create a simple transaction with our signer as the first account
        let signer_pubkey = Pubkey::from_str(&test_key_bytes_pubkey().to_string()).unwrap();
        let recipient = Pubkey::new_unique();

        let message = Message::new(
            &[solana_system_interface::instruction::transfer(
                &signer_pubkey,
                &recipient,
                1000,
            )],
            Some(&signer_pubkey),
        );
        let transaction = Transaction::new_unsigned(message);

        // Sign the transaction
        let result = sign_sdk_transaction(&signer, transaction).await;
        assert!(result.is_ok());

        let (signed_tx, signature) = result.unwrap();
        assert!(!signature.to_string().is_empty());
        assert_eq!(signed_tx.signatures.len(), 1);
        assert_eq!(signed_tx.signatures[0], signature);
    }

    #[tokio::test]
    async fn test_sign_sdk_transaction_signer_not_in_accounts() {
        use solana_sdk::message::Message;
        use solana_sdk::pubkey::Pubkey;
        use solana_sdk::transaction::Transaction;

        // Create a mock signer
        let signer_model = SignerDomainModel {
            id: "test".to_string(),
            config: SignerConfig::Local(LocalSignerConfig {
                raw_key: test_key_bytes(),
            }),
        };
        let signer = SolanaSignerFactory::create_solana_signer(&signer_model).unwrap();

        // Create a transaction where our signer is NOT in the account keys
        let other_pubkey = Pubkey::new_unique();
        let recipient = Pubkey::new_unique();

        let message = Message::new(
            &[solana_system_interface::instruction::transfer(
                &other_pubkey,
                &recipient,
                1000,
            )],
            Some(&other_pubkey),
        );
        let transaction = Transaction::new_unsigned(message);

        // Try to sign - should fail because signer is not in account_keys
        let result = sign_sdk_transaction(&signer, transaction).await;
        assert!(result.is_err());
        let error = result.unwrap_err();
        match error {
            SignerError::SigningError(msg) => {
                assert!(msg.contains("Signer public key not found in transaction signers"));
            }
            _ => panic!("Expected SigningError, got {:?}", error),
        }
    }

    #[tokio::test]
    async fn test_sign_sdk_transaction_signer_not_required() {
        use solana_sdk::message::Message;
        use solana_sdk::pubkey::Pubkey;
        use solana_sdk::transaction::Transaction;

        // Create a mock signer
        let signer_model = SignerDomainModel {
            id: "test".to_string(),
            config: SignerConfig::Local(LocalSignerConfig {
                raw_key: test_key_bytes(),
            }),
        };
        let signer = SolanaSignerFactory::create_solana_signer(&signer_model).unwrap();

        // Create a transaction where our signer is in account_keys but NOT marked as required
        let signer_pubkey = Pubkey::from_str(&test_key_bytes_pubkey().to_string()).unwrap();
        let fee_payer = Pubkey::new_unique();
        let recipient = Pubkey::new_unique();

        // Create message with signer as a readonly account (not required signer)
        // Use a different approach - create a message where signer is not the fee payer
        let message = Message::new(
            &[solana_system_interface::instruction::transfer(
                &fee_payer, &recipient, 1000,
            )],
            Some(&fee_payer),
        );
        let transaction = Transaction::new_unsigned(message);

        // Manually modify the message to include our signer as a readonly account
        // This simulates a transaction where our signer is present but not required
        let mut modified_message = transaction.message.clone();
        modified_message.account_keys.push(signer_pubkey); // Add signer as additional account
        modified_message.header.num_readonly_unsigned_accounts += 1; // Make it readonly unsigned

        let modified_transaction = Transaction::new_unsigned(modified_message);

        // Try to sign - should fail because signer is not a required signer
        let result = sign_sdk_transaction(&signer, modified_transaction).await;
        assert!(result.is_err());
        let error = result.unwrap_err();
        match error {
            SignerError::SigningError(msg) => {
                assert!(msg.contains("Signer is not marked as a required signer"));
            }
            _ => panic!("Expected SigningError, got {:?}", error),
        }
    }

    #[tokio::test]
    async fn test_sign_transaction_with_domain_model() {
        use crate::models::{NetworkTransactionData, SolanaTransactionData};
        use solana_sdk::message::Message;
        use solana_sdk::pubkey::Pubkey;

        // Create a mock signer
        let signer_model = SignerDomainModel {
            id: "test".to_string(),
            config: SignerConfig::Local(LocalSignerConfig {
                raw_key: test_key_bytes(),
            }),
        };
        let signer = SolanaSignerFactory::create_solana_signer(&signer_model).unwrap();

        // Create a domain transaction data
        let signer_pubkey = Pubkey::from_str(&test_key_bytes_pubkey().to_string()).unwrap();
        let recipient = Pubkey::new_unique();

        let message = Message::new(
            &[solana_system_interface::instruction::transfer(
                &signer_pubkey,
                &recipient,
                1000,
            )],
            Some(&signer_pubkey),
        );
        let transaction = solana_sdk::transaction::Transaction::new_unsigned(message);
        let encoded_tx =
            crate::models::EncodedSerializedTransaction::try_from(&transaction).unwrap();

        let solana_data = SolanaTransactionData {
            transaction: Some(encoded_tx.into_inner()),
            ..Default::default()
        };

        let network_data = NetworkTransactionData::Solana(solana_data);

        // Sign using the domain model method
        let result = signer.sign_transaction(network_data).await;
        assert!(result.is_ok());

        let response = result.unwrap();
        match response {
            crate::domain::SignTransactionResponse::Solana(solana_response) => {
                assert!(!solana_response.transaction.into_inner().is_empty());
                assert!(!solana_response.signature.is_empty());
            }
            _ => panic!("Expected Solana response"),
        }
    }

    #[test]
    fn test_create_solana_signer_aws_kms_unsupported() {
        let signer_model = SignerDomainModel {
            id: "test".to_string(),
            config: SignerConfig::AwsKms(AwsKmsSignerConfig {
                region: Some("us-east-1".to_string()),
                key_id: "test-key-id".to_string(),
            }),
        };

        let result = SolanaSignerFactory::create_solana_signer(&signer_model);
        assert!(result.is_err());
        let error = result.unwrap_err();
        match error {
            SignerFactoryError::UnsupportedType(msg) => {
                assert_eq!(msg, "AWS KMS");
            }
            _ => panic!("Expected UnsupportedType error, got {:?}", error),
        }
    }

    #[cfg(test)]
    #[async_trait]
    impl Signer for MockSolanaSignTrait {
        async fn address(&self) -> Result<Address, SignerError> {
            self.pubkey().await
        }

        async fn sign_transaction(
            &self,
            _transaction: NetworkTransactionData,
        ) -> Result<SignTransactionResponse, SignerError> {
            // For testing, return a mock response
            Ok(SignTransactionResponse::Solana(
                crate::domain::SignTransactionResponseSolana {
                    transaction: crate::models::EncodedSerializedTransaction::new(
                        "signed_transaction_data".to_string(),
                    ),
                    signature: "signature_data".to_string(),
                },
            ))
        }
    }
}<|MERGE_RESOLUTION|>--- conflicted
+++ resolved
@@ -33,14 +33,11 @@
 mod google_cloud_kms_signer;
 use google_cloud_kms_signer::*;
 
-<<<<<<< HEAD
 mod aws_kms_signer;
 use aws_kms_signer::*;
 
-=======
 use solana_program::message::compiled_instruction::CompiledInstruction;
 use solana_sdk::pubkey::Pubkey;
->>>>>>> b44812db
 use solana_sdk::signature::Signature;
 use solana_sdk::transaction::Transaction as SolanaTransaction;
 use std::str::FromStr;
@@ -80,37 +77,14 @@
 #[async_trait]
 impl Signer for SolanaSigner {
     async fn address(&self) -> Result<Address, SignerError> {
-<<<<<<< HEAD
-        match self {
-            Self::Local(signer) => signer.address().await,
-            Self::Vault(signer) => signer.address().await,
-            Self::VaultTransit(signer) => signer.address().await,
-            Self::Turnkey(signer) => signer.address().await,
-            Self::Cdp(signer) => signer.address().await,
-            Self::GoogleCloudKms(signer) => signer.address().await,
-            Self::AwsKms(signer) => signer.address().await,
-        }
-=======
         // Delegate to SolanaSignTrait::pubkey() which all inner types implement
         self.pubkey().await
->>>>>>> b44812db
     }
 
     async fn sign_transaction(
         &self,
         transaction: NetworkTransactionData,
     ) -> Result<SignTransactionResponse, SignerError> {
-<<<<<<< HEAD
-        match self {
-            Self::Local(signer) => signer.sign_transaction(transaction).await,
-            Self::Vault(signer) => signer.sign_transaction(transaction).await,
-            Self::VaultTransit(signer) => signer.sign_transaction(transaction).await,
-            Self::Turnkey(signer) => signer.sign_transaction(transaction).await,
-            Self::Cdp(signer) => signer.sign_transaction(transaction).await,
-            Self::GoogleCloudKms(signer) => signer.sign_transaction(transaction).await,
-            Self::AwsKms(signer) => signer.sign_transaction(transaction).await,
-        }
-=======
         // Extract Solana transaction data
         let solana_data = transaction.get_solana_transaction_data().map_err(|e| {
             SignerError::SigningError(format!("Invalid transaction type for Solana signer: {e}"))
@@ -144,7 +118,6 @@
                 signature: signature.to_string(),
             },
         ))
->>>>>>> b44812db
     }
 }
 
@@ -854,7 +827,7 @@
     }
 
     #[test]
-    fn test_create_solana_signer_aws_kms_unsupported() {
+    fn test_create_solana_signer_aws_kms_supported() {
         let signer_model = SignerDomainModel {
             id: "test".to_string(),
             config: SignerConfig::AwsKms(AwsKmsSignerConfig {
@@ -864,14 +837,7 @@
         };
 
         let result = SolanaSignerFactory::create_solana_signer(&signer_model);
-        assert!(result.is_err());
-        let error = result.unwrap_err();
-        match error {
-            SignerFactoryError::UnsupportedType(msg) => {
-                assert_eq!(msg, "AWS KMS");
-            }
-            _ => panic!("Expected UnsupportedType error, got {:?}", error),
-        }
+        assert!(result.is_ok(), "AWS KMS should be supported for Solana");
     }
 
     #[cfg(test)]
