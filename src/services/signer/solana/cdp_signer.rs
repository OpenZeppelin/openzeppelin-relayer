//! # Solana CDP Signer Implementation
//!
//! This module provides a Solana signer implementation that uses the CDP API
//! for secure wallet management and cryptographic operations.
//!
//! ## Features
//!
//! - Secure signing of Solana messages
//! - Remote key management through CDP's secure infrastructure
//! - Message signing with proper Solana signature format
//!
//! ## Security Notes
//!
//! Private keys never leave the CDP service, providing enhanced security
//! compared to local key storage solutions.
use crate::{
<<<<<<< HEAD
    domain::SignTransactionResponse,
    models::{Address, CdpSignerConfig, NetworkTransactionData, SignerError},
    services::{CdpService, CdpServiceTrait, signer::Signer},
=======
    domain::{SignTransactionResponse, SignTransactionResponseSolana},
    models::{
        Address, CdpSignerConfig, EncodedSerializedTransaction, NetworkTransactionData,
        SignerError, TransactionError,
    },
    services::{signer::Signer, CdpService, CdpServiceTrait},
    utils::base64_encode,
>>>>>>> b63e3f93
};
use async_trait::async_trait;
use base64::{Engine as _, engine::general_purpose};
use solana_sdk::signature::Signature;
use solana_sdk::{pubkey::Pubkey, transaction::Transaction};
use std::str::FromStr;

use super::SolanaSignTrait;

pub type DefaultCdpService = CdpService;

#[derive(Debug)]
pub struct CdpSigner<T = DefaultCdpService>
where
    T: CdpServiceTrait,
{
    cdp_service: T,
}

impl CdpSigner<DefaultCdpService> {
    pub fn new(config: CdpSignerConfig) -> Result<Self, SignerError> {
        let cdp_service = DefaultCdpService::new(config).map_err(|e| {
            SignerError::Configuration(format!("Failed to create CDP service: {e}"))
        })?;

        Ok(Self { cdp_service })
    }
}

#[cfg(test)]
impl<T: CdpServiceTrait> CdpSigner<T> {
    pub fn new_with_service(cdp_service: T) -> Self {
        Self { cdp_service }
    }

    pub fn new_for_testing(cdp_service: T) -> Self {
        Self { cdp_service }
    }
}

#[async_trait]
impl<T: CdpServiceTrait> SolanaSignTrait for CdpSigner<T> {
    async fn pubkey(&self) -> Result<Address, SignerError> {
        let address = self
            .cdp_service
            .account_address()
            .await
            .map_err(SignerError::CdpError)?;

        Ok(address)
    }

    async fn sign(&self, message: &[u8]) -> Result<Signature, SignerError> {
        // The message bytes are bincode-serialized transaction message data
        // We need to reconstruct a full transaction for the CDP API

        // Deserialize the message from bincode
        let solana_message: solana_sdk::message::Message =
            bincode::deserialize(message).map_err(|e| {
                SignerError::SigningError(format!("Failed to deserialize message: {e}"))
            })?;

        // Create an unsigned transaction from the message
        let transaction = solana_sdk::transaction::Transaction::new_unsigned(solana_message);

        // Convert to EncodedSerializedTransaction (base64)
        let encoded_tx = crate::models::EncodedSerializedTransaction::try_from(&transaction)
            .map_err(|e| SignerError::SigningError(format!("Failed to encode transaction: {e}")))?;

        // Use the CDP transaction signing API instead of message signing
        let signed_tx_bytes = self
            .cdp_service
            .sign_solana_transaction(encoded_tx.into_inner())
            .await
            .map_err(SignerError::CdpError)?;

        // The CDP service returns raw serialized signed-transaction bytes.
        // Encode to base64 to reuse EncodedSerializedTransaction for parsing.
        let signed_tx_encoded = general_purpose::STANDARD.encode(signed_tx_bytes);

        let signed_tx_data = crate::models::EncodedSerializedTransaction::new(signed_tx_encoded);
        let signed_transaction: Transaction = signed_tx_data.try_into().map_err(|e| {
            SignerError::SigningError(format!("Failed to decode signed transaction: {e}"))
        })?;

        // Get the CDP signer's address to find the correct signature index
        let cdp_address = self
            .cdp_service
            .account_address()
            .await
            .map_err(SignerError::CdpError)?;

        let cdp_pubkey = match cdp_address {
            crate::models::Address::Solana(addr) => Pubkey::from_str(&addr)
                .map_err(|e| SignerError::SigningError(format!("Invalid CDP pubkey: {e}")))?,
            _ => {
                return Err(SignerError::SigningError(
                    "CDP address is not a Solana address".to_string(),
                ));
            }
        };

        // Find the signature index for the CDP signer's pubkey
        let signer_index = signed_transaction
            .message
            .account_keys
            .iter()
            .position(|key| *key == cdp_pubkey)
            .ok_or_else(|| {
                SignerError::SigningError("CDP pubkey not found in transaction signers".to_string())
            })?;

        // Extract the signature at the correct index
        if signer_index >= signed_transaction.signatures.len() {
            return Err(SignerError::SigningError(
                "Signature index out of bounds".to_string(),
            ));
        }

        Ok(signed_transaction.signatures[signer_index])
    }
}

#[cfg(test)]
mod tests {
    use super::*;
    use crate::{
        models::{CdpSignerConfig, SecretString, SolanaTransactionData},
        services::{CdpError, MockCdpServiceTrait, signer::Signer as RelayerSigner},
    };
    use mockall::predicate::*;
    use solana_sdk::signer::Signer;

    #[tokio::test]
    async fn test_address() {
        let mut mock_service = MockCdpServiceTrait::new();

        mock_service
            .expect_account_address()
            .times(1)
            .returning(|| {
                Box::pin(async {
                    Ok(Address::Solana(
                        "6s7RsvzcdXFJi1tXeDoGfSKZFzN3juVt9fTar6WEhEm2".to_string(),
                    ))
                })
            });

        let signer = CdpSigner::new_for_testing(mock_service);
        let result = signer.pubkey().await.unwrap();

        match result {
            Address::Solana(addr) => {
                assert_eq!(addr, "6s7RsvzcdXFJi1tXeDoGfSKZFzN3juVt9fTar6WEhEm2");
            }
            _ => panic!("Expected Solana address"),
        }
    }

    #[tokio::test]
    async fn test_pubkey() {
        let mut mock_service = MockCdpServiceTrait::new();

        mock_service
            .expect_account_address()
            .times(1)
            .returning(|| {
                Box::pin(async {
                    Ok(Address::Solana(
                        "6s7RsvzcdXFJi1tXeDoGfSKZFzN3juVt9fTar6WEhEm2".to_string(),
                    ))
                })
            });

        let signer = CdpSigner::new_for_testing(mock_service);
        let result = signer.pubkey().await.unwrap();

        match result {
            Address::Solana(addr) => {
                assert_eq!(addr, "6s7RsvzcdXFJi1tXeDoGfSKZFzN3juVt9fTar6WEhEm2");
            }
            _ => panic!("Expected Solana address"),
        }
    }

    #[tokio::test]
    async fn test_sign() {
        let mut mock_service = MockCdpServiceTrait::new();

        // Create a proper Solana message and serialize it with bincode
        use solana_sdk::{
            hash::Hash,
            message::Message,
            pubkey::Pubkey,
            signature::{Keypair, Signer},
        };
        use solana_system_interface::instruction;

        let payer = Keypair::new();
        let recipient = Pubkey::new_unique();
        let instruction = instruction::transfer(&payer.pubkey(), &recipient, 1000);
        let message = Message::new(&[instruction], Some(&payer.pubkey()));
        let test_message = bincode::serialize(&message).unwrap();

        // Mock a signed transaction response (base64-encoded)
        let transaction = solana_sdk::transaction::Transaction::new_unsigned(message.clone());
        let mut signed_transaction = transaction;
        signed_transaction.signatures = vec![Signature::from([1u8; 64])]; // Mock signature
        let signed_tx_bytes = bincode::serialize(&signed_transaction).unwrap();

        mock_service.expect_account_address().returning(move || {
            let addr = payer.pubkey().to_string();
            Box::pin(async move { Ok(Address::Solana(addr)) })
        });

        mock_service
            .expect_sign_solana_transaction()
            .times(1)
            .returning(move |_| {
                let signed_bytes = signed_tx_bytes.clone();
                Box::pin(async { Ok(signed_bytes) })
            });

        let signer = CdpSigner::new_for_testing(mock_service);
        let result = signer.sign(&test_message).await.unwrap();

        let expected_sig = Signature::from([1u8; 64]);
        assert_eq!(result, expected_sig);
    }

    #[tokio::test]
    async fn test_sign_error_handling() {
        let mut mock_service = MockCdpServiceTrait::new();

        // Create a proper Solana message and serialize it with bincode
        use solana_sdk::{
            hash::Hash,
            message::Message,
            pubkey::Pubkey,
            signature::{Keypair, Signer},
        };
        use solana_system_interface::instruction;

        let payer = Keypair::new();
        let recipient = Pubkey::new_unique();
        let instruction = instruction::transfer(&payer.pubkey(), &recipient, 1000);
        let message = Message::new(&[instruction], Some(&payer.pubkey()));
        let test_message = bincode::serialize(&message).unwrap();

        mock_service
            .expect_sign_solana_transaction()
            .times(1)
            .returning(move |_| {
                Box::pin(async { Err(CdpError::SigningError("Mock signing error".into())) })
            });

        let signer = CdpSigner::new_for_testing(mock_service);

        let result = signer.sign(&test_message).await;

        assert!(result.is_err());
        match result {
            Err(SignerError::CdpError(err)) => {
                assert_eq!(err.to_string(), "Signing error: Mock signing error");
            }
            _ => panic!("Expected CdpError error variant"),
        }
    }

    #[tokio::test]
    async fn test_sign_invalid_transaction_data() {
        let mut mock_service = MockCdpServiceTrait::new();

        // Create a proper Solana message and serialize it with bincode
        use solana_sdk::{
            hash::Hash,
            message::Message,
            pubkey::Pubkey,
            signature::{Keypair, Signer},
        };
        use solana_system_interface::instruction;

        let payer = Keypair::new();
        let recipient = Pubkey::new_unique();
        let instruction = instruction::transfer(&payer.pubkey(), &recipient, 1000);
        let message = Message::new(&[instruction], Some(&payer.pubkey()));
        let test_message = bincode::serialize(&message).unwrap();

        // Return invalid transaction data (not a valid serialized transaction)
        mock_service
            .expect_sign_solana_transaction()
            .times(1)
            .returning(move |_| {
                let invalid_tx_data = vec![1u8; 32]; // Invalid transaction data
                Box::pin(async { Ok(invalid_tx_data) })
            });

        let signer = CdpSigner::new_for_testing(mock_service);

        let result = signer.sign(&test_message).await;
        assert!(result.is_err());
        match result {
            Err(SignerError::SigningError(msg)) => {
                assert!(msg.contains("Failed to decode signed transaction"));
            }
            _ => panic!("Expected SigningError error variant"),
        }
    }

    #[tokio::test]
    async fn test_address_error_handling() {
        let mut mock_service = MockCdpServiceTrait::new();

        mock_service
            .expect_account_address()
            .times(1)
            .returning(|| {
                Box::pin(async { Err(CdpError::ConfigError("Invalid public key".to_string())) })
            });

        let signer = CdpSigner::new_for_testing(mock_service);
        let result = signer.pubkey().await;

        assert!(result.is_err());
    }

    #[tokio::test]
    async fn test_sign_missing_cdp_pubkey() {
        let mut mock = MockCdpServiceTrait::new();

        // Build a tx whose required signer is NOT the CDP pubkey
        use solana_sdk::{message::Message, pubkey::Pubkey, signature::Keypair};
        use solana_system_interface::instruction;

        let payer = Keypair::new();
        let other = Pubkey::new_unique();
        let ix = instruction::transfer(&payer.pubkey(), &other, 1);
        let msg = Message::new(&[ix], Some(&payer.pubkey()));
        let msg_bytes = bincode::serialize(&msg).unwrap();

        // Return a signed tx with a signature but a different signer key ordering
        let mut tx = Transaction::new_unsigned(msg.clone());
        tx.signatures = vec![Signature::from([2u8; 64])];
        let tx_bytes = bincode::serialize(&tx).unwrap();

        let other_str = other.to_string();
        mock.expect_account_address().returning(move || {
            let other_clone = other_str.clone();
            Box::pin(async move { Ok(Address::Solana(other_clone)) })
        });
        mock.expect_sign_solana_transaction().returning(move |_| {
            let tx_bytes_clone = tx_bytes.clone();
            Box::pin(async move { Ok(tx_bytes_clone) })
        });

        let signer = CdpSigner::new_for_testing(mock);
        let res = signer.sign(&msg_bytes).await;
        assert!(matches!(res, Err(SignerError::SigningError(_))));
    }
}<|MERGE_RESOLUTION|>--- conflicted
+++ resolved
@@ -14,19 +14,13 @@
 //! Private keys never leave the CDP service, providing enhanced security
 //! compared to local key storage solutions.
 use crate::{
-<<<<<<< HEAD
-    domain::SignTransactionResponse,
-    models::{Address, CdpSignerConfig, NetworkTransactionData, SignerError},
-    services::{CdpService, CdpServiceTrait, signer::Signer},
-=======
     domain::{SignTransactionResponse, SignTransactionResponseSolana},
     models::{
         Address, CdpSignerConfig, EncodedSerializedTransaction, NetworkTransactionData,
         SignerError, TransactionError,
     },
-    services::{signer::Signer, CdpService, CdpServiceTrait},
+    services::{CdpService, CdpServiceTrait, signer::Signer},
     utils::base64_encode,
->>>>>>> b63e3f93
 };
 use async_trait::async_trait;
 use base64::{Engine as _, engine::general_purpose};
