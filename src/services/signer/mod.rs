//! Signer service module for handling cryptographic operations across different blockchain
//! networks.
//!
//! This module provides:
//! - Common signer traits for different blockchain networks
//! - Network-specific signer implementations (EVM, Solana, Stellar)
//! - Factory methods for creating signers
//! - Error handling for signing operations
//!
//! # Architecture
//!
//! ```text
//! Signer Trait (Common Interface)
//!   ├── EvmSigner
//!   │   |── LocalSigner
//!   |   |── TurnkeySigner
//!   |   └── AwsKmsSigner
//!   ├── SolanaSigner
//!   │   |── LocalSigner
//!   |   |── GoogleCloudKmsSigner
//!   │   └── VaultTransitSigner
//!   └── StellarSigner

#![allow(unused_imports)]
use async_trait::async_trait;
use eyre::Result;
#[cfg(test)]
use mockall::automock;
use serde::Serialize;
use thiserror::Error;

mod evm;
pub use evm::*;

mod solana;
pub use solana::*;

mod stellar;
pub use stellar::*;

use crate::{
    domain::{
        SignDataRequest, SignDataResponse, SignTransactionResponse, SignTypedDataRequest,
        SignXdrTransactionResponseStellar,
    },
    models::{
<<<<<<< HEAD
        Address, DecoratedSignature, NetworkTransactionData, NetworkType, SignerError,
        SignerFactoryError, SignerRepoModel, SignerType, TransactionError, TransactionRepoModel,
=======
        Address, NetworkTransactionData, NetworkType, Signer as SignerDomainModel, SignerError,
        SignerFactoryError, SignerType, TransactionError, TransactionRepoModel,
>>>>>>> f3c34266
    },
};

/// Response from signing an XDR transaction
#[derive(Debug, Clone, Serialize)]
pub struct XdrSigningResponse {
    /// The signed XDR in base64 format
    pub signed_xdr: String,
    /// The signature that was applied
    pub signature: DecoratedSignature,
}

#[async_trait]
#[cfg_attr(test, automock)]
pub trait Signer: Send + Sync {
    /// Returns the signer's ethereum address
    async fn address(&self) -> Result<Address, SignerError>;

    /// Signs a transaction
    async fn sign_transaction(
        &self,
        transaction: NetworkTransactionData,
    ) -> Result<SignTransactionResponse, SignerError>;

    /// Signs a Stellar XDR transaction and returns both signed XDR and signature
    /// This is specifically for external signing use cases like plugins
    async fn sign_xdr_transaction(
        &self,
        _unsigned_xdr: &str,
        _network_passphrase: &str,
    ) -> Result<SignXdrTransactionResponseStellar, SignerError> {
        Err(SignerError::NotImplemented(
            "XDR signing not supported for this signer type".to_string(),
        ))
    }
}

#[allow(dead_code)]
#[allow(clippy::large_enum_variant)]
pub enum NetworkSigner {
    Evm(EvmSigner),
    Solana(SolanaSigner),
    Stellar(StellarSigner),
}

#[async_trait]
impl Signer for NetworkSigner {
    async fn address(&self) -> Result<Address, SignerError> {
        match self {
            Self::Evm(signer) => signer.address().await,
            Self::Solana(signer) => signer.address().await,
            Self::Stellar(signer) => signer.address().await,
        }
    }

    async fn sign_transaction(
        &self,
        transaction: NetworkTransactionData,
    ) -> Result<SignTransactionResponse, SignerError> {
        match self {
            Self::Evm(signer) => signer.sign_transaction(transaction).await,
            Self::Solana(signer) => signer.sign_transaction(transaction).await,
            Self::Stellar(signer) => signer.sign_transaction(transaction).await,
        }
    }

    async fn sign_xdr_transaction(
        &self,
        unsigned_xdr: &str,
        network_passphrase: &str,
    ) -> Result<SignXdrTransactionResponseStellar, SignerError> {
        match self {
            Self::Evm(_) => Err(SignerError::NotImplemented(
                "XDR signing not supported for EVM".to_string(),
            )),
            Self::Solana(_) => Err(SignerError::NotImplemented(
                "XDR signing not supported for Solana".to_string(),
            )),
            Self::Stellar(signer) => {
                signer
                    .sign_xdr_transaction(unsigned_xdr, network_passphrase)
                    .await
            }
        }
    }
}

#[async_trait]
impl DataSignerTrait for NetworkSigner {
    async fn sign_data(&self, request: SignDataRequest) -> Result<SignDataResponse, SignerError> {
        match self {
            Self::Evm(signer) => {
                let signature = signer
                    .sign_data(request)
                    .await
                    .map_err(|e| SignerError::SigningError(e.to_string()))?;

                Ok(signature)
            }
            Self::Solana(_) => Err(SignerError::UnsupportedTypeError(
                "Solana: sign data not supported".into(),
            )),
            Self::Stellar(_) => Err(SignerError::UnsupportedTypeError(
                "Stellar: sign data not supported".into(),
            )),
        }
    }

    async fn sign_typed_data(
        &self,
        request: SignTypedDataRequest,
    ) -> Result<SignDataResponse, SignerError> {
        match self {
            Self::Evm(signer) => signer
                .sign_typed_data(request)
                .await
                .map_err(|e| SignerError::SigningError(e.to_string())),
            Self::Solana(_) => Err(SignerError::UnsupportedTypeError(
                "Solana: Signing typed data not supported".into(),
            )),
            Self::Stellar(_) => Err(SignerError::UnsupportedTypeError(
                "Stellar: Signing typed data not supported".into(),
            )),
        }
    }
}

pub struct SignerFactory;

impl SignerFactory {
    pub async fn create_signer(
        network_type: &NetworkType,
        signer_model: &SignerDomainModel,
    ) -> Result<NetworkSigner, SignerFactoryError> {
        let signer = match network_type {
            NetworkType::Evm => {
                let evm_signer = EvmSignerFactory::create_evm_signer(signer_model.clone()).await?;
                NetworkSigner::Evm(evm_signer)
            }
            NetworkType::Solana => {
                let solana_signer = SolanaSignerFactory::create_solana_signer(signer_model)?;
                NetworkSigner::Solana(solana_signer)
            }
            NetworkType::Stellar => {
                let stellar_signer = StellarSignerFactory::create_stellar_signer(signer_model)?;
                NetworkSigner::Stellar(stellar_signer)
            }
        };

        Ok(signer)
    }
}<|MERGE_RESOLUTION|>--- conflicted
+++ resolved
@@ -44,13 +44,9 @@
         SignXdrTransactionResponseStellar,
     },
     models::{
-<<<<<<< HEAD
-        Address, DecoratedSignature, NetworkTransactionData, NetworkType, SignerError,
-        SignerFactoryError, SignerRepoModel, SignerType, TransactionError, TransactionRepoModel,
-=======
-        Address, NetworkTransactionData, NetworkType, Signer as SignerDomainModel, SignerError,
-        SignerFactoryError, SignerType, TransactionError, TransactionRepoModel,
->>>>>>> f3c34266
+        Address, DecoratedSignature, NetworkTransactionData, NetworkType,
+        Signer as SignerDomainModel, SignerError, SignerFactoryError, SignerType, TransactionError,
+        TransactionRepoModel,
     },
 };
 
