--- conflicted
+++ resolved
@@ -46,13 +46,8 @@
 
 use crate::{
     domain::{
-<<<<<<< HEAD
         to_midnight_network_id, SignDataRequest, SignDataResponse, SignTransactionResponse,
-        SignTypedDataRequest,
-=======
-        SignDataRequest, SignDataResponse, SignTransactionResponse, SignTypedDataRequest,
-        SignXdrTransactionResponseStellar,
->>>>>>> 818258a7
+        SignTypedDataRequest, SignXdrTransactionResponseStellar,
     },
     models::{
         Address, DecoratedSignature, NetworkTransactionData, NetworkType,
@@ -167,12 +162,8 @@
 impl SignerFactory {
     pub async fn create_signer(
         network_type: &NetworkType,
-<<<<<<< HEAD
-        signer_model: &SignerRepoModel,
+        signer_model: &SignerDomainModel,
         network: &str,
-=======
-        signer_model: &SignerDomainModel,
->>>>>>> 818258a7
     ) -> Result<NetworkSigner, SignerFactoryError> {
         let signer = match network_type {
             NetworkType::Evm => {
