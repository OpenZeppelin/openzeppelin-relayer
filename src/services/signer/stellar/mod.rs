// openzeppelin-relayer/src/services/signer/stellar/mod.rs
//! Stellar signer implementation (local keystore)

mod local_signer;
mod vault_signer;

use async_trait::async_trait;
use local_signer::*;
use vault_signer::*;

use crate::{
<<<<<<< HEAD
    domain::{
        SignDataRequest, SignDataResponse, SignTransactionResponse, SignTypedDataRequest,
        SignXdrTransactionResponseStellar,
    },
    models::{Address, NetworkTransactionData, SignerConfig, SignerRepoModel},
    services::{
        signer::{SignerError, SignerFactoryError},
        Signer, XdrSigningResponse,
=======
    domain::{SignDataRequest, SignDataResponse, SignTransactionResponse, SignTypedDataRequest},
    models::{
        Address, NetworkTransactionData, Signer as SignerDomainModel, SignerConfig,
        SignerRepoModel, SignerType, TransactionRepoModel, VaultSignerConfig,
    },
    services::{
        signer::{SignerError, SignerFactoryError},
        Signer, VaultConfig, VaultService,
>>>>>>> f3c34266
    },
};

use super::DataSignerTrait;

pub enum StellarSigner {
    Local(Box<LocalSigner>),
    Vault(VaultSigner<VaultService>),
}

#[async_trait]
impl Signer for StellarSigner {
    async fn address(&self) -> Result<Address, SignerError> {
        match self {
            Self::Local(s) => s.address().await,
            Self::Vault(s) => s.address().await,
        }
    }

    async fn sign_transaction(
        &self,
        tx: NetworkTransactionData,
    ) -> Result<SignTransactionResponse, SignerError> {
        match self {
            Self::Local(s) => s.sign_transaction(tx).await,
            Self::Vault(s) => s.sign_transaction(tx).await,
        }
    }

    async fn sign_xdr_transaction(
        &self,
        unsigned_xdr: &str,
        network_passphrase: &str,
    ) -> Result<SignXdrTransactionResponseStellar, SignerError> {
        match self {
            Self::Local(s) | Self::Vault(s) | Self::VaultCloud(s) => {
                s.sign_xdr_transaction(unsigned_xdr, network_passphrase)
                    .await
            }
        }
    }
}

pub struct StellarSignerFactory;

impl StellarSignerFactory {
    pub fn create_stellar_signer(
        m: &SignerDomainModel,
    ) -> Result<StellarSigner, SignerFactoryError> {
        let signer = match &m.config {
            SignerConfig::Local(_) => {
                let local_signer = LocalSigner::new(m)?;
                StellarSigner::Local(Box::new(local_signer))
            }
            SignerConfig::Vault(config) => {
                let vault_config = VaultConfig::new(
                    config.address.clone(),
                    config.role_id.clone(),
                    config.secret_id.clone(),
                    config.namespace.clone(),
                    config
                        .mount_point
                        .clone()
                        .unwrap_or_else(|| "secret".to_string()),
                    None,
                );
                let vault_service = VaultService::new(vault_config);

                StellarSigner::Vault(VaultSigner::new(
                    m.id.clone(),
                    config.clone(),
                    vault_service,
                ))
            }
            SignerConfig::AwsKms(_) => {
                return Err(SignerFactoryError::UnsupportedType("AWS KMS".into()))
            }
            SignerConfig::VaultTransit(_) => {
                return Err(SignerFactoryError::UnsupportedType("Vault Transit".into()))
            }
            SignerConfig::Turnkey(_) => {
                return Err(SignerFactoryError::UnsupportedType("Turnkey".into()))
            }
            SignerConfig::GoogleCloudKms(_) => {
                return Err(SignerFactoryError::UnsupportedType(
                    "Google Cloud KMS".into(),
                ))
            }
        };
        Ok(signer)
    }
}<|MERGE_RESOLUTION|>--- conflicted
+++ resolved
@@ -9,25 +9,14 @@
 use vault_signer::*;
 
 use crate::{
-<<<<<<< HEAD
-    domain::{
-        SignDataRequest, SignDataResponse, SignTransactionResponse, SignTypedDataRequest,
-        SignXdrTransactionResponseStellar,
-    },
-    models::{Address, NetworkTransactionData, SignerConfig, SignerRepoModel},
-    services::{
-        signer::{SignerError, SignerFactoryError},
-        Signer, XdrSigningResponse,
-=======
     domain::{SignDataRequest, SignDataResponse, SignTransactionResponse, SignTypedDataRequest},
     models::{
         Address, NetworkTransactionData, Signer as SignerDomainModel, SignerConfig,
         SignerRepoModel, SignerType, TransactionRepoModel, VaultSignerConfig,
     },
     services::{
-        signer::{SignerError, SignerFactoryError},
+        signer::{SignXdrTransactionResponseStellar, SignerError, SignerFactoryError},
         Signer, VaultConfig, VaultService,
->>>>>>> f3c34266
     },
 };
 
@@ -63,7 +52,11 @@
         network_passphrase: &str,
     ) -> Result<SignXdrTransactionResponseStellar, SignerError> {
         match self {
-            Self::Local(s) | Self::Vault(s) | Self::VaultCloud(s) => {
+            Self::Local(s) => {
+                s.sign_xdr_transaction(unsigned_xdr, network_passphrase)
+                    .await
+            }
+            Self::Vault(s) => {
                 s.sign_xdr_transaction(unsigned_xdr, network_passphrase)
                     .await
             }
