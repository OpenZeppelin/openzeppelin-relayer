// openzeppelin-relayer/src/services/signer/stellar/mod.rs
//! Stellar signer implementation (local keystore, Google Cloud KMS, AWS KMS, and Turnkey)

mod aws_kms_signer;
mod google_cloud_kms_signer;
mod local_signer;
mod turnkey_signer;
mod vault_signer;

use async_trait::async_trait;
use aws_kms_signer::*;
use google_cloud_kms_signer::*;
use local_signer::*;
use turnkey_signer::*;
use vault_signer::*;

use crate::{
    domain::{SignDataRequest, SignDataResponse, SignTransactionResponse, SignTypedDataRequest},
    models::{
        Address, NetworkTransactionData, Signer as SignerDomainModel, SignerConfig,
        SignerRepoModel, SignerType, TransactionRepoModel, VaultSignerConfig,
    },
    services::{
<<<<<<< HEAD
        signer::{SignXdrTransactionResponseStellar, SignerError, SignerFactoryError},
        AwsKmsService, GoogleCloudKmsService, Signer, TurnkeyService, VaultConfig, VaultService,
=======
        signer::{SignXdrTransactionResponseStellar, Signer, SignerError, SignerFactoryError},
        GoogleCloudKmsService, TurnkeyService, VaultConfig, VaultService,
>>>>>>> b44812db
    },
};

use super::DataSignerTrait;

#[cfg(test)]
use mockall::automock;

#[cfg_attr(test, automock)]
/// Trait defining Stellar-specific signing operations
///
/// This trait extends the basic signing functionality with methods specific
/// to the Stellar blockchain, following the same pattern as SolanaSignTrait.
#[async_trait]
pub trait StellarSignTrait: Sync + Send {
    /// Signs a Stellar transaction in XDR format
    ///
    /// # Arguments
    ///
    /// * `unsigned_xdr` - The unsigned transaction in XDR format
    /// * `network_passphrase` - The network passphrase for the Stellar network
    ///
    /// # Returns
    ///
    /// A signed transaction response containing the signed XDR and signature
    async fn sign_xdr_transaction(
        &self,
        unsigned_xdr: &str,
        network_passphrase: &str,
    ) -> Result<SignXdrTransactionResponseStellar, SignerError>;
}

pub enum StellarSigner {
    Local(Box<LocalSigner>),
    Vault(VaultSigner<VaultService>),
    GoogleCloudKms(GoogleCloudKmsSigner),
    AwsKms(AwsKmsSigner),
    Turnkey(TurnkeySigner),
}

#[async_trait]
impl Signer for StellarSigner {
    async fn address(&self) -> Result<Address, SignerError> {
        match self {
            Self::Local(s) => s.address().await,
            Self::Vault(s) => s.address().await,
            Self::GoogleCloudKms(s) => s.address().await,
            Self::AwsKms(s) => s.address().await,
            Self::Turnkey(s) => s.address().await,
        }
    }

    async fn sign_transaction(
        &self,
        tx: NetworkTransactionData,
    ) -> Result<SignTransactionResponse, SignerError> {
        match self {
            Self::Local(s) => s.sign_transaction(tx).await,
            Self::Vault(s) => s.sign_transaction(tx).await,
            Self::GoogleCloudKms(s) => s.sign_transaction(tx).await,
            Self::AwsKms(s) => s.sign_transaction(tx).await,
            Self::Turnkey(s) => s.sign_transaction(tx).await,
        }
    }
}

#[async_trait]
impl StellarSignTrait for StellarSigner {
    async fn sign_xdr_transaction(
        &self,
        unsigned_xdr: &str,
        network_passphrase: &str,
    ) -> Result<SignXdrTransactionResponseStellar, SignerError> {
        match self {
            Self::Local(s) => {
                s.sign_xdr_transaction(unsigned_xdr, network_passphrase)
                    .await
            }
            Self::Vault(s) => {
                s.sign_xdr_transaction(unsigned_xdr, network_passphrase)
                    .await
            }
            Self::GoogleCloudKms(s) => {
                s.sign_xdr_transaction(unsigned_xdr, network_passphrase)
                    .await
            }
            Self::AwsKms(s) => {
                s.sign_xdr_transaction(unsigned_xdr, network_passphrase)
                    .await
            }
            Self::Turnkey(s) => {
                s.sign_xdr_transaction(unsigned_xdr, network_passphrase)
                    .await
            }
        }
    }
}

pub struct StellarSignerFactory;

impl StellarSignerFactory {
    pub fn create_stellar_signer(
        m: &SignerDomainModel,
    ) -> Result<StellarSigner, SignerFactoryError> {
        let signer = match &m.config {
            SignerConfig::Local(_) => {
                let local_signer = LocalSigner::new(m)?;
                StellarSigner::Local(Box::new(local_signer))
            }
            SignerConfig::Vault(config) => {
                let vault_config = VaultConfig::new(
                    config.address.clone(),
                    config.role_id.clone(),
                    config.secret_id.clone(),
                    config.namespace.clone(),
                    config
                        .mount_point
                        .clone()
                        .unwrap_or_else(|| "secret".to_string()),
                    None,
                );
                let vault_service = VaultService::new(vault_config);

                StellarSigner::Vault(VaultSigner::new(
                    m.id.clone(),
                    config.clone(),
                    vault_service,
                ))
            }
            SignerConfig::GoogleCloudKms(config) => {
                let service = GoogleCloudKmsService::new(config)
                    .map_err(|e| SignerFactoryError::CreationFailed(e.to_string()))?;
                StellarSigner::GoogleCloudKms(GoogleCloudKmsSigner::new(service))
            }
            SignerConfig::Turnkey(config) => {
                let service = TurnkeyService::new(config.clone())
                    .map_err(|e| SignerFactoryError::CreationFailed(e.to_string()))?;
                StellarSigner::Turnkey(TurnkeySigner::new(service))
            }
            SignerConfig::AwsKms(config) => {
                let aws_kms_service = futures::executor::block_on(AwsKmsService::new(
                    config.clone(),
                ))
                .map_err(|e| {
                    SignerFactoryError::InvalidConfig(format!(
                        "Failed to create AWS KMS service: {}",
                        e
                    ))
                })?;
                StellarSigner::AwsKms(AwsKmsSigner::new(aws_kms_service))
            }
            SignerConfig::VaultTransit(_) => {
                return Err(SignerFactoryError::UnsupportedType("Vault Transit".into()))
            }
            SignerConfig::Cdp(_) => return Err(SignerFactoryError::UnsupportedType("CDP".into())),
        };
        Ok(signer)
    }
}<|MERGE_RESOLUTION|>--- conflicted
+++ resolved
@@ -21,13 +21,8 @@
         SignerRepoModel, SignerType, TransactionRepoModel, VaultSignerConfig,
     },
     services::{
-<<<<<<< HEAD
-        signer::{SignXdrTransactionResponseStellar, SignerError, SignerFactoryError},
-        AwsKmsService, GoogleCloudKmsService, Signer, TurnkeyService, VaultConfig, VaultService,
-=======
         signer::{SignXdrTransactionResponseStellar, Signer, SignerError, SignerFactoryError},
-        GoogleCloudKmsService, TurnkeyService, VaultConfig, VaultService,
->>>>>>> b44812db
+        AwsKmsService, GoogleCloudKmsService, TurnkeyService, VaultConfig, VaultService,
     },
 };
 
