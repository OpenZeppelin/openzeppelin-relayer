--- conflicted
+++ resolved
@@ -45,15 +45,11 @@
 
 use crate::{
     models::{Address, AwsKmsSignerConfig},
-<<<<<<< HEAD
+    services::signer::evm::utils::recover_evm_signature_from_der,
     utils::{
         self, derive_ethereum_address_from_der, derive_solana_address_from_der,
-        derive_stellar_address_from_der, extract_public_key_from_der,
+        derive_stellar_address_from_der,
     },
-=======
-    services::signer::evm::utils::recover_evm_signature_from_der,
-    utils::{self, derive_ethereum_address_from_der},
->>>>>>> b44812db
 };
 use tracing::debug;
 
@@ -387,13 +383,8 @@
     }
 }
 
-<<<<<<< HEAD
 impl<T: AwsKmsK256 + AwsKmsEd25519 + Clone> AwsKmsService<T> {
-    /// Signs a bytes with the private key stored in AWS KMS.
-=======
-impl<T: AwsKmsK256 + Clone> AwsKmsService<T> {
     /// Common signing logic for EVM signatures.
->>>>>>> b44812db
     ///
     /// This internal helper eliminates duplication between `sign_payload_evm` and `sign_hash_evm`.
     ///
