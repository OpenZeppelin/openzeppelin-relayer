#[cfg(test)]
pub mod mockutils {
    use std::sync::Arc;

    use alloy::primitives::U256;
    use chrono::Utc;
    use secrets::SecretVec;

    use crate::{
        config::{EvmNetworkConfig, NetworkConfigCommon},
        jobs::MockJobProducerTrait,
        models::{
            AppState, EvmTransactionData, EvmTransactionRequest, LocalSignerConfig,
            NetworkRepoModel, NetworkTransactionData, NetworkType, PluginModel, RelayerEvmPolicy,
            RelayerNetworkPolicy, RelayerRepoModel, SignerConfig, SignerRepoModel,
            TransactionRepoModel, TransactionStatus,
        },
        repositories::{
            NetworkRepositoryStorage, NotificationRepositoryStorage, PluginRepositoryStorage,
            PluginRepositoryTrait, RelayerRepositoryStorage, Repository, SignerRepositoryStorage,
            TransactionCounterRepositoryStorage, TransactionRepositoryStorage,
        },
    };

    pub fn create_mock_relayer(id: String, paused: bool) -> RelayerRepoModel {
        RelayerRepoModel {
            id: id.clone(),
            name: format!("Relayer {}", id.clone()),
            network: "test".to_string(),
            paused,
            network_type: NetworkType::Evm,
            policies: RelayerNetworkPolicy::Evm(RelayerEvmPolicy {
                gas_price_cap: None,
                whitelist_receivers: None,
                eip1559_pricing: Some(false),
                private_transactions: false,
                min_balance: 0,
            }),
            signer_id: "test".to_string(),
            address: "0x".to_string(),
            notification_id: None,
            system_disabled: false,
            custom_rpc_urls: None,
        }
    }

    pub fn create_mock_signer() -> SignerRepoModel {
        let seed = vec![1u8; 32];
        let raw_key = SecretVec::new(32, |v| v.copy_from_slice(&seed));
        SignerRepoModel {
            id: "test".to_string(),
            config: SignerConfig::Test(LocalSignerConfig { raw_key }),
        }
    }

    pub fn create_mock_network() -> NetworkRepoModel {
        NetworkRepoModel {
            id: "test".to_string(),
            name: "test".to_string(),
            network_type: NetworkType::Evm,
            config: crate::models::NetworkConfigData::Evm(EvmNetworkConfig {
                common: NetworkConfigCommon {
                    network: "test".to_string(),
                    from: None,
                    rpc_urls: Some(vec!["http://localhost:8545".to_string()]),
                    explorer_urls: None,
                    average_blocktime_ms: Some(1000),
                    is_testnet: Some(true),
                    tags: None,
                },
                required_confirmations: Some(1),
                features: None,
                symbol: Some("testETH".to_string()),
                chain_id: Some(1),
            }),
        }
    }

    pub fn create_mock_transaction() -> TransactionRepoModel {
        TransactionRepoModel {
            id: "test".to_string(),
            relayer_id: "test".to_string(),
            status: TransactionStatus::Pending,
            status_reason: None,
            created_at: Utc::now().to_string(),
            sent_at: None,
            confirmed_at: None,
            valid_until: None,
            network_data: NetworkTransactionData::Evm(EvmTransactionData::default()),
            priced_at: None,
            hashes: vec![],
            network_type: NetworkType::Evm,
            noop_count: None,
            is_canceled: None,
        }
    }

    pub async fn create_mock_app_state(
        relayers: Option<Vec<RelayerRepoModel>>,
        signers: Option<Vec<SignerRepoModel>>,
        networks: Option<Vec<NetworkRepoModel>>,
        plugins: Option<Vec<PluginModel>>,
<<<<<<< HEAD
    ) -> AppState<
        MockJobProducerTrait,
        RelayerRepositoryStorage,
        TransactionRepositoryStorage,
        NetworkRepositoryStorage,
        NotificationRepositoryStorage,
        SignerRepositoryStorage,
        TransactionCounterRepositoryStorage,
        PluginRepositoryStorage,
    > {
        let relayer_repository = Arc::new(RelayerRepositoryStorage::new_in_memory());
=======
        transactions: Option<Vec<TransactionRepoModel>>,
    ) -> AppState<MockJobProducerTrait> {
        let relayer_repository = Arc::new(RelayerRepositoryStorage::in_memory(
            InMemoryRelayerRepository::default(),
        ));
>>>>>>> f98cfd11
        if let Some(relayers) = relayers {
            for relayer in relayers {
                relayer_repository.create(relayer).await.unwrap();
            }
        }

        let signer_repository = Arc::new(SignerRepositoryStorage::new_in_memory());
        if let Some(signers) = signers {
            for signer in signers {
                signer_repository.create(signer).await.unwrap();
            }
        }

        let network_repository = Arc::new(NetworkRepositoryStorage::new_in_memory());
        if let Some(networks) = networks {
            for network in networks {
                network_repository.create(network).await.unwrap();
            }
        }

        let plugin_repository = Arc::new(PluginRepositoryStorage::new_in_memory());
        if let Some(plugins) = plugins {
            for plugin in plugins {
                plugin_repository.add(plugin).await.unwrap();
            }
        }

        let transaction_repository = Arc::new(InMemoryTransactionRepository::default());
        if let Some(transactions) = transactions {
            for transaction in transactions {
                transaction_repository.create(transaction).await.unwrap();
            }
        }

        let mut mock_job_producer = MockJobProducerTrait::new();

        mock_job_producer
            .expect_produce_transaction_request_job()
            .returning(|_, _| Box::pin(async { Ok(()) }));

        mock_job_producer
            .expect_produce_submit_transaction_job()
            .returning(|_, _| Box::pin(async { Ok(()) }));

        mock_job_producer
            .expect_produce_check_transaction_status_job()
            .returning(|_, _| Box::pin(async { Ok(()) }));

        mock_job_producer
            .expect_produce_send_notification_job()
            .returning(|_, _| Box::pin(async { Ok(()) }));

        mock_job_producer
            .expect_produce_solana_token_swap_request_job()
            .returning(|_, _| Box::pin(async { Ok(()) }));

        AppState {
            relayer_repository,
<<<<<<< HEAD
            transaction_repository: Arc::new(TransactionRepositoryStorage::new_in_memory()),
=======
            transaction_repository,
>>>>>>> f98cfd11
            signer_repository,
            notification_repository: Arc::new(NotificationRepositoryStorage::new_in_memory()),
            network_repository,
            transaction_counter_store: Arc::new(
                TransactionCounterRepositoryStorage::new_in_memory(),
            ),
            job_producer: Arc::new(mock_job_producer),
            plugin_repository,
        }
    }

    pub fn create_mock_evm_transaction_request() -> EvmTransactionRequest {
        EvmTransactionRequest {
            to: Some("0x742d35Cc6634C0532925a3b844Bc454e4438f44e".to_string()),
            value: U256::from(0),
            data: Some("0x".to_string()),
            gas_limit: 21000,
            gas_price: Some(0),
            speed: None,
            max_fee_per_gas: None,
            max_priority_fee_per_gas: None,
            valid_until: None,
        }
    }
}<|MERGE_RESOLUTION|>--- conflicted
+++ resolved
@@ -100,7 +100,7 @@
         signers: Option<Vec<SignerRepoModel>>,
         networks: Option<Vec<NetworkRepoModel>>,
         plugins: Option<Vec<PluginModel>>,
-<<<<<<< HEAD
+        transactions: Option<Vec<TransactionRepoModel>>,
     ) -> AppState<
         MockJobProducerTrait,
         RelayerRepositoryStorage,
@@ -112,13 +112,6 @@
         PluginRepositoryStorage,
     > {
         let relayer_repository = Arc::new(RelayerRepositoryStorage::new_in_memory());
-=======
-        transactions: Option<Vec<TransactionRepoModel>>,
-    ) -> AppState<MockJobProducerTrait> {
-        let relayer_repository = Arc::new(RelayerRepositoryStorage::in_memory(
-            InMemoryRelayerRepository::default(),
-        ));
->>>>>>> f98cfd11
         if let Some(relayers) = relayers {
             for relayer in relayers {
                 relayer_repository.create(relayer).await.unwrap();
@@ -146,7 +139,7 @@
             }
         }
 
-        let transaction_repository = Arc::new(InMemoryTransactionRepository::default());
+        let transaction_repository = Arc::new(TransactionRepositoryStorage::new_in_memory());
         if let Some(transactions) = transactions {
             for transaction in transactions {
                 transaction_repository.create(transaction).await.unwrap();
@@ -177,11 +170,7 @@
 
         AppState {
             relayer_repository,
-<<<<<<< HEAD
-            transaction_repository: Arc::new(TransactionRepositoryStorage::new_in_memory()),
-=======
             transaction_repository,
->>>>>>> f98cfd11
             signer_repository,
             notification_repository: Arc::new(NotificationRepositoryStorage::new_in_memory()),
             network_repository,
