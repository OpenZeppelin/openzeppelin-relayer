--- conflicted
+++ resolved
@@ -21,17 +21,11 @@
             TransactionStatus,
         },
         repositories::{
-<<<<<<< HEAD
-            NetworkRepositoryStorage, NotificationRepositoryStorage, PluginRepositoryStorage,
-            PluginRepositoryTrait, RelayerRepositoryStorage, RelayerStateRepositoryStorage,
-            Repository, SignerRepositoryStorage, TransactionCounterRepositoryStorage,
-            TransactionRepositoryStorage,
-=======
             ApiKeyRepositoryStorage, ApiKeyRepositoryTrait, NetworkRepositoryStorage,
             NotificationRepositoryStorage, PluginRepositoryStorage, PluginRepositoryTrait,
-            RelayerRepositoryStorage, Repository, SignerRepositoryStorage,
-            TransactionCounterRepositoryStorage, TransactionRepositoryStorage,
->>>>>>> 093203b8
+            RelayerRepositoryStorage, RelayerStateRepositoryStorage, Repository,
+            SignerRepositoryStorage, TransactionCounterRepositoryStorage,
+            TransactionRepositoryStorage,
         },
     };
 
