--- conflicted
+++ resolved
@@ -17,10 +17,9 @@
 mod base64;
 pub use base64::*;
 
-<<<<<<< HEAD
 mod token;
 pub use token::*;
-=======
+
 mod address_derivation;
 pub use address_derivation::*;
 
@@ -31,5 +30,4 @@
 pub use secp256k::*;
 
 #[cfg(test)]
-pub mod mocks;
->>>>>>> 784e89fa
+pub mod mocks;