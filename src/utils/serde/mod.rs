--- conflicted
+++ resolved
@@ -1,9 +1,6 @@
 mod u128_deserializer;
 pub use u128_deserializer::*;
 
-<<<<<<< HEAD
 mod u64_deserializer;
 pub use u64_deserializer::*;
-=======
-pub mod field_as_string;
->>>>>>> 43b016c4
+pub mod field_as_string;