--- conflicted
+++ resolved
@@ -236,7 +236,6 @@
         .map_err(|e| EncryptionError::InvalidFormat(format!("Invalid UTF-8: {e}")))?;
 
     // Try to parse as encrypted data first (if encryption is configured)
-<<<<<<< HEAD
     if FieldEncryption::is_configured()
         && let Ok(encryption) = get_encryption()
     {
@@ -245,20 +244,8 @@
             // This is encrypted data, decrypt it
             let plaintext_bytes = encryption.decrypt(&encrypted_data)?;
             return String::from_utf8(plaintext_bytes).map_err(|e| {
-                EncryptionError::DecryptionFailed(format!("Invalid UTF-8 in plaintext: {}", e))
+                EncryptionError::DecryptionFailed(format!("Invalid UTF-8 in plaintext: {e}"))
             });
-=======
-    if FieldEncryption::is_configured() {
-        if let Ok(encryption) = get_encryption() {
-            // Check if this looks like encrypted data by trying to parse as EncryptedData
-            if let Ok(encrypted_data) = serde_json::from_str::<EncryptedData>(&json_str) {
-                // This is encrypted data, decrypt it
-                let plaintext_bytes = encryption.decrypt(&encrypted_data)?;
-                return String::from_utf8(plaintext_bytes).map_err(|e| {
-                    EncryptionError::DecryptionFailed(format!("Invalid UTF-8 in plaintext: {e}"))
-                });
-            }
->>>>>>> b63e3f93
         }
     }
 
