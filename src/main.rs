//! # OpenZeppelin Relayer
//!
//! A blockchain transaction relayer service that supports multiple networks
//! including EVM, Solana, and Stellar.
//!
//! ## Features
//!
//! - Multi-network support
//! - Transaction monitoring
//! - Policy enforcement
//! - REST API
//!
//! ## Architecture
//!
//! The service is built using Actix-web and provides:
//! - HTTP endpoints for transaction submission
//! - In-memory repository implementations
//! - Configurable network policies
//!
//! ## Usage
//!
//! ```bash
//! cargo run
//! ```

use std::sync::Arc;

use actix_governor::{Governor, GovernorConfigBuilder};
use actix_web::{
    dev::Service,
    middleware::{self, Logger},
<<<<<<< HEAD
    web::{self},
    App, HttpServer,
};
use color_eyre::{eyre::WrapErr, Result};
use config::Config;
=======
    web::{self, ThinData},
    App, HttpResponse, HttpServer,
};
use color_eyre::{eyre::WrapErr, Report, Result};
use config::{ApiKeyRateLimit, Config, SignerConfigKeystore};
>>>>>>> f8268748
use dotenvy::dotenv;
use jobs::{setup_workers, Queue};
use log::info;
use repositories::{
    InMemoryNotificationRepository, InMemoryRelayerRepository, InMemorySignerRepository,
    InMemoryTransactionRepository,
};
use simple_logger::SimpleLogger;

mod api;
mod config;
mod domain;
mod jobs;
mod models;
mod repositories;
mod services;
pub use models::{ApiError, AppState};
mod config_processor;
use config_processor::process_config_file;

/// Sets up logging and environment configuration
///
/// # Returns
///
/// * `Result<()>` - Setup result
///
/// # Errors
///
/// Returns error if:
/// - Environment file cannot be loaded
/// - Logger initialization fails
fn setup_logging_and_env() -> Result<()> {
    dotenv().ok();
    SimpleLogger::new()
        .env()
        .init()
        .wrap_err("Failed to initialize logger")
}

fn load_config_file(config_file_path: &str) -> Result<Config> {
    config::load_config(config_file_path).wrap_err("Failed to load config file")
}

/// Initializes application state
///
/// # Returns
///
/// * `Result<web::Data<AppState>>` - Initialized application state
///
/// # Errors
///
/// Returns error if:
/// - Repository initialization fails
/// - Configuration loading fails
async fn initialize_app_state() -> Result<web::ThinData<AppState>> {
    let relayer_repository = Arc::new(InMemoryRelayerRepository::new());
    let transaction_repository = Arc::new(InMemoryTransactionRepository::new());
    let signer_repository = Arc::new(InMemorySignerRepository::new());
    let notification_repository = Arc::new(InMemoryNotificationRepository::new());

    let queue = Queue::setup().await;
    let job_producer = Arc::new(jobs::JobProducer::new(queue.clone()));

    let app_state = web::ThinData(AppState {
        relayer_repository,
        transaction_repository,
        signer_repository,
        notification_repository,
        job_producer,
    });

    Ok(app_state)
}

#[actix_web::main]
async fn main() -> Result<()> {
    // Initialize error reporting with eyre
    color_eyre::install().wrap_err("Failed to initialize error reporting")?;

    setup_logging_and_env()?;

    let config = Arc::new(config::ServerConfig::from_env());
    let config_file = load_config_file(&config.config_file_path)?;

    let app_state = initialize_app_state().await?;

    // Setup workers for processing jobs
    setup_workers(app_state.clone()).await?;

    info!("Processing config file");
    process_config_file(config_file, app_state.clone()).await?;

    // Rate limit configuration
    let rate_limit_config = GovernorConfigBuilder::default()
        .requests_per_second(config.rate_limit_requests_per_second)
        .key_extractor(ApiKeyRateLimit)
        .burst_size(config.rate_limit_burst_size)
        .finish()
        .unwrap();

    let moved_cfg = Arc::clone(&config);
    info!("Starting server on {}:{}", config.host, config.port);
    HttpServer::new(move || {
        let config = Arc::clone(&moved_cfg);
        App::new()
            .wrap_fn(move |req, srv| {
                // Check for x-api-key header
                let expected_key = config.api_key.clone();
                if let Some(header_value) = req.headers().get("x-api-key") {
                    if let Ok(key) = header_value.to_str() {
                        if key == expected_key {
                            return srv.call(req);
                        }
                    }
                }

                Box::pin(async move {
                    Ok(req.into_response(
                        HttpResponse::Unauthorized().body(
                            r#"{"success": false, "code":401, "error": "Unauthorized", message: "Unauthorized"}"#.to_string(),
                        ),
                    ))
                })
            })
            .wrap(Governor::new(&rate_limit_config))
            .wrap(middleware::Compress::default())
            .wrap(middleware::NormalizePath::trim())
            .wrap(middleware::DefaultHeaders::new())
            .wrap(Logger::default())
            .app_data(app_state.clone())
            .service(web::scope("/api/v1").configure(api::routes::configure_routes))
    })
    .bind((config.host.as_str(), config.port))
    .wrap_err_with(|| format!("Failed to bind server to {}:{}", config.host, config.port))?
    .shutdown_timeout(5)
    .run()
    .await
    .wrap_err("Server runtime error")
}<|MERGE_RESOLUTION|>--- conflicted
+++ resolved
@@ -29,19 +29,15 @@
 use actix_web::{
     dev::Service,
     middleware::{self, Logger},
-<<<<<<< HEAD
     web::{self},
     App, HttpServer,
 };
 use color_eyre::{eyre::WrapErr, Result};
 use config::Config;
-=======
-    web::{self, ThinData},
-    App, HttpResponse, HttpServer,
-};
-use color_eyre::{eyre::WrapErr, Report, Result};
-use config::{ApiKeyRateLimit, Config, SignerConfigKeystore};
->>>>>>> f8268748
+
+use actix_web::HttpResponse;
+
+use config::ApiKeyRateLimit;
 use dotenvy::dotenv;
 use jobs::{setup_workers, Queue};
 use log::info;
