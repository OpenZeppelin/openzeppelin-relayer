//! Top-level crate documentation.
//! # OpenZeppelin Relayer
//!
//! A blockchain transaction relayer service that supports multiple networks
//! including EVM, Solana, and Stellar.
//!
//! ## Features
//!
//! - Multi-network support
//! - Transaction monitoring
//! - Policy enforcement
//! - REST API
//!
//! ## Architecture
//!
//! The service is built using Actix-web and provides:
//! - HTTP endpoints for transaction submission
//! - In-memory repository implementations
//! - Configurable network policies
//!
//! ## Usage
//!
//! ```bash
//! cargo run
//! ```

use std::sync::Arc;

use actix_governor::{Governor, GovernorConfigBuilder};
use actix_web::{
    dev::Service,
    middleware::{self, Logger},
    web::{self},
    App, HttpServer,
};
use color_eyre::{eyre::WrapErr, Result};
use config::Config;
use metrics::middleware::MetricsMiddleware;

use actix_web::HttpResponse;

use config::ApiKeyRateLimit;
use dotenvy::dotenv;
use log::info;
use std::env;

use utoipa::OpenApi;
use utoipa_swagger_ui::SwaggerUi;

use openzeppelin_relayer::{
<<<<<<< HEAD
    api, config,
    constants::PUBLIC_ENDPOINTS,
    init::{initialize_app_state, initialize_relayers, initialize_workers, process_config_file},
=======
    api,
    bootstrap::{
        initialize_app_state, initialize_relayers, initialize_workers, process_config_file,
    },
    config,
>>>>>>> fc68b6af
    logging::setup_logging,
    metrics,
    openapi::ApiDoc,
    utils::check_authorization_header,
};

fn load_config_file(config_file_path: &str) -> Result<Config> {
    config::load_config(config_file_path).wrap_err("Failed to load config file")
}

#[actix_web::main]
async fn main() -> Result<()> {
    // Initialize error reporting with eyre
    color_eyre::install().wrap_err("Failed to initialize error reporting")?;

    dotenv().ok();
    setup_logging();

    // Set metrics enabled flag to false by default
    let metrics_enabled = env::var("METRICS_ENABLED")
        .map(|v| v.to_lowercase() == "true")
        .unwrap_or(false);
    let config = Arc::new(config::ServerConfig::from_env());
    let server_config = Arc::clone(&config); // clone for use in binding below
    let config_file = load_config_file(&config.config_file_path)?;

    let app_state = initialize_app_state().await?;

    // Setup workers for processing jobs
    initialize_workers(app_state.clone()).await?;

    info!("Processing config file");
    process_config_file(config_file, app_state.clone()).await?;

    // Initialize relayers: sync and validate relayers
    initialize_relayers(app_state.clone()).await?;

    // Rate limit configuration
    let rate_limit_config = GovernorConfigBuilder::default()
        .requests_per_second(config.rate_limit_requests_per_second)
        .key_extractor(ApiKeyRateLimit)
        .burst_size(config.rate_limit_burst_size)
        .finish()
        .unwrap();

    info!("Starting server on {}:{}", config.host, config.port);
    let app_server = HttpServer::new({
        // Clone the config for use within the closure.
        let server_config = Arc::clone(&server_config);
        let app_state = app_state.clone();
        move || {
            let config = Arc::clone(&server_config);
            let mut app = App::new();

            if config.enable_swagger {
                app = app
                .service(
                    SwaggerUi::new("/swagger-ui/{_:.*}")
                        .url("/api-docs/openapi.json", ApiDoc::openapi()),
                );
            }

            app
            .wrap_fn(move |req, srv| {
                let path = req.path();

                let is_public_endpoint = PUBLIC_ENDPOINTS.iter().any(|prefix| path.starts_with(prefix));

                if is_public_endpoint {
                    return srv.call(req);
                }

                if check_authorization_header(&req, &config.api_key) {
                    return srv.call(req);
                }
                Box::pin(async move {
                    Ok(req.into_response(
                        HttpResponse::Unauthorized().body(
                            r#"{"success": false, "code":401, "error": "Unauthorized", "message": "Unauthorized"}"#.to_string(),
                        ),
                    ))
                })
            })
            .wrap(Governor::new(&rate_limit_config))
            .wrap(middleware::Compress::default())
            .wrap(middleware::NormalizePath::trim())
            .wrap(middleware::DefaultHeaders::new())
            .wrap(MetricsMiddleware)
            .wrap(Logger::default())
            .app_data(app_state.clone())
            .service(web::scope("/api/v1").configure(api::routes::configure_routes))
        }
    })
    .bind((config.host.as_str(), config.port))
    .wrap_err_with(|| format!("Failed to bind server to {}:{}", config.host, config.port))?
    .shutdown_timeout(5)
    .run();

    let metrics_server_future = if metrics_enabled {
        log::info!("Metrics server enabled, starting metrics server...");
        Some(
            HttpServer::new(|| {
                App::new()
                    .wrap(middleware::Compress::default())
                    .wrap(middleware::NormalizePath::trim())
                    .wrap(middleware::DefaultHeaders::new())
                    .configure(api::routes::metrics::init)
            })
            .workers(2)
            .bind((config.host.as_str(), config.metrics_port))
            .wrap_err_with(|| {
                format!(
                    "Failed to bind server to {}:{}",
                    config.host, config.metrics_port
                )
            })?
            .shutdown_timeout(5)
            .run(),
        )
    } else {
        log::info!("Metrics server disabled");
        None
    };

    if let Some(metrics_server) = metrics_server_future {
        futures::try_join!(app_server, metrics_server)?;
    } else {
        app_server.await?;
    }

    Ok(())
}

#[cfg(test)]
mod tests {
    use super::*;
    use actix_web::test::TestRequest;
    use openzeppelin_relayer::{
        constants::{AUTHORIZATION_HEADER_NAME, AUTHORIZATION_HEADER_VALUE_PREFIX},
        models::SecretString,
    };

    #[test]
    fn test_check_authorization_header_success() {
        let req = TestRequest::default()
            .insert_header((
                AUTHORIZATION_HEADER_NAME,
                format!("{}{}", AUTHORIZATION_HEADER_VALUE_PREFIX, "test_key"),
            ))
            .to_srv_request();

        assert!(check_authorization_header(
            &req,
            &SecretString::new("test_key")
        ));
    }

    #[test]
    fn test_check_authorization_header_missing_header() {
        let req = TestRequest::default().to_srv_request();

        assert!(!check_authorization_header(
            &req,
            &SecretString::new("test_key")
        ));
    }

    #[test]
    fn test_check_authorization_header_invalid_prefix() {
        let req = TestRequest::default()
            .insert_header((AUTHORIZATION_HEADER_NAME, "InvalidPrefix test_key"))
            .to_srv_request();

        assert!(!check_authorization_header(
            &req,
            &SecretString::new("test_key")
        ));
    }

    #[test]
    fn test_check_authorization_header_invalid_key() {
        let req = TestRequest::default()
            .insert_header((
                AUTHORIZATION_HEADER_NAME,
                format!("{}{}", AUTHORIZATION_HEADER_VALUE_PREFIX, "invalid_key"),
            ))
            .to_srv_request();

        assert!(!check_authorization_header(
            &req,
            &SecretString::new("test_key")
        ));
    }
}<|MERGE_RESOLUTION|>--- conflicted
+++ resolved
@@ -48,17 +48,12 @@
 use utoipa_swagger_ui::SwaggerUi;
 
 use openzeppelin_relayer::{
-<<<<<<< HEAD
-    api, config,
-    constants::PUBLIC_ENDPOINTS,
-    init::{initialize_app_state, initialize_relayers, initialize_workers, process_config_file},
-=======
     api,
     bootstrap::{
         initialize_app_state, initialize_relayers, initialize_workers, process_config_file,
     },
     config,
->>>>>>> fc68b6af
+    constants::PUBLIC_ENDPOINTS,
     logging::setup_logging,
     metrics,
     openapi::ApiDoc,
