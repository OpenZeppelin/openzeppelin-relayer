use serde::{Deserialize, Serialize};
use strum::Display;

use crate::models::RelayerError;

#[derive(Debug, Clone, Serialize, PartialEq, Display, Deserialize)]
#[serde(rename_all = "lowercase")]
pub enum NetworkType {
    Evm,
    Stellar,
    Solana,
}

#[derive(Debug, Serialize, Clone)]
pub enum RelayerNetworkPolicy {
    Evm(RelayerEvmPolicy),
    Solana(RelayerSolanaPolicy),
    Stellar(RelayerStellarPolicy),
}

#[derive(Debug, Serialize, Clone)]
pub struct RelayerEvmPolicy {
    pub gas_price_cap: Option<u64>,
    pub whitelist_receivers: Option<Vec<String>>,
    pub eip1559_pricing: Option<bool>,
    pub private_transactions: Option<bool>,
}

#[derive(Debug, Serialize, Clone)]
#[serde(deny_unknown_fields)]
pub struct RelayerSolanaPolicy {
    pub max_retries: Option<u32>,
    pub confirmation_blocks: Option<u64>,
    pub timeout_seconds: Option<u64>,
}

#[derive(Debug, Serialize, Clone)]
#[serde(deny_unknown_fields)]
pub struct RelayerStellarPolicy {
    pub max_fee: Option<u32>,
    pub timeout_seconds: Option<u64>,
    pub min_account_balance: Option<String>,
}

#[derive(Debug, Clone, Serialize)]
pub struct RelayerRepoModel {
    pub id: String,
    pub name: String,
    pub network: String,
    pub paused: bool,
    pub network_type: NetworkType,
    pub signer_id: String,
    pub policies: Option<RelayerNetworkPolicy>,
    pub address: Option<String>,
<<<<<<< HEAD
    pub notification_id: Option<String>,
=======
    pub system_disabled: bool,
}

impl RelayerRepoModel {
    pub fn validate_active_state(&self) -> Result<(), RelayerError> {
        if self.paused {
            return Err(RelayerError::RelayerPaused);
        }

        if self.system_disabled {
            return Err(RelayerError::RelayerDisabled);
        }

        Ok(())
    }
}

#[cfg(test)]
mod tests {
    use super::*;

    fn create_test_relayer(paused: bool, system_disabled: bool) -> RelayerRepoModel {
        RelayerRepoModel {
            id: "test_relayer".to_string(),
            name: "Test Relayer".to_string(),
            paused,
            system_disabled,
            network: "test_network".to_string(),
            network_type: NetworkType::Evm,
            policies: None,
            signer_id: "test_signer".to_string(),
            address: None,
        }
    }

    #[test]
    fn test_validate_active_state_active() {
        let relayer = create_test_relayer(false, false);
        assert!(relayer.validate_active_state().is_ok());
    }

    #[test]
    fn test_validate_active_state_paused() {
        let relayer = create_test_relayer(true, false);
        let result = relayer.validate_active_state();
        assert!(matches!(result, Err(RelayerError::RelayerPaused)));
    }

    #[test]
    fn test_validate_active_state_disabled() {
        let relayer = create_test_relayer(false, true);
        let result = relayer.validate_active_state();
        assert!(matches!(result, Err(RelayerError::RelayerDisabled)));
    }

    #[test]
    fn test_validate_active_state_paused_and_disabled() {
        let relayer = create_test_relayer(true, true);
        let result = relayer.validate_active_state();
        assert!(matches!(result, Err(RelayerError::RelayerPaused)));
    }
>>>>>>> f8268748
}<|MERGE_RESOLUTION|>--- conflicted
+++ resolved
@@ -52,9 +52,7 @@
     pub signer_id: String,
     pub policies: Option<RelayerNetworkPolicy>,
     pub address: Option<String>,
-<<<<<<< HEAD
     pub notification_id: Option<String>,
-=======
     pub system_disabled: bool,
 }
 
@@ -87,6 +85,7 @@
             policies: None,
             signer_id: "test_signer".to_string(),
             address: None,
+            notification_id: None,
         }
     }
 
@@ -116,5 +115,4 @@
         let result = relayer.validate_active_state();
         assert!(matches!(result, Err(RelayerError::RelayerPaused)));
     }
->>>>>>> f8268748
 }