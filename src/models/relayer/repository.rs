--- conflicted
+++ resolved
@@ -1,10 +1,6 @@
 use crate::models::{
-<<<<<<< HEAD
-    Relayer, RelayerError, RelayerEvmPolicy, RelayerMidnightPolicy, RelayerSolanaPolicy,
-=======
-    DisabledReason, Relayer, RelayerError, RelayerEvmPolicy, RelayerSolanaPolicy,
->>>>>>> 093203b8
-    RelayerStellarPolicy,
+    DisabledReason, Relayer, RelayerError, RelayerEvmPolicy, RelayerMidnightPolicy,
+    RelayerSolanaPolicy, RelayerStellarPolicy,
 };
 use serde::{Deserialize, Serialize};
 
