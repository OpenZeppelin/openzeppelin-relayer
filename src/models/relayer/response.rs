--- conflicted
+++ resolved
@@ -12,13 +12,13 @@
 //! with the domain model for business logic.
 
 use super::{
-    Relayer, RelayerEvmPolicy, RelayerNetworkPolicy, RelayerNetworkType, RelayerRepoModel,
-    RelayerSolanaPolicy, RelayerSolanaSwapConfig, RelayerStellarPolicy, RpcConfig,
-    SolanaAllowedTokensPolicy, SolanaFeePaymentStrategy,
+    Relayer, RelayerEvmPolicy, RelayerMidnightPolicy, RelayerNetworkPolicy, RelayerNetworkType,
+    RelayerRepoModel, RelayerSolanaPolicy, RelayerSolanaSwapConfig, RelayerStellarPolicy,
+    RpcConfig, SolanaAllowedTokensPolicy, SolanaFeePaymentStrategy,
 };
 use crate::constants::{
-    DEFAULT_EVM_GAS_LIMIT_ESTIMATION, DEFAULT_EVM_MIN_BALANCE, DEFAULT_SOLANA_MAX_TX_DATA_SIZE,
-    DEFAULT_SOLANA_MIN_BALANCE, DEFAULT_STELLAR_MIN_BALANCE,
+    DEFAULT_EVM_GAS_LIMIT_ESTIMATION, DEFAULT_EVM_MIN_BALANCE, DEFAULT_MIDNIGHT_MIN_BALANCE,
+    DEFAULT_SOLANA_MAX_TX_DATA_SIZE, DEFAULT_SOLANA_MIN_BALANCE, DEFAULT_STELLAR_MIN_BALANCE,
 };
 use serde::{Deserialize, Serialize};
 use utoipa::ToSchema;
@@ -43,6 +43,7 @@
     Stellar(StellarPolicyResponse),
     // Solana has many fields but some overlap with others, so it should be tried last
     Solana(SolanaPolicyResponse),
+    Midnight(MidnightPolicyResponse),
 }
 
 impl From<RelayerNetworkPolicy> for RelayerNetworkPolicyResponse {
@@ -56,6 +57,9 @@
             }
             RelayerNetworkPolicy::Stellar(stellar_policy) => {
                 RelayerNetworkPolicyResponse::Stellar(stellar_policy.into())
+            }
+            RelayerNetworkPolicy::Midnight(midnight_policy) => {
+                RelayerNetworkPolicyResponse::Midnight(midnight_policy.into())
             }
         }
     }
@@ -110,22 +114,22 @@
         paused: bool,
         sequence_number: String,
     },
-<<<<<<< HEAD
-    #[serde(rename = "midnight")]
-    Midnight {
-=======
     #[serde(rename = "solana")]
     Solana {
->>>>>>> 818258a7
         balance: String,
         pending_transactions_count: u64,
         last_confirmed_transaction_timestamp: Option<String>,
         system_disabled: bool,
         paused: bool,
-<<<<<<< HEAD
+    },
+    #[serde(rename = "midnight")]
+    Midnight {
+        balance: String,
+        pending_transactions_count: u64,
+        last_confirmed_transaction_timestamp: Option<String>,
+        system_disabled: bool,
+        paused: bool,
         nonce: String,
-    },
-=======
     },
 }
 
@@ -153,6 +157,9 @@
         }
         (RelayerNetworkPolicy::Stellar(stellar_policy), _) => {
             RelayerNetworkPolicyResponse::Stellar(StellarPolicyResponse::from(stellar_policy))
+        }
+        (RelayerNetworkPolicy::Midnight(midnight_policy), _) => {
+            RelayerNetworkPolicyResponse::Midnight(MidnightPolicyResponse::from(midnight_policy))
         }
     }
 }
@@ -175,6 +182,11 @@
             system_disabled: None,
         }
     }
+}
+
+#[derive(Debug, Serialize, Deserialize, Clone, PartialEq, ToSchema)]
+pub struct MidnightPolicyResponse {
+    pub min_balance: u64,
 }
 
 impl From<RelayerRepoModel> for RelayerResponse {
@@ -247,6 +259,12 @@
                             serde_json::from_value(policies_value.clone())
                                 .map_err(D::Error::custom)?;
                         RelayerNetworkPolicyResponse::Stellar(stellar_policy)
+                    }
+                    RelayerNetworkType::Midnight => {
+                        let midnight_policy: MidnightPolicyResponse =
+                            serde_json::from_value(policies_value.clone())
+                                .map_err(D::Error::custom)?;
+                        RelayerNetworkPolicyResponse::Midnight(midnight_policy)
                     }
                 };
                 Some(policy_response)
@@ -297,7 +315,6 @@
                 .unwrap_or(None),
         })
     }
->>>>>>> 818258a7
 }
 
 /// Check if a policy is "empty" (all fields are None) indicating it's a default
@@ -329,19 +346,12 @@
                 && stellar_policy.max_fee.is_none()
                 && stellar_policy.timeout_seconds.is_none()
         }
+        RelayerNetworkPolicy::Midnight(midnight_policy) => midnight_policy.min_balance.is_none(),
     }
 }
 
 /// Network policy response models for OpenAPI documentation
 #[derive(Debug, Serialize, Deserialize, Clone, PartialEq, ToSchema)]
-<<<<<<< HEAD
-#[serde(untagged)]
-pub enum NetworkPolicyResponse {
-    Evm(EvmPolicyResponse),
-    Solana(SolanaPolicyResponse),
-    Stellar(StellarPolicyResponse),
-    Midnight(MidnightPolicyResponse),
-=======
 pub struct NetworkPolicyResponse {
     #[serde(flatten)]
     pub policy: RelayerNetworkPolicy,
@@ -364,7 +374,6 @@
 /// Default function for Stellar min balance
 fn default_stellar_min_balance() -> u64 {
     DEFAULT_STELLAR_MIN_BALANCE
->>>>>>> 818258a7
 }
 
 /// Default function for Solana max tx data size
@@ -461,50 +470,6 @@
     pub concurrent_transactions: Option<bool>,
 }
 
-<<<<<<< HEAD
-#[derive(Debug, Serialize, Deserialize, Clone, PartialEq, ToSchema)]
-pub struct MidnightPolicyResponse {
-    pub min_balance: u64,
-}
-
-impl From<RelayerRepoModel> for RelayerResponse {
-    fn from(model: RelayerRepoModel) -> Self {
-        let policies = match model.policies {
-            RelayerNetworkPolicy::Evm(evm) => NetworkPolicyResponse::Evm(EvmPolicyResponse {
-                gas_price_cap: evm.gas_price_cap,
-                whitelist_receivers: evm.whitelist_receivers,
-                eip1559_pricing: evm.eip1559_pricing,
-                min_balance: evm.min_balance,
-                private_transactions: evm.private_transactions,
-            }),
-            RelayerNetworkPolicy::Solana(solana) => {
-                NetworkPolicyResponse::Solana(SolanaPolicyResponse {
-                    fee_payment_strategy: solana.fee_payment_strategy,
-                    fee_margin_percentage: solana.fee_margin_percentage,
-                    min_balance: solana.min_balance,
-                    allowed_tokens: solana.allowed_tokens,
-                    allowed_programs: solana.allowed_programs,
-                    allowed_accounts: solana.allowed_accounts,
-                    disallowed_accounts: solana.disallowed_accounts,
-                    max_signatures: solana.max_signatures,
-                    max_tx_data_size: solana.max_tx_data_size,
-                    max_allowed_fee_lamports: solana.max_allowed_fee_lamports,
-                    swap_config: solana.swap_config,
-                })
-            }
-            RelayerNetworkPolicy::Stellar(stellar) => {
-                NetworkPolicyResponse::Stellar(StellarPolicyResponse {
-                    max_fee: stellar.max_fee,
-                    min_balance: stellar.min_balance,
-                })
-            }
-            RelayerNetworkPolicy::Midnight(midnight) => {
-                NetworkPolicyResponse::Midnight(MidnightPolicyResponse {
-                    min_balance: midnight.min_balance,
-                })
-            }
-        };
-=======
 impl From<RelayerEvmPolicy> for EvmPolicyResponse {
     fn from(policy: RelayerEvmPolicy) -> Self {
         Self {
@@ -519,7 +484,6 @@
         }
     }
 }
->>>>>>> 818258a7
 
 impl From<RelayerSolanaPolicy> for SolanaPolicyResponse {
     fn from(policy: RelayerSolanaPolicy) -> Self {
@@ -548,6 +512,14 @@
             max_fee: policy.max_fee,
             timeout_seconds: policy.timeout_seconds,
             concurrent_transactions: policy.concurrent_transactions,
+        }
+    }
+}
+
+impl From<RelayerMidnightPolicy> for MidnightPolicyResponse {
+    fn from(policy: RelayerMidnightPolicy) -> Self {
+        Self {
+            min_balance: policy.min_balance.unwrap_or(DEFAULT_MIDNIGHT_MIN_BALANCE),
         }
     }
 }
