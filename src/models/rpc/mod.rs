--- conflicted
+++ resolved
@@ -13,13 +13,11 @@
 mod evm;
 pub use evm::*;
 
-<<<<<<< HEAD
 mod midnight;
 pub use midnight::*;
-=======
+
 mod error;
 pub use error::*;
->>>>>>> 784e89fa
 
 #[derive(Debug, Serialize, Deserialize, ToSchema, PartialEq)]
 #[serde(untagged)]
@@ -37,9 +35,7 @@
     Solana(SolanaRpcRequest),
     Stellar(StellarRpcRequest),
     Evm(EvmRpcRequest),
-<<<<<<< HEAD
     Midnight(MidnightRpcRequest),
-=======
 }
 
 /// Converts a raw JSON-RPC request to the internal NetworkRpcRequest format.
@@ -153,6 +149,21 @@
                 id,
             })
         }
+        crate::models::NetworkType::Midnight => {
+            let midnight_request: crate::models::MidnightRpcRequest =
+                serde_json::from_value(request.clone()).map_err(|e| {
+                    crate::models::ApiError::BadRequest(format!(
+                        "Invalid Midnight RPC request: {}",
+                        e
+                    ))
+                })?;
+
+            Ok(JsonRpcRequest {
+                jsonrpc,
+                params: NetworkRpcRequest::Midnight(midnight_request),
+                id,
+            })
+        }
     }
 }
 
@@ -656,5 +667,4 @@
             panic!("Expected BadRequest error");
         }
     }
->>>>>>> 784e89fa
 }