--- conflicted
+++ resolved
@@ -10,11 +10,6 @@
 
 #[derive(Debug, Clone, Serialize, Deserialize)]
 pub struct PluginCallRequest {
-<<<<<<< HEAD
-    /// Plugin ID
-    pub plugin_id: String,
-=======
->>>>>>> c278589f
     /// Plugin parameters
     pub params: serde_json::Value,
 }