//! Host function types and conversions for Stellar transactions

use crate::models::SignerError;
use serde::{Deserialize, Serialize};
use soroban_rs::xdr::{
    AccountId, ContractExecutable, ContractId, ContractIdPreimage, ContractIdPreimageFromAddress,
    CreateContractArgs, CreateContractArgsV2, Hash, HostFunction, InvokeContractArgs,
    PublicKey as XdrPublicKey, ScAddress, ScSymbol, ScVal, Uint256, VecM,
};
use std::convert::TryFrom;
use utoipa::ToSchema;

/// HACK: Temporary fix for stellar-xdr bug where u64/i64 values are expected as numbers
/// but are provided as strings. This recursively converts string values to numbers for:
/// - {"u64":"1000"} to {"u64":1000}
/// - {"i64":"-1000"} to {"i64":-1000}
/// - {"timepoint":"1000"} to {"timepoint":1000}
/// - {"duration":"1000"} to {"duration":1000}
/// - UInt128Parts: {"hi":"1", "lo":"2"} to {"hi":1, "lo":2}
/// - Int128Parts: {"hi":"-1", "lo":"2"} to {"hi":-1, "lo":2}
/// - UInt256Parts: {"hi_hi":"1", "hi_lo":"2", "lo_hi":"3", "lo_lo":"4"} to numbers
/// - Int256Parts: {"hi_hi":"-1", "hi_lo":"2", "lo_hi":"3", "lo_lo":"4"} to numbers
///
/// TODO: Remove this once stellar-xdr properly handles u64/i64 as strings.
/// Track the issue at: https://github.com/stellar/rs-stellar-xdr
fn fix_u64_format(value: &mut serde_json::Value) {
    match value {
        serde_json::Value::Object(map) => {
            // Handle single-field u64/i64 objects
            if map.len() == 1 {
                if let Some(serde_json::Value::String(s)) = map.get("u64") {
                    if let Ok(num) = s.parse::<u64>() {
                        map.insert("u64".to_string(), serde_json::json!(num));
                    }
                } else if let Some(serde_json::Value::String(s)) = map.get("i64") {
                    if let Ok(num) = s.parse::<i64>() {
                        map.insert("i64".to_string(), serde_json::json!(num));
                    }
                } else if let Some(serde_json::Value::String(s)) = map.get("timepoint") {
                    if let Ok(num) = s.parse::<u64>() {
                        map.insert("timepoint".to_string(), serde_json::json!(num));
                    }
                } else if let Some(serde_json::Value::String(s)) = map.get("duration")
                    && let Ok(num) = s.parse::<u64>()
                {
                    map.insert("duration".to_string(), serde_json::json!(num));
                }
            }

            // Handle UInt128Parts (hi: u64, lo: u64)
            if map.contains_key("hi") && map.contains_key("lo") && map.len() == 2 {
                if let Some(serde_json::Value::String(s)) = map.get("hi")
                    && let Ok(num) = s.parse::<u64>()
                {
                    map.insert("hi".to_string(), serde_json::json!(num));
                }
                if let Some(serde_json::Value::String(s)) = map.get("lo")
                    && let Ok(num) = s.parse::<u64>()
                {
                    map.insert("lo".to_string(), serde_json::json!(num));
                }
            }

            // Handle u128 wrapper object
            if map.contains_key("u128")
                && let Some(serde_json::Value::Object(inner)) = map.get_mut("u128")
            {
                // Convert UInt128Parts (hi: u64, lo: u64)
                if let Some(serde_json::Value::String(s)) = inner.get("hi")
                    && let Ok(num) = s.parse::<u64>()
                {
                    inner.insert("hi".to_string(), serde_json::json!(num));
                }
                if let Some(serde_json::Value::String(s)) = inner.get("lo")
                    && let Ok(num) = s.parse::<u64>()
                {
                    inner.insert("lo".to_string(), serde_json::json!(num));
                }
            }

            // Handle i128 wrapper object
            if map.contains_key("i128")
                && let Some(serde_json::Value::Object(inner)) = map.get_mut("i128")
            {
                // Convert Int128Parts (hi: i64, lo: u64)
                if let Some(serde_json::Value::String(s)) = inner.get("hi")
                    && let Ok(num) = s.parse::<i64>()
                {
                    inner.insert("hi".to_string(), serde_json::json!(num));
                }
                if let Some(serde_json::Value::String(s)) = inner.get("lo")
                    && let Ok(num) = s.parse::<u64>()
                {
                    inner.insert("lo".to_string(), serde_json::json!(num));
                }
            }

            // Handle u256 wrapper object
            if map.contains_key("u256")
                && let Some(serde_json::Value::Object(inner)) = map.get_mut("u256")
            {
                // Convert UInt256Parts (all u64)
                for key in ["hi_hi", "hi_lo", "lo_hi", "lo_lo"] {
                    if let Some(serde_json::Value::String(s)) = inner.get(key)
                        && let Ok(num) = s.parse::<u64>()
                    {
                        inner.insert(key.to_string(), serde_json::json!(num));
                    }
                }
            }

            // Handle i256 wrapper object
            if map.contains_key("i256")
                && let Some(serde_json::Value::Object(inner)) = map.get_mut("i256")
            {
                // Convert Int256Parts (hi_hi: i64, others: u64)
                if let Some(serde_json::Value::String(s)) = inner.get("hi_hi")
                    && let Ok(num) = s.parse::<i64>()
                {
                    inner.insert("hi_hi".to_string(), serde_json::json!(num));
                }
                for key in ["hi_lo", "lo_hi", "lo_lo"] {
                    if let Some(serde_json::Value::String(s)) = inner.get(key)
                        && let Ok(num) = s.parse::<u64>()
                    {
                        inner.insert(key.to_string(), serde_json::json!(num));
                    }
                }
            }

            // Also handle direct UInt256Parts (all u64) without wrapper
            if map.contains_key("hi_hi")
                && map.contains_key("hi_lo")
                && map.contains_key("lo_hi")
                && map.contains_key("lo_lo")
                && map.len() == 4
            {
                for key in ["hi_hi", "hi_lo", "lo_hi", "lo_lo"] {
                    if let Some(serde_json::Value::String(s)) = map.get(key)
                        && let Ok(num) = s.parse::<u64>()
                    {
                        map.insert(key.to_string(), serde_json::json!(num));
                    }
                }
            }

            // Recursively process nested structures
            for (_, v) in map.iter_mut() {
                fix_u64_format(v);
            }
        }
        serde_json::Value::Array(arr) => {
            // Recursively fix all array elements
            for v in arr.iter_mut() {
                fix_u64_format(v);
            }
        }
        _ => {}
    }
}

/// Represents different ways to provide WASM code
#[derive(Debug, Clone, PartialEq, Serialize, Deserialize, ToSchema)]
#[serde(untagged)]
pub enum WasmSource {
    Hex { hex: String },
    Base64 { base64: String },
}

/// Represents the source for contract creation
#[derive(Debug, Clone, PartialEq, Serialize, Deserialize, ToSchema)]
#[serde(tag = "from", rename_all = "snake_case")]
pub enum ContractSource {
    Address { address: String }, // Account address that will own the contract
    Contract { contract: String }, // Existing contract address
}

/// Represents different host function specifications
#[derive(Debug, Clone, PartialEq, Serialize, Deserialize, ToSchema)]
#[serde(tag = "type", rename_all = "snake_case")]
pub enum HostFunctionSpec {
    // Contract invocation
    InvokeContract {
        contract_address: String,
        function_name: String,
        args: Vec<serde_json::Value>,
    },

    // WASM upload
    UploadWasm {
        wasm: WasmSource,
    },

    // Contract creation with explicit fields
    CreateContract {
        source: ContractSource,
        wasm_hash: String, // hex-encoded
        #[serde(skip_serializing_if = "Option::is_none")]
        salt: Option<String>, // hex-encoded, defaults to zeros
        #[serde(skip_serializing_if = "Option::is_none")]
        constructor_args: Option<Vec<serde_json::Value>>,
    },
}

// Helper functions for HostFunctionSpec conversion

/// Converts a WasmSource to bytes
fn wasm_source_to_bytes(wasm: WasmSource) -> Result<Vec<u8>, SignerError> {
    match wasm {
        WasmSource::Hex { hex } => hex::decode(&hex)
            .map_err(|e| SignerError::ConversionError(format!("Invalid hex in wasm: {e}"))),
        WasmSource::Base64 { base64 } => {
            use base64::{Engine as _, engine::general_purpose};
            general_purpose::STANDARD
                .decode(&base64)
                .map_err(|e| SignerError::ConversionError(format!("Invalid base64 in wasm: {e}")))
        }
    }
}

/// Parses and validates salt bytes from optional hex string
fn parse_salt_bytes(salt: Option<String>) -> Result<[u8; 32], SignerError> {
    if let Some(salt_hex) = salt {
        let bytes = hex::decode(&salt_hex)
            .map_err(|e| SignerError::ConversionError(format!("Invalid salt hex: {e}")))?;
        if bytes.len() != 32 {
            return Err(SignerError::ConversionError("Salt must be 32 bytes".into()));
        }
        let mut array = [0u8; 32];
        array.copy_from_slice(&bytes);
        Ok(array)
    } else {
        Ok([0u8; 32]) // Default to zeros
    }
}

/// Converts hex string to 32-byte hash
fn parse_wasm_hash(wasm_hash: &str) -> Result<Hash, SignerError> {
    let hash_bytes = hex::decode(wasm_hash)
        .map_err(|e| SignerError::ConversionError(format!("Invalid hex in wasm_hash: {e}")))?;
    if hash_bytes.len() != 32 {
        return Err(SignerError::ConversionError(format!(
            "Hash must be 32 bytes, got {}",
            hash_bytes.len()
        )));
    }
    let mut hash_array = [0u8; 32];
    hash_array.copy_from_slice(&hash_bytes);
    Ok(Hash(hash_array))
}

/// Builds contract ID preimage from contract source
fn build_contract_preimage(
    source: ContractSource,
    salt: Option<String>,
) -> Result<ContractIdPreimage, SignerError> {
    let salt_bytes = parse_salt_bytes(salt)?;

    match source {
        ContractSource::Address { address } => {
            let public_key =
                stellar_strkey::ed25519::PublicKey::from_string(&address).map_err(|e| {
                    SignerError::ConversionError(format!("Invalid account address: {e}"))
                })?;
            let account_id = AccountId(XdrPublicKey::PublicKeyTypeEd25519(Uint256(public_key.0)));

            Ok(ContractIdPreimage::Address(ContractIdPreimageFromAddress {
                address: ScAddress::Account(account_id),
                salt: Uint256(salt_bytes),
            }))
        }
        ContractSource::Contract { contract } => {
            let contract_id = stellar_strkey::Contract::from_string(&contract).map_err(|e| {
                SignerError::ConversionError(format!("Invalid contract address: {e}"))
            })?;

            Ok(ContractIdPreimage::Address(ContractIdPreimageFromAddress {
                address: ScAddress::Contract(ContractId(Hash(contract_id.0))),
                salt: Uint256(salt_bytes),
            }))
        }
    }
}

/// Converts InvokeContract spec to HostFunction
fn convert_invoke_contract(
    contract_address: String,
    function_name: String,
    args: Vec<serde_json::Value>,
) -> Result<HostFunction, SignerError> {
    // Parse contract address
    let contract = stellar_strkey::Contract::from_string(&contract_address)
        .map_err(|e| SignerError::ConversionError(format!("Invalid contract address: {e}")))?;
    let contract_addr = ScAddress::Contract(ContractId(Hash(contract.0)));

    // Convert function name to symbol
    let function_symbol = ScSymbol::try_from(function_name.as_bytes().to_vec())
        .map_err(|e| SignerError::ConversionError(format!("Invalid function name: {e}")))?;

    // Convert JSON args to ScVals using serde
    // HACK: stellar-xdr expects u64 as number but it should be string
    // Convert {"u64":"1000"} to {"u64":1000} before deserialization
    let scval_args: Vec<ScVal> = args
        .iter()
        .map(|json| {
            let mut modified_json = json.clone();
            fix_u64_format(&mut modified_json);
            serde_json::from_value(modified_json)
        })
        .collect::<Result<Vec<_>, _>>()
        .map_err(|e| SignerError::ConversionError(format!("Failed to deserialize ScVal: {e}")))?;
    let args_vec = VecM::try_from(scval_args)
        .map_err(|e| SignerError::ConversionError(format!("Failed to convert arguments: {e}")))?;

    Ok(HostFunction::InvokeContract(InvokeContractArgs {
        contract_address: contract_addr,
        function_name: function_symbol,
        args: args_vec,
    }))
}

/// Converts UploadWasm spec to HostFunction
fn convert_upload_wasm(wasm: WasmSource) -> Result<HostFunction, SignerError> {
    let bytes = wasm_source_to_bytes(wasm)?;
    Ok(HostFunction::UploadContractWasm(bytes.try_into().map_err(
        |e| SignerError::ConversionError(format!("Failed to convert wasm bytes: {e:?}")),
    )?))
}

/// Converts CreateContract spec to HostFunction
fn convert_create_contract(
    source: ContractSource,
    wasm_hash: String,
    salt: Option<String>,
    constructor_args: Option<Vec<serde_json::Value>>,
) -> Result<HostFunction, SignerError> {
    let preimage = build_contract_preimage(source, salt)?;
    let wasm_hash = parse_wasm_hash(&wasm_hash)?;

    // Handle constructor args if provided
<<<<<<< HEAD
    if let Some(args) = constructor_args
        && !args.is_empty()
    {
        // Convert JSON args to ScVals using serde
        // HACK: stellar-xdr expects u64 as number but it should be string
        // Convert {"u64":"1000"} to {"u64":1000} before deserialization
        let scval_args: Vec<ScVal> = args
            .iter()
            .map(|json| {
                let mut modified_json = json.clone();
                fix_u64_format(&mut modified_json);
                serde_json::from_value(modified_json)
            })
            .collect::<Result<Vec<_>, _>>()
            .map_err(|e| {
                SignerError::ConversionError(format!("Failed to deserialize ScVal: {}", e))
=======
    if let Some(args) = constructor_args {
        if !args.is_empty() {
            // Convert JSON args to ScVals using serde
            // HACK: stellar-xdr expects u64 as number but it should be string
            // Convert {"u64":"1000"} to {"u64":1000} before deserialization
            let scval_args: Vec<ScVal> = args
                .iter()
                .map(|json| {
                    let mut modified_json = json.clone();
                    fix_u64_format(&mut modified_json);
                    serde_json::from_value(modified_json)
                })
                .collect::<Result<Vec<_>, _>>()
                .map_err(|e| {
                    SignerError::ConversionError(format!("Failed to deserialize ScVal: {e}"))
                })?;
            let constructor_args_vec = VecM::try_from(scval_args).map_err(|e| {
                SignerError::ConversionError(format!(
                    "Failed to convert constructor arguments: {e}"
                ))
>>>>>>> b63e3f93
            })?;
        let constructor_args_vec = VecM::try_from(scval_args).map_err(|e| {
            SignerError::ConversionError(format!("Failed to convert constructor arguments: {}", e))
        })?;

        let create_args_v2 = CreateContractArgsV2 {
            contract_id_preimage: preimage,
            executable: ContractExecutable::Wasm(wasm_hash),
            constructor_args: constructor_args_vec,
        };

        return Ok(HostFunction::CreateContractV2(create_args_v2));
    }

    // No constructor args, use v1
    let create_args = CreateContractArgs {
        contract_id_preimage: preimage,
        executable: ContractExecutable::Wasm(wasm_hash),
    };

    Ok(HostFunction::CreateContract(create_args))
}

impl TryFrom<HostFunctionSpec> for HostFunction {
    type Error = SignerError;

    fn try_from(spec: HostFunctionSpec) -> Result<Self, Self::Error> {
        match spec {
            HostFunctionSpec::InvokeContract {
                contract_address,
                function_name,
                args,
            } => convert_invoke_contract(contract_address, function_name, args),

            HostFunctionSpec::UploadWasm { wasm } => convert_upload_wasm(wasm),

            HostFunctionSpec::CreateContract {
                source,
                wasm_hash,
                salt,
                constructor_args,
            } => convert_create_contract(source, wasm_hash, salt, constructor_args),
        }
    }
}

#[cfg(test)]
mod tests {
    use super::*;
    use serde_json::json;

    const TEST_PK: &str = "GAAAAAAAAAAAAAAAAAAAAAAAAAAAAAAAAAAAAAAAAAAAAAAAAAAAAWHF";
    const TEST_CONTRACT: &str = "CA7QYNF7SOWQ3GLR2BGMZEHXAVIRZA4KVWLTJJFC7MGXUA74P7UJUWDA";

    mod wasm_source_to_bytes_tests {
        use super::*;

        #[test]
        fn test_hex_conversion() {
            let wasm = WasmSource::Hex {
                hex: "deadbeef".to_string(),
            };
            let result = wasm_source_to_bytes(wasm).unwrap();
            assert_eq!(result, vec![0xde, 0xad, 0xbe, 0xef]);
        }

        #[test]
        fn test_base64_conversion() {
            let wasm = WasmSource::Base64 {
                base64: "3q2+7w==".to_string(), // base64 for "deadbeef"
            };
            let result = wasm_source_to_bytes(wasm).unwrap();
            assert_eq!(result, vec![0xde, 0xad, 0xbe, 0xef]);
        }

        #[test]
        fn test_invalid_hex() {
            let wasm = WasmSource::Hex {
                hex: "invalid_hex".to_string(),
            };
            let result = wasm_source_to_bytes(wasm);
            assert!(result.is_err());
            assert!(result.unwrap_err().to_string().contains("Invalid hex"));
        }

        #[test]
        fn test_invalid_base64() {
            let wasm = WasmSource::Base64 {
                base64: "!!!invalid!!!".to_string(),
            };
            let result = wasm_source_to_bytes(wasm);
            assert!(result.is_err());
            assert!(result.unwrap_err().to_string().contains("Invalid base64"));
        }
    }

    mod parse_salt_bytes_tests {
        use super::*;

        #[test]
        fn test_valid_32_byte_hex() {
            let salt = Some(
                "0123456789abcdef0123456789abcdef0123456789abcdef0123456789abcdef".to_string(),
            );
            let result = parse_salt_bytes(salt).unwrap();
            assert_eq!(result.len(), 32);
            assert_eq!(result[0], 0x01);
            assert_eq!(result[1], 0x23);
        }

        #[test]
        fn test_none_returns_zeros() {
            let result = parse_salt_bytes(None).unwrap();
            assert_eq!(result, [0u8; 32]);
        }

        #[test]
        fn test_invalid_hex() {
            let salt = Some("gg".to_string()); // Invalid hex
            let result = parse_salt_bytes(salt);
            assert!(result.is_err());
            assert!(result.unwrap_err().to_string().contains("Invalid salt hex"));
        }

        #[test]
        fn test_wrong_length() {
            let salt = Some("abcd".to_string()); // Too short
            let result = parse_salt_bytes(salt);
            assert!(result.is_err());
            assert!(
                result
                    .unwrap_err()
                    .to_string()
                    .contains("Salt must be 32 bytes")
            );
        }
    }

    mod parse_wasm_hash_tests {
        use super::*;

        #[test]
        fn test_valid_32_byte_hex() {
            let hash_hex = "0123456789abcdef0123456789abcdef0123456789abcdef0123456789abcdef";
            let result = parse_wasm_hash(hash_hex).unwrap();
            assert_eq!(result.0[0], 0x01);
            assert_eq!(result.0[31], 0xef);
        }

        #[test]
        fn test_invalid_hex() {
            let result = parse_wasm_hash("invalid_hex");
            assert!(result.is_err());
            assert!(result.unwrap_err().to_string().contains("Invalid hex"));
        }

        #[test]
        fn test_wrong_length() {
            let result = parse_wasm_hash("abcd");
            assert!(result.is_err());
            assert!(
                result
                    .unwrap_err()
                    .to_string()
                    .contains("Hash must be 32 bytes")
            );
        }
    }

    mod build_contract_preimage_tests {
        use super::*;

        #[test]
        fn test_with_address_source() {
            let source = ContractSource::Address {
                address: TEST_PK.to_string(),
            };
            let result = build_contract_preimage(source, None).unwrap();

            if let ContractIdPreimage::Address(preimage) = result {
                assert!(matches!(preimage.address, ScAddress::Account(_)));
                assert_eq!(preimage.salt.0, [0u8; 32]);
            } else {
                panic!("Expected Address preimage");
            }
        }

        #[test]
        fn test_with_contract_source() {
            let source = ContractSource::Contract {
                contract: TEST_CONTRACT.to_string(),
            };
            let result = build_contract_preimage(source, None).unwrap();

            if let ContractIdPreimage::Address(preimage) = result {
                assert!(matches!(preimage.address, ScAddress::Contract(_)));
                assert_eq!(preimage.salt.0, [0u8; 32]);
            } else {
                panic!("Expected Address preimage");
            }
        }

        #[test]
        fn test_with_custom_salt() {
            let source = ContractSource::Address {
                address: TEST_PK.to_string(),
            };
            let salt = Some(
                "0000000000000000000000000000000000000000000000000000000000000042".to_string(),
            );
            let result = build_contract_preimage(source, salt).unwrap();

            if let ContractIdPreimage::Address(preimage) = result {
                assert_eq!(preimage.salt.0[31], 0x42);
            } else {
                panic!("Expected Address preimage");
            }
        }

        #[test]
        fn test_invalid_address() {
            let source = ContractSource::Address {
                address: "INVALID".to_string(),
            };
            let result = build_contract_preimage(source, None);
            assert!(result.is_err());
        }
    }

    mod convert_invoke_contract_tests {
        use super::*;

        #[test]
        fn test_valid_contract_address() {
            let result =
                convert_invoke_contract(TEST_CONTRACT.to_string(), "hello".to_string(), vec![]);
            assert!(result.is_ok());

            if let HostFunction::InvokeContract(args) = result.unwrap() {
                assert!(matches!(args.contract_address, ScAddress::Contract(_)));
                assert_eq!(args.function_name.to_utf8_string_lossy(), "hello");
                assert_eq!(args.args.len(), 0);
            } else {
                panic!("Expected InvokeContract");
            }
        }

        #[test]
        fn test_function_name_conversion() {
            let result = convert_invoke_contract(
                TEST_CONTRACT.to_string(),
                "transfer_tokens".to_string(),
                vec![],
            );
            assert!(result.is_ok());

            if let HostFunction::InvokeContract(args) = result.unwrap() {
                assert_eq!(args.function_name.to_utf8_string_lossy(), "transfer_tokens");
            } else {
                panic!("Expected InvokeContract");
            }
        }

        #[test]
        fn test_various_arg_types() {
            let args = vec![
                json!({"u64": 1000}),
                json!({"string": "hello"}),
                json!({"address": TEST_PK}),
            ];
            let result =
                convert_invoke_contract(TEST_CONTRACT.to_string(), "test".to_string(), args);
            assert!(result.is_ok());

            if let HostFunction::InvokeContract(invoke_args) = result.unwrap() {
                assert_eq!(invoke_args.args.len(), 3);
            } else {
                panic!("Expected InvokeContract");
            }
        }

        #[test]
        fn test_invalid_contract_address() {
            let result =
                convert_invoke_contract("INVALID".to_string(), "hello".to_string(), vec![]);
            assert!(result.is_err());
        }
    }

    mod convert_upload_wasm_tests {
        use super::*;

        #[test]
        fn test_hex_source() {
            let wasm = WasmSource::Hex {
                hex: "deadbeef".to_string(),
            };
            let result = convert_upload_wasm(wasm);
            assert!(result.is_ok());

            if let HostFunction::UploadContractWasm(bytes) = result.unwrap() {
                assert_eq!(bytes.to_vec(), vec![0xde, 0xad, 0xbe, 0xef]);
            } else {
                panic!("Expected UploadContractWasm");
            }
        }

        #[test]
        fn test_base64_source() {
            let wasm = WasmSource::Base64 {
                base64: "3q2+7w==".to_string(),
            };
            let result = convert_upload_wasm(wasm);
            assert!(result.is_ok());
        }

        #[test]
        fn test_invalid_wasm() {
            let wasm = WasmSource::Hex {
                hex: "invalid".to_string(),
            };
            let result = convert_upload_wasm(wasm);
            assert!(result.is_err());
        }
    }

    mod convert_create_contract_tests {
        use super::*;

        #[test]
        fn test_v1_no_constructor_args() {
            let source = ContractSource::Address {
                address: TEST_PK.to_string(),
            };
            let wasm_hash =
                "0000000000000000000000000000000000000000000000000000000000000001".to_string();
            let result = convert_create_contract(source, wasm_hash, None, None);

            assert!(result.is_ok());
            assert!(matches!(result.unwrap(), HostFunction::CreateContract(_)));
        }

        #[test]
        fn test_v2_with_constructor_args() {
            let source = ContractSource::Address {
                address: TEST_PK.to_string(),
            };
            let wasm_hash =
                "0000000000000000000000000000000000000000000000000000000000000001".to_string();
            let args = Some(vec![json!({"string": "hello"}), json!({"u64": 42})]);
            let result = convert_create_contract(source, wasm_hash, None, args);

            assert!(result.is_ok());
            if let HostFunction::CreateContractV2(args) = result.unwrap() {
                assert_eq!(args.constructor_args.len(), 2);
            } else {
                panic!("Expected CreateContractV2");
            }
        }

        #[test]
        fn test_empty_constructor_args_uses_v1() {
            let source = ContractSource::Address {
                address: TEST_PK.to_string(),
            };
            let wasm_hash =
                "0000000000000000000000000000000000000000000000000000000000000001".to_string();
            let args = Some(vec![]);
            let result = convert_create_contract(source, wasm_hash, None, args);

            assert!(result.is_ok());
            assert!(matches!(result.unwrap(), HostFunction::CreateContract(_)));
        }

        #[test]
        fn test_salt_handling() {
            let source = ContractSource::Address {
                address: TEST_PK.to_string(),
            };
            let wasm_hash =
                "0000000000000000000000000000000000000000000000000000000000000001".to_string();
            let salt = Some(
                "0000000000000000000000000000000000000000000000000000000000000042".to_string(),
            );
            let result = convert_create_contract(source, wasm_hash, salt, None);

            assert!(result.is_ok());
        }
    }

    // Integration tests
    #[test]
    fn test_invoke_contract() {
        let spec = HostFunctionSpec::InvokeContract {
            contract_address: TEST_CONTRACT.to_string(),
            function_name: "hello".to_string(),
            args: vec![json!({"string": "world"})],
        };

        let result = HostFunction::try_from(spec);
        assert!(result.is_ok());
        assert!(matches!(result.unwrap(), HostFunction::InvokeContract(_)));
    }

    #[test]
    fn test_upload_wasm() {
        let spec = HostFunctionSpec::UploadWasm {
            wasm: WasmSource::Hex {
                hex: "deadbeef".to_string(),
            },
        };

        let result = HostFunction::try_from(spec);
        assert!(result.is_ok());
        assert!(matches!(
            result.unwrap(),
            HostFunction::UploadContractWasm(_)
        ));
    }

    #[test]
    fn test_create_contract_v1() {
        let spec = HostFunctionSpec::CreateContract {
            source: ContractSource::Address {
                address: TEST_PK.to_string(),
            },
            wasm_hash: "0000000000000000000000000000000000000000000000000000000000000001"
                .to_string(),
            salt: None,
            constructor_args: None,
        };

        let result = HostFunction::try_from(spec);
        assert!(result.is_ok());
        assert!(matches!(result.unwrap(), HostFunction::CreateContract(_)));
    }

    #[test]
    fn test_create_contract_v2() {
        let spec = HostFunctionSpec::CreateContract {
            source: ContractSource::Address {
                address: TEST_PK.to_string(),
            },
            wasm_hash: "0000000000000000000000000000000000000000000000000000000000000001"
                .to_string(),
            salt: None,
            constructor_args: Some(vec![json!({"string": "init"})]),
        };

        let result = HostFunction::try_from(spec);
        assert!(result.is_ok());
        assert!(matches!(result.unwrap(), HostFunction::CreateContractV2(_)));
    }

    #[test]
    fn test_host_function_spec_serde() {
        let spec = HostFunctionSpec::InvokeContract {
            contract_address: TEST_CONTRACT.to_string(),
            function_name: "test".to_string(),
            args: vec![json!({"u64": 42})],
        };
        let json = serde_json::to_string(&spec).unwrap();
        assert!(json.contains("invoke_contract"));
        assert!(json.contains(TEST_CONTRACT));

        let deserialized: HostFunctionSpec = serde_json::from_str(&json).unwrap();
        assert_eq!(spec, deserialized);
    }

    #[test]
    fn test_u64_string_to_number_conversion() {
        // Test direct u64 conversion
        let args = vec![
            json!({"u64": "1000"}),
            json!({"i64": "-500"}),
            json!({"timepoint": "123456"}),
            json!({"duration": "7890"}),
        ];

        let result = convert_invoke_contract(TEST_CONTRACT.to_string(), "test".to_string(), args);
        assert!(
            result.is_ok(),
            "Should successfully convert string u64/i64 to numbers"
        );

        // Test nested u128 parts
        let u128_arg = vec![json!({"u128": {"hi": "100", "lo": "200"}})];
        let result =
            convert_invoke_contract(TEST_CONTRACT.to_string(), "test".to_string(), u128_arg);
        assert!(result.is_ok(), "Should successfully convert u128 parts");

        // Test nested i128 parts
        let i128_arg = vec![json!({"i128": {"hi": "-100", "lo": "200"}})];
        let result =
            convert_invoke_contract(TEST_CONTRACT.to_string(), "test".to_string(), i128_arg);
        assert!(result.is_ok(), "Should successfully convert i128 parts");

        // Test nested u256 parts
        let u256_arg =
            vec![json!({"u256": {"hi_hi": "1", "hi_lo": "2", "lo_hi": "3", "lo_lo": "4"}})];
        let result =
            convert_invoke_contract(TEST_CONTRACT.to_string(), "test".to_string(), u256_arg);
        assert!(result.is_ok(), "Should successfully convert u256 parts");

        // Test nested i256 parts
        let i256_arg =
            vec![json!({"i256": {"hi_hi": "-1", "hi_lo": "2", "lo_hi": "3", "lo_lo": "4"}})];
        let result =
            convert_invoke_contract(TEST_CONTRACT.to_string(), "test".to_string(), i256_arg);
        assert!(result.is_ok(), "Should successfully convert i256 parts");
    }

    #[test]
    fn test_host_function_spec_json_format() {
        // Test InvokeContract
        let invoke = HostFunctionSpec::InvokeContract {
            contract_address: TEST_CONTRACT.to_string(),
            function_name: "test".to_string(),
            args: vec![json!({"u64": 42})],
        };
        let invoke_json = serde_json::to_value(&invoke).unwrap();
        assert_eq!(invoke_json["type"], "invoke_contract");
        assert_eq!(invoke_json["contract_address"], TEST_CONTRACT);
        assert_eq!(invoke_json["function_name"], "test");

        // Test UploadWasm
        let upload = HostFunctionSpec::UploadWasm {
            wasm: WasmSource::Hex {
                hex: "deadbeef".to_string(),
            },
        };
        let upload_json = serde_json::to_value(&upload).unwrap();
        assert_eq!(upload_json["type"], "upload_wasm");
        assert!(upload_json["wasm"].is_object());

        // Test CreateContract
        let create = HostFunctionSpec::CreateContract {
            source: ContractSource::Address {
                address: TEST_PK.to_string(),
            },
            wasm_hash: "0000000000000000000000000000000000000000000000000000000000000001"
                .to_string(),
            salt: None,
            constructor_args: None,
        };
        let create_json = serde_json::to_value(&create).unwrap();
        assert_eq!(create_json["type"], "create_contract");
        assert_eq!(create_json["source"]["from"], "address");
        assert_eq!(create_json["source"]["address"], TEST_PK);
    }
}<|MERGE_RESOLUTION|>--- conflicted
+++ resolved
@@ -338,7 +338,6 @@
     let wasm_hash = parse_wasm_hash(&wasm_hash)?;
 
     // Handle constructor args if provided
-<<<<<<< HEAD
     if let Some(args) = constructor_args
         && !args.is_empty()
     {
@@ -355,28 +354,6 @@
             .collect::<Result<Vec<_>, _>>()
             .map_err(|e| {
                 SignerError::ConversionError(format!("Failed to deserialize ScVal: {}", e))
-=======
-    if let Some(args) = constructor_args {
-        if !args.is_empty() {
-            // Convert JSON args to ScVals using serde
-            // HACK: stellar-xdr expects u64 as number but it should be string
-            // Convert {"u64":"1000"} to {"u64":1000} before deserialization
-            let scval_args: Vec<ScVal> = args
-                .iter()
-                .map(|json| {
-                    let mut modified_json = json.clone();
-                    fix_u64_format(&mut modified_json);
-                    serde_json::from_value(modified_json)
-                })
-                .collect::<Result<Vec<_>, _>>()
-                .map_err(|e| {
-                    SignerError::ConversionError(format!("Failed to deserialize ScVal: {e}"))
-                })?;
-            let constructor_args_vec = VecM::try_from(scval_args).map_err(|e| {
-                SignerError::ConversionError(format!(
-                    "Failed to convert constructor arguments: {e}"
-                ))
->>>>>>> b63e3f93
             })?;
         let constructor_args_vec = VecM::try_from(scval_args).map_err(|e| {
             SignerError::ConversionError(format!("Failed to convert constructor arguments: {}", e))
