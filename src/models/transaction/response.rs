--- conflicted
+++ resolved
@@ -11,16 +11,10 @@
 #[derive(Debug, Serialize, Deserialize, Clone, PartialEq, ToSchema)]
 #[serde(untagged)]
 pub enum TransactionResponse {
-<<<<<<< HEAD
-    Evm(EvmTransactionResponse),
-    Solana(SolanaTransactionResponse),
-    Stellar(StellarTransactionResponse),
-    Midnight(MidnightTransactionResponse),
-=======
     Evm(Box<EvmTransactionResponse>),
     Solana(Box<SolanaTransactionResponse>),
     Stellar(Box<StellarTransactionResponse>),
->>>>>>> 818258a7
+    Midnight(Box<MidnightTransactionResponse>),
 }
 
 #[derive(Debug, Serialize, Clone, PartialEq, Deserialize, ToSchema)]
@@ -176,7 +170,7 @@
                 }))
             }
             NetworkTransactionData::Midnight(midnight_data) => {
-                TransactionResponse::Midnight(MidnightTransactionResponse {
+                TransactionResponse::Midnight(Box::new(MidnightTransactionResponse {
                     id: model.id,
                     hash: midnight_data.hash,
                     pallet_hash: midnight_data.pallet_hash,
@@ -185,7 +179,7 @@
                     created_at: model.created_at,
                     sent_at: model.sent_at,
                     confirmed_at: model.confirmed_at,
-                })
+                }))
             }
         }
     }
