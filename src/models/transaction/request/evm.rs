use crate::{
    constants::ZERO_ADDRESS,
    models::{ApiError, RelayerNetworkPolicy, RelayerRepoModel, U256},
};
use serde::{Deserialize, Serialize};

#[derive(Deserialize, Serialize, Default)]
pub struct EvmTransactionRequest {
    pub from: String,
    pub to: Option<String>,
    pub value: U256,
    pub data: Option<String>,
<<<<<<< HEAD
    pub gas_limit: u128,
    pub gas_price: Option<u128>,
=======
    pub gas_limit: u64,
    pub gas_price: u128,
>>>>>>> b17fb362
    pub speed: Option<Speed>,
    pub max_fee_per_gas: Option<u128>,
    pub max_priority_fee_per_gas: Option<u128>,
    pub valid_until: Option<String>,
}

#[derive(Debug, Serialize, Deserialize, Clone, PartialEq)]
#[serde(rename_all = "lowercase")]
pub enum Speed {
    Fastest,
    Fast,
    Average,
    SafeLow,
}
impl EvmTransactionRequest {
    pub fn validate(&self, relayer: &RelayerRepoModel) -> Result<(), ApiError> {
        validate_target_address(self, relayer)?;
        validate_evm_transaction_request(self)?;
        validate_price_params(self, relayer)?;
        Ok(())
    }
}

pub fn validate_evm_transaction_request(request: &EvmTransactionRequest) -> Result<(), ApiError> {
    if request.to.is_none() && request.data.is_none() {
        return Err(ApiError::BadRequest(
            "Both txs `to` and `data` fields are missing. At least one of them has to be set."
                .to_string(),
        ));
    }

    if let Some(valid_until) = &request.valid_until {
        match chrono::DateTime::parse_from_rfc3339(valid_until) {
            Ok(valid_until_dt) => {
                let now = chrono::Utc::now();
                if valid_until_dt < now {
                    return Err(ApiError::BadRequest(
                        "The validUntil time cannot be in the past".to_string(),
                    ));
                }
            }
            Err(_) => {
                return Err(ApiError::BadRequest(
                    "Invalid validUntil datetime format".to_string(),
                ));
            }
        }
    }

    Ok(())
}

pub fn validate_target_address(
    request: &EvmTransactionRequest,
    relayer: &RelayerRepoModel,
) -> Result<(), ApiError> {
    if let RelayerNetworkPolicy::Evm(evm_policy) = &relayer.policies {
        if let Some(whitelist) = &evm_policy.whitelist_receivers {
            let target_address = request.to.clone().unwrap_or_default().to_lowercase();
            let mut allowed_addresses: Vec<String> =
                whitelist.iter().map(|addr| addr.to_lowercase()).collect();
            allowed_addresses.push(ZERO_ADDRESS.to_string());
            allowed_addresses.push(relayer.address.to_lowercase());

            if !allowed_addresses.contains(&target_address) {
                return Err(ApiError::BadRequest(
                    "Transaction target address is not whitelisted".to_string(),
                ));
            }
        }
    }
    Ok(())
}

pub fn validate_price_params(
    request: &EvmTransactionRequest,
    relayer: &RelayerRepoModel,
) -> Result<(), ApiError> {
    let is_eip1559 =
        request.max_fee_per_gas.is_some() || request.max_priority_fee_per_gas.is_some();
    let is_legacy = request.gas_price.unwrap_or(0) > 0;
    let is_speed = request.speed.is_some();

    // count how many transaction types are present
    let transaction_types = [is_eip1559, is_legacy, is_speed]
        .iter()
        .filter(|&&x| x)
        .count();

    // validate that only one transaction type is present
    if transaction_types == 0 {
        return Err(ApiError::BadRequest(
            "Transaction must specify either gasPrice, speed, or EIP1559 parameters".to_string(),
        ));
    }

    if transaction_types > 1 {
        return Err(ApiError::BadRequest(
            "Cannot mix different transaction types. Use either gasPrice, speed, or EIP1559 \
             parameters"
                .to_string(),
        ));
    }

    // validate specific fields based on the type
    if is_eip1559 {
        // for eip1559, both fields must be present
        match (request.max_fee_per_gas, request.max_priority_fee_per_gas) {
            (Some(_), None) | (None, Some(_)) => {
                return Err(ApiError::BadRequest(
                    "EIP1559 transactions require both maxFeePerGas and maxPriorityFeePerGas"
                        .to_string(),
                ));
            }
            (Some(max_fee), Some(max_priority_fee)) => {
                if max_fee < max_priority_fee {
                    return Err(ApiError::BadRequest(
                        "maxFeePerGas must be greater than or equal to maxPriorityFeePerGas"
                            .to_string(),
                    ));
                }
            }
            _ => unreachable!(),
        }
    }

    if is_legacy {
        if let RelayerNetworkPolicy::Evm(evm_policy) = &relayer.policies {
            if let Some(gas_price_cap) = evm_policy.gas_price_cap {
                if request.gas_price.unwrap_or(0) > gas_price_cap as u128 {
                    return Err(ApiError::BadRequest("Gas price is too high".to_string()));
                }
            }
        }
    }

    Ok(())
}

#[cfg(test)]
mod tests {
    use crate::models::{NetworkType, RelayerEvmPolicy};

    use super::*;
    use chrono::{Duration, Utc};

    fn create_basic_request() -> EvmTransactionRequest {
        EvmTransactionRequest {
            from: "0x742d35Cc6634C0532925a3b844Bc454e4438f44e".to_string(),
            to: Some("0x742d35Cc6634C0532925a3b844Bc454e4438f44e".to_string()),
            value: U256::from(0),
            data: Some("0x".to_string()),
            gas_limit: 21000,
            gas_price: Some(0),
            speed: None,
            max_fee_per_gas: None,
            max_priority_fee_per_gas: None,
            valid_until: None,
        }
    }

    fn create_test_relayer(paused: bool, system_disabled: bool) -> RelayerRepoModel {
        RelayerRepoModel {
            id: "test_relayer".to_string(),
            name: "Test Relayer".to_string(),
            paused,
            system_disabled,
            network: "test_network".to_string(),
            network_type: NetworkType::Evm,
            policies: RelayerNetworkPolicy::Evm(RelayerEvmPolicy::default()),
            signer_id: "test_signer".to_string(),
            address: "0x".to_string(),
            notification_id: None,
        }
    }

    #[test]
    fn test_validate_evm_transaction_request_valid() {
        let request = create_basic_request();
        assert!(validate_evm_transaction_request(&request).is_ok());
    }

    #[test]
    fn test_validate_missing_to_and_data() {
        let mut request = create_basic_request();
        request.to = None;
        request.data = None;

        let result = validate_evm_transaction_request(&request);
        assert!(result.is_err());
        assert!(matches!(result, Err(ApiError::BadRequest(_))));
    }

    #[test]
    fn test_validate_valid_until_past() {
        let mut request = create_basic_request();
        let past_time = Utc::now() - Duration::hours(1);
        request.valid_until = Some(past_time.to_rfc3339());

        let result = validate_evm_transaction_request(&request);
        assert!(result.is_err());
        assert!(matches!(result, Err(ApiError::BadRequest(_))));
    }

    #[test]
    fn test_validate_valid_until_future() {
        let mut request = create_basic_request();
        let future_time = Utc::now() + Duration::hours(1);
        request.valid_until = Some(future_time.to_rfc3339());

        assert!(validate_evm_transaction_request(&request).is_ok());
    }

    #[test]
    fn test_validate_target_address_whitelisted() {
        let request = create_basic_request();
        let relayer = create_test_relayer(false, false);

        assert!(validate_target_address(&request, &relayer).is_ok());
    }

    #[test]
    fn test_validate_target_address_not_whitelisted() {
        let mut request = create_basic_request();
        request.to = Some("0xNOTWHITELISTED123456789".to_string());

        let mut relayer = create_test_relayer(false, false);

        if let RelayerNetworkPolicy::Evm(ref mut evm_policy) = relayer.policies {
            evm_policy.whitelist_receivers = Some(vec![
                "0x742d35Cc6634C0532925a3b844Bc454e4438f44e".to_string(),
            ]);
        }

        let result = validate_target_address(&request, &relayer);
        assert!(result.is_err());
        assert!(matches!(result, Err(ApiError::BadRequest(_))));
    }

    #[test]
    fn test_validate_target_address_zero_address() {
        let mut request = create_basic_request();
        request.to = Some(ZERO_ADDRESS.to_string());
        let relayer = create_test_relayer(false, false);

        assert!(validate_target_address(&request, &relayer).is_ok());
    }

    #[test]
    fn test_validate_target_address_relayer_address() {
        let mut request = create_basic_request();
        let relayer = create_test_relayer(false, false);
        request.to = Some(relayer.address.clone());

        assert!(validate_target_address(&request, &relayer).is_ok());
    }

    #[test]
    fn test_validate_legacy_transaction() {
        let request = create_basic_request();
        assert!(validate_evm_transaction_request(&request).is_ok());
    }

    #[test]
    fn test_validate_eip1559_transaction() {
        let mut request = create_basic_request();
        request.max_fee_per_gas = Some(30000000000);
        request.max_priority_fee_per_gas = Some(20000000000);

        assert!(validate_evm_transaction_request(&request).is_ok());
    }

    #[test]
    fn test_validate_eip1559_invalid_fees() {
        let mut request = create_basic_request();
        request.max_fee_per_gas = Some(20000000000);
        request.max_priority_fee_per_gas = Some(30000000000); // max_fee_per_gas should be greater than max_priority_fee_per_gas
        let relayer = create_test_relayer(false, false);
        let result = validate_price_params(&request, &relayer);
        assert!(result.is_err());
        assert!(matches!(result, Err(ApiError::BadRequest(_))));
    }
    #[test]
    fn test_validate_speed_transaction() {
        let mut request = create_basic_request();
        request.speed = Some(Speed::Fast);

        assert!(validate_evm_transaction_request(&request).is_ok());
    }

    #[test]
    fn test_validate_missing_required_fields() {
        let mut request = create_basic_request();
        request.to = None;
        request.data = None;

        let result = validate_evm_transaction_request(&request);
        assert!(result.is_err());
        assert!(matches!(result, Err(ApiError::BadRequest(_))));
    }

    #[test]
    fn test_validate_invalid_valid_until_format() {
        let mut request = create_basic_request();
        request.valid_until = Some("invalid-date-format".to_string());

        let result = validate_evm_transaction_request(&request);
        assert!(result.is_err());
        assert!(matches!(result, Err(ApiError::BadRequest(_))));
    }

    #[test]
    fn test_validate_whitelisted_address() {
        let request = create_basic_request();
        let mut relayer = create_test_relayer(false, false);

        if let RelayerNetworkPolicy::Evm(ref mut evm_policy) = relayer.policies {
            evm_policy.whitelist_receivers = Some(vec![
                "0x742d35Cc6634C0532925a3b844Bc454e4438f44e".to_string(),
            ]);
        }

        assert!(validate_target_address(&request, &relayer).is_ok());
    }

    #[test]
    fn test_validate_non_whitelisted_address() {
        let mut request = create_basic_request();
        request.to = Some("0x1234567890123456789012345678901234567890".to_string());
        let mut relayer = create_test_relayer(false, false);

        if let RelayerNetworkPolicy::Evm(ref mut evm_policy) = relayer.policies {
            evm_policy.whitelist_receivers = Some(vec![
                "0x742d35Cc6634C0532925a3b844Bc454e4438f44e".to_string(),
            ]);
        }

        let result = validate_target_address(&request, &relayer);
        assert!(result.is_err());
        assert!(matches!(result, Err(ApiError::BadRequest(_))));
    }

    #[test]
    fn test_validate_mixed_transaction_types() {
        let mut request = create_basic_request();
        request.gas_price = Some(20000000000);
        request.max_fee_per_gas = Some(30000000000);

        let relayer = create_test_relayer(false, false);
        let result = validate_price_params(&request, &relayer);
        assert!(result.is_err());
        assert!(matches!(result, Err(ApiError::BadRequest(_))));
    }

    #[test]
    fn test_validate_incomplete_eip1559() {
        let mut request = create_basic_request();
        request.max_fee_per_gas = Some(30000000000);
        // Falta max_priority_fee_per_gas

        let relayer = create_test_relayer(false, false);
        let result = validate_price_params(&request, &relayer);
        assert!(result.is_err());
        assert!(matches!(result, Err(ApiError::BadRequest(_))));
    }

    #[test]
    fn test_validate_invalid_eip1559_fees() {
        let mut request = create_basic_request();
        request.max_fee_per_gas = Some(20000000000);
        request.max_priority_fee_per_gas = Some(30000000000); // Mayor que max_fee
        let relayer = create_test_relayer(false, false);
        let result = validate_price_params(&request, &relayer);
        assert!(result.is_err());
        assert!(matches!(result, Err(ApiError::BadRequest(_))));
    }

    #[test]
    fn test_validate_speed_with_gas_price() {
        let mut request = create_basic_request();
        request.speed = Some(Speed::Fast);
        request.gas_price = Some(20000000000);
        let relayer = create_test_relayer(false, false);
        let result = validate_price_params(&request, &relayer);
        assert!(result.is_err());
        assert!(matches!(result, Err(ApiError::BadRequest(_))));
    }

    #[test]
    fn test_validate_gas_price_cap() {
        let mut request = create_basic_request();
        request.gas_price = Some(20000000000);
        let mut relayer = create_test_relayer(false, false);
        if let RelayerNetworkPolicy::Evm(ref mut evm_policy) = relayer.policies {
            evm_policy.gas_price_cap = Some(10000000000);
        }
        let result = validate_price_params(&request, &relayer);
        assert!(result.is_err());
        assert!(matches!(result, Err(ApiError::BadRequest(_))));
    }
}<|MERGE_RESOLUTION|>--- conflicted
+++ resolved
@@ -10,13 +10,8 @@
     pub to: Option<String>,
     pub value: U256,
     pub data: Option<String>,
-<<<<<<< HEAD
     pub gas_limit: u128,
     pub gas_price: Option<u128>,
-=======
-    pub gas_limit: u64,
-    pub gas_price: u128,
->>>>>>> b17fb362
     pub speed: Option<Speed>,
     pub max_fee_per_gas: Option<u128>,
     pub max_priority_fee_per_gas: Option<u128>,
