--- conflicted
+++ resolved
@@ -346,25 +346,14 @@
     fn test_evm_tx_with_price_params() {
         let tx_data = create_sample_evm_tx_data();
         let price_params = TransactionPriceParams {
-<<<<<<< HEAD
-            gas_price: Some(25_000_000_000),
-            max_fee_per_gas: Some(30_000_000_000),
-            max_priority_fee_per_gas: Some(2_000_000_000),
-            balance: Some(1000000000000000000),
-=======
             gas_price: None,
             max_fee_per_gas: Some(30_000_000_000),
             max_priority_fee_per_gas: Some(2_000_000_000),
             balance: Some(U256::from_str("1000000000000000000").unwrap()),
->>>>>>> 9f829f1c
         };
 
         let updated_tx = tx_data.with_price_params(price_params);
 
-<<<<<<< HEAD
-        assert_eq!(updated_tx.gas_price, Some(25_000_000_000));
-=======
->>>>>>> 9f829f1c
         assert_eq!(updated_tx.max_fee_per_gas, Some(30_000_000_000));
         assert_eq!(updated_tx.max_priority_fee_per_gas, Some(2_000_000_000));
     }
