--- conflicted
+++ resolved
@@ -1,21 +1,13 @@
 use crate::{
-<<<<<<< HEAD
-    domain::TransactionPriceParams,
+    domain::{SignTransactionResponseEvm, TransactionPriceParams},
     models::{
-        EvmNetwork, NetworkTransactionRequest, NetworkType, RelayerError, RelayerRepoModel,
-        TransactionError,
-    },
-=======
-    domain::SignTransactionResponseEvm,
-    models::{
-        AddressError, NetworkTransactionRequest, NetworkType, RelayerError, RelayerRepoModel,
-        SignerError, TransactionError, U256,
+        AddressError, EvmNetwork, NetworkTransactionRequest, NetworkType, RelayerError,
+        RelayerRepoModel, SignerError, TransactionError, U256,
     },
 };
 use alloy::{
     consensus::TxLegacy,
     primitives::{Address as AlloyAddress, Bytes, TxKind},
->>>>>>> b17fb362
 };
 use chrono::Utc;
 use serde::{Deserialize, Serialize};
@@ -100,13 +92,8 @@
 
 #[derive(Debug, Clone, Serialize, Deserialize)]
 pub struct EvmTransactionData {
-<<<<<<< HEAD
     pub gas_price: Option<u128>,
     pub gas_limit: u128,
-=======
-    pub gas_price: u128,
-    pub gas_limit: u64,
->>>>>>> b17fb362
     pub nonce: u64,
     pub value: U256,
     pub data: Option<String>,
@@ -115,10 +102,10 @@
     pub chain_id: u64,
     pub hash: Option<String>,
     pub signature: Option<EvmTransactionDataSignature>,
-<<<<<<< HEAD
     pub speed: Option<Speed>,
     pub max_fee_per_gas: Option<u128>,
     pub max_priority_fee_per_gas: Option<u128>,
+    pub raw: Option<Vec<u8>>,
 }
 
 impl EvmTransactionData {
@@ -130,32 +117,8 @@
             .map(|price| price.to::<u128>());
         self
     }
-}
-
-pub trait EvmTransactionDataTrait {
-    fn is_legacy(&self) -> bool;
-    fn is_eip1559(&self) -> bool;
-    fn is_speed(&self) -> bool;
-}
-
-impl EvmTransactionDataTrait for EvmTransactionData {
-    fn is_legacy(&self) -> bool {
-        self.gas_price.is_some()
-    }
-
-    fn is_eip1559(&self) -> bool {
-        self.max_fee_per_gas.is_some() && self.max_priority_fee_per_gas.is_some()
-    }
-
-    fn is_speed(&self) -> bool {
-        self.speed.is_some()
-=======
-    pub raw: Option<Vec<u8>>,
-}
-
-impl EvmTransactionData {
     pub fn with_gas_estimate(mut self, gas_limit: u64) -> Self {
-        self.gas_limit = gas_limit;
+        self.gas_limit = U256::from(gas_limit).to::<u128>();
         self
     }
 
@@ -164,7 +127,26 @@
         self.hash = Some(sig.hash);
         self.raw = Some(sig.raw);
         self
->>>>>>> b17fb362
+    }
+}
+
+pub trait EvmTransactionDataTrait {
+    fn is_legacy(&self) -> bool;
+    fn is_eip1559(&self) -> bool;
+    fn is_speed(&self) -> bool;
+}
+
+impl EvmTransactionDataTrait for EvmTransactionData {
+    fn is_legacy(&self) -> bool {
+        self.gas_price.is_some()
+    }
+
+    fn is_eip1559(&self) -> bool {
+        self.max_fee_per_gas.is_some() && self.max_priority_fee_per_gas.is_some()
+    }
+
+    fn is_speed(&self) -> bool {
+        self.speed.is_some()
     }
 }
 
@@ -194,7 +176,6 @@
         let now = Utc::now().to_rfc3339();
 
         match request {
-<<<<<<< HEAD
             NetworkTransactionRequest::Evm(evm_request) => {
                 let named_network = relayer_model.network.clone();
                 let network = EvmNetwork::from_network_str(&named_network);
@@ -220,33 +201,10 @@
                         speed: evm_request.speed.clone(),
                         max_fee_per_gas: evm_request.max_fee_per_gas,
                         max_priority_fee_per_gas: evm_request.max_priority_fee_per_gas,
+                        raw: None,
                     }),
                 })
             }
-=======
-            NetworkTransactionRequest::Evm(evm_request) => Ok(Self {
-                id: Uuid::new_v4().to_string(),
-                relayer_id: relayer_model.id.clone(),
-                status: TransactionStatus::Pending,
-                created_at: now,
-                sent_at: "".to_string(),
-                confirmed_at: "".to_string(),
-                network_type: NetworkType::Evm,
-                network_data: NetworkTransactionData::Evm(EvmTransactionData {
-                    gas_price: evm_request.gas_price,
-                    gas_limit: evm_request.gas_limit,
-                    nonce: 0, // TODO
-                    value: evm_request.value,
-                    data: evm_request.data.clone(),
-                    from: evm_request.from.clone(),
-                    to: evm_request.to.clone(),
-                    chain_id: 1, // TODO
-                    hash: None,
-                    signature: None,
-                    raw: None,
-                }),
-            }),
->>>>>>> b17fb362
             NetworkTransactionRequest::Solana(solana_request) => Ok(Self {
                 id: Uuid::new_v4().to_string(),
                 relayer_id: relayer_model.id.clone(),
@@ -312,8 +270,8 @@
                 Ok(Self {
                     chain_id: Some(tx.chain_id),
                     nonce: tx.nonce,
-                    gas_limit: tx.gas_limit,
-                    gas_price: tx.gas_price,
+                    gas_limit: tx.gas_limit as u64,
+                    gas_price: tx.gas_price.unwrap_or(0),
                     to: tx_kind,
                     value: tx.value,
                     input: tx.data_to_bytes()?,
