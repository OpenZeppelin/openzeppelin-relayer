use super::evm::Speed;
use crate::{
    config::ServerConfig,
    constants::{
        DEFAULT_GAS_LIMIT, DEFAULT_TRANSACTION_SPEED, FINAL_TRANSACTION_STATUSES,
        STELLAR_DEFAULT_MAX_FEE, STELLAR_DEFAULT_TRANSACTION_FEE,
    },
    domain::{
        evm::PriceParams,
        stellar::validation::{validate_operations, validate_soroban_memo_restriction},
        xdr_utils::{is_signed, parse_transaction_xdr},
        SignTransactionResponseEvm,
    },
    models::{
        transaction::{
            request::{
                evm::EvmTransactionRequest,
                midnight::{MidnightIntentRequest, MidnightOfferRequest},
                stellar::StellarTransactionRequest,
            },
            stellar::{DecoratedSignature, MemoSpec, OperationSpec},
        },
        AddressError, EvmNetwork, NetworkRepoModel, NetworkTransactionRequest, NetworkType,
        RelayerError, RelayerRepoModel, SignerError, StellarNetwork, StellarValidationError,
        TransactionError, U256,
    },
    utils::{deserialize_optional_u128, serialize_optional_u128},
};
use alloy::{
    consensus::{TxEip1559, TxLegacy},
    primitives::{Address as AlloyAddress, Bytes, TxKind},
    rpc::types::AccessList,
};

use chrono::{Duration, Utc};
use serde::{Deserialize, Serialize};
<<<<<<< HEAD
use std::{collections::HashMap, convert::TryFrom, str::FromStr};
=======
use std::{convert::TryFrom, str::FromStr};
use strum::Display;
>>>>>>> 818258a7

use utoipa::ToSchema;
use uuid::Uuid;

use soroban_rs::xdr::{
    Transaction as SorobanTransaction, TransactionEnvelope, TransactionV1Envelope, VecM,
};

#[derive(Debug, Clone, Serialize, Deserialize, PartialEq, ToSchema, Display)]
#[serde(rename_all = "lowercase")]
pub enum TransactionStatus {
    Canceled,
    Pending,
    Sent,
    Submitted,
    Mined,
    Confirmed,
    Failed,
    Expired,
}

#[derive(Debug, Clone, Serialize, Deserialize, Default)]
pub struct TransactionUpdateRequest {
    pub status: Option<TransactionStatus>,
    pub status_reason: Option<String>,
    pub sent_at: Option<String>,
    pub confirmed_at: Option<String>,
    pub network_data: Option<NetworkTransactionData>,
    /// Timestamp when gas price was determined
    pub priced_at: Option<String>,
    /// History of transaction hashes
    pub hashes: Option<Vec<String>>,
    /// Number of no-ops in the transaction
    pub noop_count: Option<u32>,
    /// Whether the transaction is canceled
    pub is_canceled: Option<bool>,
    /// Timestamp when this transaction should be deleted (for final states)
    pub delete_at: Option<String>,
}

#[derive(Debug, Clone, Serialize, Deserialize)]
pub struct TransactionRepoModel {
    pub id: String,
    pub relayer_id: String,
    pub status: TransactionStatus,
    pub status_reason: Option<String>,
    pub created_at: String,
    pub sent_at: Option<String>,
    pub confirmed_at: Option<String>,
    pub valid_until: Option<String>,
    /// Timestamp when this transaction should be deleted (for final states)
    pub delete_at: Option<String>,
    pub network_data: NetworkTransactionData,
    /// Timestamp when gas price was determined
    pub priced_at: Option<String>,
    /// History of transaction hashes
    pub hashes: Vec<String>,
    pub network_type: NetworkType,
    pub noop_count: Option<u32>,
    pub is_canceled: Option<bool>,
}

impl TransactionRepoModel {
    /// Validates the transaction repository model
    ///
    /// # Returns
    /// * `Ok(())` if the transaction is valid
    /// * `Err(TransactionError)` if validation fails
    pub fn validate(&self) -> Result<(), TransactionError> {
        Ok(())
    }

    /// Calculate when this transaction should be deleted based on its status and expiration hours
    fn calculate_delete_at(expiration_hours: u64) -> Option<String> {
        let delete_time = Utc::now() + Duration::hours(expiration_hours as i64);
        Some(delete_time.to_rfc3339())
    }

    /// Update delete_at field if status changed to a final state
    pub fn update_delete_at_if_final_status(&mut self) {
        if self.delete_at.is_none() && FINAL_TRANSACTION_STATUSES.contains(&self.status) {
            let expiration_hours = ServerConfig::get_transaction_expiration_hours();
            self.delete_at = Self::calculate_delete_at(expiration_hours);
        }
    }

    /// Apply partial updates to this transaction model
    ///
    /// This method encapsulates the business logic for updating transaction fields,
    /// ensuring consistency across all repository implementations.
    ///
    /// # Arguments
    /// * `update` - The partial update request containing the fields to update
    pub fn apply_partial_update(&mut self, update: TransactionUpdateRequest) {
        // Apply partial updates
        if let Some(status) = update.status {
            self.status = status;
            self.update_delete_at_if_final_status();
        }
        if let Some(status_reason) = update.status_reason {
            self.status_reason = Some(status_reason);
        }
        if let Some(sent_at) = update.sent_at {
            self.sent_at = Some(sent_at);
        }
        if let Some(confirmed_at) = update.confirmed_at {
            self.confirmed_at = Some(confirmed_at);
        }
        if let Some(network_data) = update.network_data {
            self.network_data = network_data;
        }
        if let Some(priced_at) = update.priced_at {
            self.priced_at = Some(priced_at);
        }
        if let Some(hashes) = update.hashes {
            self.hashes = hashes;
        }
        if let Some(noop_count) = update.noop_count {
            self.noop_count = Some(noop_count);
        }
        if let Some(is_canceled) = update.is_canceled {
            self.is_canceled = Some(is_canceled);
        }
        if let Some(delete_at) = update.delete_at {
            self.delete_at = Some(delete_at);
        }
    }

    /// Creates a TransactionUpdateRequest to reset this transaction to its pre-prepare state.
    /// This is used when a transaction needs to be retried from the beginning (e.g., bad sequence error).
    ///
    /// For Stellar transactions:
    /// - Resets status to Pending
    /// - Clears sent_at and confirmed_at timestamps
    /// - Resets hashes array
    /// - Calls reset_to_pre_prepare_state on the StellarTransactionData
    ///
    /// For other networks, only resets the common fields.
    pub fn create_reset_update_request(
        &self,
    ) -> Result<TransactionUpdateRequest, TransactionError> {
        let network_data = match &self.network_data {
            NetworkTransactionData::Stellar(stellar_data) => Some(NetworkTransactionData::Stellar(
                stellar_data.clone().reset_to_pre_prepare_state(),
            )),
            // For other networks, we don't modify the network data
            _ => None,
        };

        Ok(TransactionUpdateRequest {
            status: Some(TransactionStatus::Pending),
            status_reason: None,
            sent_at: None,
            confirmed_at: None,
            network_data,
            priced_at: None,
            hashes: Some(vec![]),
            noop_count: None,
            is_canceled: None,
            delete_at: None,
        })
    }
}

#[derive(Debug, Clone, Serialize, Deserialize)]
#[serde(tag = "network_data", content = "data")]
#[allow(clippy::large_enum_variant)]
pub enum NetworkTransactionData {
    Evm(EvmTransactionData),
    Solana(SolanaTransactionData),
    Stellar(StellarTransactionData),
    Midnight(MidnightTransactionData),
}

impl NetworkTransactionData {
    pub fn get_evm_transaction_data(&self) -> Result<EvmTransactionData, TransactionError> {
        match self {
            NetworkTransactionData::Evm(data) => Ok(data.clone()),
            _ => Err(TransactionError::InvalidType(
                "Expected EVM transaction".to_string(),
            )),
        }
    }

    pub fn get_solana_transaction_data(&self) -> Result<SolanaTransactionData, TransactionError> {
        match self {
            NetworkTransactionData::Solana(data) => Ok(data.clone()),
            _ => Err(TransactionError::InvalidType(
                "Expected Solana transaction".to_string(),
            )),
        }
    }

    pub fn get_stellar_transaction_data(&self) -> Result<StellarTransactionData, TransactionError> {
        match self {
            NetworkTransactionData::Stellar(data) => Ok(data.clone()),
            _ => Err(TransactionError::InvalidType(
                "Expected Stellar transaction".to_string(),
            )),
        }
    }

    pub fn get_midnight_transaction_data(
        &self,
    ) -> Result<MidnightTransactionData, TransactionError> {
        match self {
            NetworkTransactionData::Midnight(data) => Ok(data.clone()),
            _ => Err(TransactionError::InvalidType(
                "Expected Midnight transaction".to_string(),
            )),
        }
    }
}

#[derive(Debug, Clone, Serialize, Deserialize, PartialEq, ToSchema)]
pub struct EvmTransactionDataSignature {
    pub r: String,
    pub s: String,
    pub v: u8,
    pub sig: String,
}

#[derive(Debug, Clone, Serialize, Deserialize)]
pub struct EvmTransactionData {
    #[serde(
        serialize_with = "serialize_optional_u128",
        deserialize_with = "deserialize_optional_u128",
        default
    )]
    pub gas_price: Option<u128>,
    pub gas_limit: Option<u64>,
    pub nonce: Option<u64>,
    pub value: U256,
    pub data: Option<String>,
    pub from: String,
    pub to: Option<String>,
    pub chain_id: u64,
    pub hash: Option<String>,
    pub signature: Option<EvmTransactionDataSignature>,
    pub speed: Option<Speed>,
    #[serde(
        serialize_with = "serialize_optional_u128",
        deserialize_with = "deserialize_optional_u128",
        default
    )]
    pub max_fee_per_gas: Option<u128>,
    #[serde(
        serialize_with = "serialize_optional_u128",
        deserialize_with = "deserialize_optional_u128",
        default
    )]
    pub max_priority_fee_per_gas: Option<u128>,
    pub raw: Option<Vec<u8>>,
}

impl EvmTransactionData {
    /// Creates transaction data for replacement by combining existing transaction data with new request data.
    ///
    /// Preserves critical fields like chain_id, from address, and nonce while applying new transaction parameters.
    /// Pricing fields are cleared and must be calculated separately.
    ///
    /// # Arguments
    /// * `old_data` - The existing transaction data to preserve core fields from
    /// * `request` - The new transaction request containing updated parameters
    ///
    /// # Returns
    /// New `EvmTransactionData` configured for replacement transaction
    pub fn for_replacement(old_data: &EvmTransactionData, request: &EvmTransactionRequest) -> Self {
        Self {
            // Preserve existing fields from old transaction
            chain_id: old_data.chain_id,
            from: old_data.from.clone(),
            nonce: old_data.nonce, // Preserve original nonce for replacement

            // Apply new fields from request
            to: request.to.clone(),
            value: request.value,
            data: request.data.clone(),
            gas_limit: request.gas_limit,
            speed: request
                .speed
                .clone()
                .or_else(|| old_data.speed.clone())
                .or(Some(DEFAULT_TRANSACTION_SPEED)),

            // Clear pricing fields - these will be calculated later
            gas_price: None,
            max_fee_per_gas: None,
            max_priority_fee_per_gas: None,

            // Reset signing fields
            signature: None,
            hash: None,
            raw: None,
        }
    }

    /// Updates the transaction data with calculated price parameters.
    ///
    /// # Arguments
    /// * `price_params` - Calculated pricing parameters containing gas price and EIP-1559 fees
    ///
    /// # Returns
    /// The updated `EvmTransactionData` with pricing information applied
    pub fn with_price_params(mut self, price_params: PriceParams) -> Self {
        self.gas_price = price_params.gas_price;
        self.max_fee_per_gas = price_params.max_fee_per_gas;
        self.max_priority_fee_per_gas = price_params.max_priority_fee_per_gas;

        self
    }

    /// Updates the transaction data with an estimated gas limit.
    ///
    /// # Arguments
    /// * `gas_limit` - The estimated gas limit for the transaction
    ///
    /// # Returns
    /// The updated `EvmTransactionData` with the new gas limit
    pub fn with_gas_estimate(mut self, gas_limit: u64) -> Self {
        self.gas_limit = Some(gas_limit);
        self
    }

    /// Updates the transaction data with a specific nonce value.
    ///
    /// # Arguments
    /// * `nonce` - The nonce value to set for the transaction
    ///
    /// # Returns
    /// The updated `EvmTransactionData` with the specified nonce
    pub fn with_nonce(mut self, nonce: u64) -> Self {
        self.nonce = Some(nonce);
        self
    }

    /// Updates the transaction data with signature information from a signed transaction response.
    ///
    /// # Arguments
    /// * `sig` - The signed transaction response containing signature, hash, and raw transaction data
    ///
    /// # Returns
    /// The updated `EvmTransactionData` with signature information applied
    pub fn with_signed_transaction_data(mut self, sig: SignTransactionResponseEvm) -> Self {
        self.signature = Some(sig.signature);
        self.hash = Some(sig.hash);
        self.raw = Some(sig.raw);
        self
    }
}

#[cfg(test)]
impl Default for EvmTransactionData {
    fn default() -> Self {
        Self {
            from: "0xf39Fd6e51aad88F6F4ce6aB8827279cffFb92266".to_string(), // Standard Hardhat test address
            to: Some("0x70997970C51812dc3A010C7d01b50e0d17dc79C8".to_string()), // Standard Hardhat test address
            gas_price: Some(20000000000),
            value: U256::from(1000000000000000000u128), // 1 ETH
            data: Some("0x".to_string()),
            nonce: Some(1),
            chain_id: 1,
            gas_limit: Some(DEFAULT_GAS_LIMIT),
            hash: None,
            signature: None,
            speed: None,
            max_fee_per_gas: None,
            max_priority_fee_per_gas: None,
            raw: None,
        }
    }
}

#[cfg(test)]
impl Default for TransactionRepoModel {
    fn default() -> Self {
        Self {
            id: "00000000-0000-0000-0000-000000000001".to_string(),
            relayer_id: "00000000-0000-0000-0000-000000000002".to_string(),
            status: TransactionStatus::Pending,
            created_at: "2023-01-01T00:00:00Z".to_string(),
            status_reason: None,
            sent_at: None,
            confirmed_at: None,
            valid_until: None,
            delete_at: None,
            network_data: NetworkTransactionData::Evm(EvmTransactionData::default()),
            network_type: NetworkType::Evm,
            priced_at: None,
            hashes: Vec::new(),
            noop_count: None,
            is_canceled: Some(false),
        }
    }
}

pub trait EvmTransactionDataTrait {
    fn is_legacy(&self) -> bool;
    fn is_eip1559(&self) -> bool;
    fn is_speed(&self) -> bool;
}

impl EvmTransactionDataTrait for EvmTransactionData {
    fn is_legacy(&self) -> bool {
        self.gas_price.is_some()
    }

    fn is_eip1559(&self) -> bool {
        self.max_fee_per_gas.is_some() && self.max_priority_fee_per_gas.is_some()
    }

    fn is_speed(&self) -> bool {
        self.speed.is_some()
    }
}

#[derive(Debug, Clone, Serialize, Deserialize)]
pub struct SolanaTransactionData {
    pub transaction: String,
    pub signature: Option<String>,
}

/// Represents different input types for Stellar transactions
#[derive(Debug, Clone, Serialize, Deserialize)]
pub enum TransactionInput {
    /// Operations to be built into a transaction
    Operations(Vec<OperationSpec>),
    /// Pre-built unsigned XDR that needs signing
    UnsignedXdr(String),
    /// Pre-built signed XDR that needs fee-bumping
    SignedXdr { xdr: String, max_fee: i64 },
}

impl Default for TransactionInput {
    fn default() -> Self {
        TransactionInput::Operations(vec![])
    }
}

impl TransactionInput {
    /// Create a TransactionInput from a StellarTransactionRequest
    pub fn from_stellar_request(
        request: &StellarTransactionRequest,
    ) -> Result<Self, TransactionError> {
        // Handle XDR mode
        if let Some(xdr) = &request.transaction_xdr {
            let envelope = parse_transaction_xdr(xdr, false)
                .map_err(|e| TransactionError::ValidationError(e.to_string()))?;

            return if request.fee_bump == Some(true) {
                // Fee bump requires signed XDR
                if !is_signed(&envelope) {
                    Err(TransactionError::ValidationError(
                        "Cannot request fee_bump with unsigned XDR".to_string(),
                    ))
                } else {
                    let max_fee = request.max_fee.unwrap_or(STELLAR_DEFAULT_MAX_FEE);
                    Ok(TransactionInput::SignedXdr {
                        xdr: xdr.clone(),
                        max_fee,
                    })
                }
            } else {
                // No fee bump - must be unsigned
                if is_signed(&envelope) {
                    Err(TransactionError::ValidationError(
                        StellarValidationError::UnexpectedSignedXdr.to_string(),
                    ))
                } else {
                    Ok(TransactionInput::UnsignedXdr(xdr.clone()))
                }
            };
        }

        // Handle operations mode
        if let Some(operations) = &request.operations {
            if operations.is_empty() {
                return Err(TransactionError::ValidationError(
                    "Operations must not be empty".to_string(),
                ));
            }

            if request.fee_bump == Some(true) {
                return Err(TransactionError::ValidationError(
                    "Cannot request fee_bump with operations mode".to_string(),
                ));
            }

            // Validate operations
            validate_operations(operations)
                .map_err(|e| TransactionError::ValidationError(e.to_string()))?;

            // Validate Soroban memo restriction
            validate_soroban_memo_restriction(operations, &request.memo)
                .map_err(|e| TransactionError::ValidationError(e.to_string()))?;

            return Ok(TransactionInput::Operations(operations.clone()));
        }

        // Neither XDR nor operations provided
        Err(TransactionError::ValidationError(
            "Must provide either operations or transaction_xdr".to_string(),
        ))
    }
}

#[derive(Debug, Clone, Serialize, Deserialize)]
pub struct StellarTransactionData {
    pub source_account: String,
    pub fee: Option<u32>,
    pub sequence_number: Option<i64>,
    pub memo: Option<MemoSpec>,
    pub valid_until: Option<String>,
    pub network_passphrase: String,
    #[serde(skip_serializing, skip_deserializing)]
    pub signatures: Vec<DecoratedSignature>,
    pub hash: Option<String>,
    #[serde(skip_serializing, skip_deserializing)]
    pub simulation_transaction_data: Option<String>,
    #[serde(skip)]
    pub transaction_input: TransactionInput,
    #[serde(skip_serializing, skip_deserializing)]
    pub signed_envelope_xdr: Option<String>,
}

impl StellarTransactionData {
    /// Resets the transaction data to its pre-prepare state by clearing all fields
    /// that are populated during the prepare and submit phases.
    ///
    /// Fields preserved (from initial creation):
    /// - source_account, network_passphrase, memo, valid_until, transaction_input
    ///
    /// Fields reset to None/empty:
    /// - fee, sequence_number, signatures, signed_envelope_xdr, hash, simulation_transaction_data
    pub fn reset_to_pre_prepare_state(mut self) -> Self {
        // Reset all fields populated during prepare phase
        self.fee = None;
        self.sequence_number = None;
        self.signatures = vec![];
        self.signed_envelope_xdr = None;
        self.simulation_transaction_data = None;

        // Reset fields populated during submit phase
        self.hash = None;

        self
    }

    /// Updates the Stellar transaction data with a specific sequence number.
    ///
    /// # Arguments
    /// * `sequence_number` - The sequence number for the Stellar account
    ///
    /// # Returns
    /// The updated `StellarTransactionData` with the specified sequence number
    pub fn with_sequence_number(mut self, sequence_number: i64) -> Self {
        self.sequence_number = Some(sequence_number);
        self
    }

    /// Updates the Stellar transaction data with the actual fee charged by the network.
    ///
    /// # Arguments
    /// * `fee` - The actual fee charged in stroops
    ///
    /// # Returns
    /// The updated `StellarTransactionData` with the specified fee
    pub fn with_fee(mut self, fee: u32) -> Self {
        self.fee = Some(fee);
        self
    }

    /// Builds an unsigned envelope from any transaction input.
    ///
    /// Returns an envelope without signatures, suitable for simulation and fee calculation.
    ///
    /// # Returns
    /// * `Ok(TransactionEnvelope)` containing the unsigned transaction
    /// * `Err(SignerError)` if the transaction data cannot be converted
    pub fn build_unsigned_envelope(&self) -> Result<TransactionEnvelope, SignerError> {
        match &self.transaction_input {
            TransactionInput::Operations(_) => {
                // Build from operations without signatures
                self.build_envelope_from_operations_unsigned()
            }
            TransactionInput::UnsignedXdr(xdr) => {
                // Parse the XDR as-is (already unsigned)
                self.parse_xdr_envelope(xdr)
            }
            TransactionInput::SignedXdr { xdr, .. } => {
                // Parse the inner transaction (for fee-bump cases)
                self.parse_xdr_envelope(xdr)
            }
        }
    }

    /// Gets the transaction envelope for simulation purposes.
    ///
    /// Convenience method that delegates to build_unsigned_envelope().
    ///
    /// # Returns
    /// * `Ok(TransactionEnvelope)` containing the unsigned transaction
    /// * `Err(SignerError)` if the transaction data cannot be converted
    pub fn get_envelope_for_simulation(&self) -> Result<TransactionEnvelope, SignerError> {
        self.build_unsigned_envelope()
    }

    /// Builds a signed envelope ready for submission to the network.
    ///
    /// Uses cached signed_envelope_xdr if available, otherwise builds from components.
    ///
    /// # Returns
    /// * `Ok(TransactionEnvelope)` containing the signed transaction
    /// * `Err(SignerError)` if the transaction data cannot be converted
    pub fn build_signed_envelope(&self) -> Result<TransactionEnvelope, SignerError> {
        // If we have a cached signed envelope, use it
        if let Some(ref xdr) = self.signed_envelope_xdr {
            return self.parse_xdr_envelope(xdr);
        }

        // Otherwise, build from components
        match &self.transaction_input {
            TransactionInput::Operations(_) => {
                // Build from operations with signatures
                self.build_envelope_from_operations_signed()
            }
            TransactionInput::UnsignedXdr(xdr) => {
                // Parse and attach signatures
                let envelope = self.parse_xdr_envelope(xdr)?;
                self.attach_signatures_to_envelope(envelope)
            }
            TransactionInput::SignedXdr { xdr, .. } => {
                // Already signed
                self.parse_xdr_envelope(xdr)
            }
        }
    }

    /// Gets the transaction envelope for submission to the network.
    ///
    /// Convenience method that delegates to build_signed_envelope().
    ///
    /// # Returns
    /// * `Ok(TransactionEnvelope)` containing the signed transaction
    /// * `Err(SignerError)` if the transaction data cannot be converted
    pub fn get_envelope_for_submission(&self) -> Result<TransactionEnvelope, SignerError> {
        self.build_signed_envelope()
    }

    // Helper method to build unsigned envelope from operations
    fn build_envelope_from_operations_unsigned(&self) -> Result<TransactionEnvelope, SignerError> {
        let tx = SorobanTransaction::try_from(self.clone())?;
        Ok(TransactionEnvelope::Tx(TransactionV1Envelope {
            tx,
            signatures: VecM::default(),
        }))
    }

    // Helper method to build signed envelope from operations
    fn build_envelope_from_operations_signed(&self) -> Result<TransactionEnvelope, SignerError> {
        let tx = SorobanTransaction::try_from(self.clone())?;
        let signatures = VecM::try_from(self.signatures.clone())
            .map_err(|_| SignerError::ConversionError("too many signatures".into()))?;
        Ok(TransactionEnvelope::Tx(TransactionV1Envelope {
            tx,
            signatures,
        }))
    }

    // Helper method to parse XDR envelope
    fn parse_xdr_envelope(&self, xdr: &str) -> Result<TransactionEnvelope, SignerError> {
        use soroban_rs::xdr::{Limits, ReadXdr};
        TransactionEnvelope::from_xdr_base64(xdr, Limits::none())
            .map_err(|e| SignerError::ConversionError(format!("Invalid XDR: {}", e)))
    }

    // Helper method to attach signatures to an envelope
    fn attach_signatures_to_envelope(
        &self,
        envelope: TransactionEnvelope,
    ) -> Result<TransactionEnvelope, SignerError> {
        use soroban_rs::xdr::{Limits, ReadXdr, WriteXdr};

        // Serialize and re-parse to get a mutable version
        let envelope_xdr = envelope.to_xdr_base64(Limits::none()).map_err(|e| {
            SignerError::ConversionError(format!("Failed to serialize envelope: {}", e))
        })?;

        let mut envelope = TransactionEnvelope::from_xdr_base64(&envelope_xdr, Limits::none())
            .map_err(|e| {
                SignerError::ConversionError(format!("Failed to parse envelope: {}", e))
            })?;

        let sigs = VecM::try_from(self.signatures.clone())
            .map_err(|_| SignerError::ConversionError("too many signatures".into()))?;

        match &mut envelope {
            TransactionEnvelope::Tx(ref mut v1) => v1.signatures = sigs,
            TransactionEnvelope::TxV0(ref mut v0) => v0.signatures = sigs,
            TransactionEnvelope::TxFeeBump(_) => {
                return Err(SignerError::ConversionError(
                    "Cannot attach signatures to fee-bump transaction directly".into(),
                ));
            }
        }

        Ok(envelope)
    }

    /// Updates instance with the given signature appended to the signatures list.
    ///
    /// # Arguments
    /// * `sig` - The decorated signature to append
    ///
    /// # Returns
    /// The updated `StellarTransactionData` with the new signature added
    pub fn attach_signature(mut self, sig: DecoratedSignature) -> Self {
        self.signatures.push(sig);
        self
    }

    /// Updates instance with the transaction hash populated.
    ///
    /// # Arguments
    /// * `hash` - The transaction hash to set
    ///
    /// # Returns
    /// The updated `StellarTransactionData` with the hash field set
    pub fn with_hash(mut self, hash: String) -> Self {
        self.hash = Some(hash);
        self
    }

    /// Return a new instance with simulation data applied (fees and transaction extension).
    pub fn with_simulation_data(
        mut self,
        sim_response: soroban_rs::stellar_rpc_client::SimulateTransactionResponse,
        operations_count: u64,
    ) -> Result<Self, SignerError> {
        use log::info;

        // Update fee based on simulation (using soroban-helpers formula)
        let inclusion_fee = operations_count * STELLAR_DEFAULT_TRANSACTION_FEE as u64;
        let resource_fee = sim_response.min_resource_fee;

        let updated_fee = u32::try_from(inclusion_fee + resource_fee)
            .map_err(|_| SignerError::ConversionError("Fee too high".to_string()))?
            .max(STELLAR_DEFAULT_TRANSACTION_FEE);
        self.fee = Some(updated_fee);

        // Store simulation transaction data for TransactionExt::V1
        self.simulation_transaction_data = Some(sim_response.transaction_data);

        info!(
            "Applied simulation fee: {} stroops and stored transaction extension data",
            updated_fee
        );
        Ok(self)
    }
}

#[derive(Debug, Clone, Serialize, Deserialize)]
pub struct MidnightTransactionData {
    // Transaction lifecycle fields
    pub hash: Option<String>,        // Extrinsic transaction hash
    pub pallet_hash: Option<String>, // Midnight pallet transaction hash
    pub block_hash: Option<String>,  // Hash of the block containing the transaction
    pub segment_results: Option<HashMap<u16, bool>>, // For partial success tracking
    pub raw: Option<Vec<u8>>,
    pub signature: Option<String>, // Signature of the transaction

    // Request data stored for prepare_transaction
    pub guaranteed_offer: Option<MidnightOfferRequest>,
    pub intents: Vec<MidnightIntentRequest>,
    pub fallible_offers: Vec<(u16, MidnightOfferRequest)>,
}

impl
    TryFrom<(
        &NetworkTransactionRequest,
        &RelayerRepoModel,
        &NetworkRepoModel,
    )> for TransactionRepoModel
{
    type Error = RelayerError;

    fn try_from(
        (request, relayer_model, network_model): (
            &NetworkTransactionRequest,
            &RelayerRepoModel,
            &NetworkRepoModel,
        ),
    ) -> Result<Self, Self::Error> {
        let now = Utc::now().to_rfc3339();

        match request {
            NetworkTransactionRequest::Evm(evm_request) => {
                let network = EvmNetwork::try_from(network_model.clone())?;
                Ok(Self {
                    id: Uuid::new_v4().to_string(),
                    relayer_id: relayer_model.id.clone(),
                    status: TransactionStatus::Pending,
                    status_reason: None,
                    created_at: now,
                    sent_at: None,
                    confirmed_at: None,
                    valid_until: evm_request.valid_until.clone(),
                    delete_at: None,
                    network_type: NetworkType::Evm,
                    network_data: NetworkTransactionData::Evm(EvmTransactionData {
                        gas_price: evm_request.gas_price,
                        gas_limit: evm_request.gas_limit,
                        nonce: None,
                        value: evm_request.value,
                        data: evm_request.data.clone(),
                        from: relayer_model.address.clone(),
                        to: evm_request.to.clone(),
                        chain_id: network.id(),
                        hash: None,
                        signature: None,
                        speed: evm_request.speed.clone(),
                        max_fee_per_gas: evm_request.max_fee_per_gas,
                        max_priority_fee_per_gas: evm_request.max_priority_fee_per_gas,
                        raw: None,
                    }),
                    priced_at: None,
                    hashes: Vec::new(),
                    noop_count: None,
                    is_canceled: Some(false),
                })
            }
            NetworkTransactionRequest::Solana(solana_request) => Ok(Self {
                id: Uuid::new_v4().to_string(),
                relayer_id: relayer_model.id.clone(),
                status: TransactionStatus::Pending,
                status_reason: None,
                created_at: now,
                sent_at: None,
                confirmed_at: None,
                valid_until: None,
                delete_at: None,
                network_type: NetworkType::Solana,
                network_data: NetworkTransactionData::Solana(SolanaTransactionData {
                    transaction: solana_request.transaction.clone().into_inner(),
                    signature: None,
                }),
                priced_at: None,
                hashes: Vec::new(),
                noop_count: None,
                is_canceled: Some(false),
            }),
            NetworkTransactionRequest::Stellar(stellar_request) => {
                // Store the source account before consuming the request
                let source_account = stellar_request.source_account.clone();

                // Create the TransactionData before consuming the request
                let stellar_data = StellarTransactionData {
                    source_account: source_account.unwrap_or_else(|| relayer_model.address.clone()),
                    memo: stellar_request.memo.clone(),
                    valid_until: stellar_request.valid_until.clone(),
                    network_passphrase: StellarNetwork::try_from(network_model.clone())?.passphrase,
                    signatures: Vec::new(),
                    hash: None,
                    fee: None,
                    sequence_number: None,
                    simulation_transaction_data: None,
                    transaction_input: TransactionInput::from_stellar_request(stellar_request)
                        .map_err(|e| RelayerError::ValidationError(e.to_string()))?,
                    signed_envelope_xdr: None,
                };

                Ok(Self {
                    id: Uuid::new_v4().to_string(),
                    relayer_id: relayer_model.id.clone(),
                    status: TransactionStatus::Pending,
                    status_reason: None,
                    created_at: now,
                    sent_at: None,
                    confirmed_at: None,
                    valid_until: None,
                    delete_at: None,
                    network_type: NetworkType::Stellar,
                    network_data: NetworkTransactionData::Stellar(stellar_data),
                    priced_at: None,
                    hashes: Vec::new(),
                    noop_count: None,
                    is_canceled: Some(false),
                })
            }
            NetworkTransactionRequest::Midnight(midnight_request) => Ok(Self {
                id: Uuid::new_v4().to_string(),
                relayer_id: relayer_model.id.clone(),
                status: TransactionStatus::Pending,
                status_reason: None,
                created_at: now,
                sent_at: None,
                confirmed_at: None,
                valid_until: midnight_request.ttl.clone(),
                network_type: NetworkType::Midnight,
                network_data: NetworkTransactionData::Midnight(MidnightTransactionData {
                    hash: None,
                    pallet_hash: None,
                    block_hash: None,
                    segment_results: None,
                    raw: None,
                    signature: None,
                    guaranteed_offer: midnight_request.guaranteed_offer.clone(),
                    intents: midnight_request.intents.clone(),
                    fallible_offers: midnight_request.fallible_offers.clone(),
                }),
                priced_at: None,
                hashes: Vec::new(),
                noop_count: None,
                is_canceled: Some(false),
            }),
        }
    }
}

impl EvmTransactionData {
    /// Converts the transaction's 'to' field to an Alloy Address.
    ///
    /// # Returns
    /// * `Ok(Some(AlloyAddress))` if the 'to' field contains a valid address
    /// * `Ok(None)` if the 'to' field is None or empty (contract creation)
    /// * `Err(SignerError)` if the address format is invalid
    pub fn to_address(&self) -> Result<Option<AlloyAddress>, SignerError> {
        Ok(match self.to.as_deref().filter(|s| !s.is_empty()) {
            Some(addr_str) => Some(AlloyAddress::from_str(addr_str).map_err(|e| {
                AddressError::ConversionError(format!("Invalid 'to' address: {}", e))
            })?),
            None => None,
        })
    }

    /// Converts the transaction's data field from hex string to bytes.
    ///
    /// # Returns
    /// * `Ok(Bytes)` containing the decoded transaction data
    /// * `Err(SignerError)` if the hex string is invalid
    pub fn data_to_bytes(&self) -> Result<Bytes, SignerError> {
        Bytes::from_str(self.data.as_deref().unwrap_or(""))
            .map_err(|e| SignerError::SigningError(format!("Invalid transaction data: {}", e)))
    }
}

impl TryFrom<NetworkTransactionData> for TxLegacy {
    type Error = SignerError;

    fn try_from(tx: NetworkTransactionData) -> Result<Self, Self::Error> {
        match tx {
            NetworkTransactionData::Evm(tx) => {
                let tx_kind = match tx.to_address()? {
                    Some(addr) => TxKind::Call(addr),
                    None => TxKind::Create,
                };

                Ok(Self {
                    chain_id: Some(tx.chain_id),
                    nonce: tx.nonce.unwrap_or(0),
                    gas_limit: tx.gas_limit.unwrap_or(DEFAULT_GAS_LIMIT),
                    gas_price: tx.gas_price.unwrap_or(0),
                    to: tx_kind,
                    value: tx.value,
                    input: tx.data_to_bytes()?,
                })
            }
            _ => Err(SignerError::SigningError(
                "Not an EVM transaction".to_string(),
            )),
        }
    }
}

impl TryFrom<NetworkTransactionData> for TxEip1559 {
    type Error = SignerError;

    fn try_from(tx: NetworkTransactionData) -> Result<Self, Self::Error> {
        match tx {
            NetworkTransactionData::Evm(tx) => {
                let tx_kind = match tx.to_address()? {
                    Some(addr) => TxKind::Call(addr),
                    None => TxKind::Create,
                };

                Ok(Self {
                    chain_id: tx.chain_id,
                    nonce: tx.nonce.unwrap_or(0),
                    gas_limit: tx.gas_limit.unwrap_or(DEFAULT_GAS_LIMIT),
                    max_fee_per_gas: tx.max_fee_per_gas.unwrap_or(0),
                    max_priority_fee_per_gas: tx.max_priority_fee_per_gas.unwrap_or(0),
                    to: tx_kind,
                    value: tx.value,
                    access_list: AccessList::default(),
                    input: tx.data_to_bytes()?,
                })
            }
            _ => Err(SignerError::SigningError(
                "Not an EVM transaction".to_string(),
            )),
        }
    }
}

impl TryFrom<&EvmTransactionData> for TxLegacy {
    type Error = SignerError;

    fn try_from(tx: &EvmTransactionData) -> Result<Self, Self::Error> {
        let tx_kind = match tx.to_address()? {
            Some(addr) => TxKind::Call(addr),
            None => TxKind::Create,
        };

        Ok(Self {
            chain_id: Some(tx.chain_id),
            nonce: tx.nonce.unwrap_or(0),
            gas_limit: tx.gas_limit.unwrap_or(DEFAULT_GAS_LIMIT),
            gas_price: tx.gas_price.unwrap_or(0),
            to: tx_kind,
            value: tx.value,
            input: tx.data_to_bytes()?,
        })
    }
}

impl TryFrom<EvmTransactionData> for TxLegacy {
    type Error = SignerError;

    fn try_from(tx: EvmTransactionData) -> Result<Self, Self::Error> {
        Self::try_from(&tx)
    }
}

impl TryFrom<&EvmTransactionData> for TxEip1559 {
    type Error = SignerError;

    fn try_from(tx: &EvmTransactionData) -> Result<Self, Self::Error> {
        let tx_kind = match tx.to_address()? {
            Some(addr) => TxKind::Call(addr),
            None => TxKind::Create,
        };

        Ok(Self {
            chain_id: tx.chain_id,
            nonce: tx.nonce.unwrap_or(0),
            gas_limit: tx.gas_limit.unwrap_or(DEFAULT_GAS_LIMIT),
            max_fee_per_gas: tx.max_fee_per_gas.unwrap_or(0),
            max_priority_fee_per_gas: tx.max_priority_fee_per_gas.unwrap_or(0),
            to: tx_kind,
            value: tx.value,
            access_list: AccessList::default(),
            input: tx.data_to_bytes()?,
        })
    }
}

impl TryFrom<EvmTransactionData> for TxEip1559 {
    type Error = SignerError;

    fn try_from(tx: EvmTransactionData) -> Result<Self, Self::Error> {
        Self::try_from(&tx)
    }
}

impl From<&[u8; 65]> for EvmTransactionDataSignature {
    fn from(bytes: &[u8; 65]) -> Self {
        Self {
            r: hex::encode(&bytes[0..32]),
            s: hex::encode(&bytes[32..64]),
            v: bytes[64],
            sig: hex::encode(bytes),
        }
    }
}

#[cfg(test)]
mod tests {
    use lazy_static::lazy_static;
    use soroban_rs::xdr::{BytesM, Signature, SignatureHint};
    use std::sync::Mutex;

    use super::*;
    use crate::{
        config::{
            EvmNetworkConfig, NetworkConfigCommon, SolanaNetworkConfig, StellarNetworkConfig,
        },
        models::{
            network::NetworkConfigData,
            relayer::{
                RelayerEvmPolicy, RelayerNetworkPolicy, RelayerSolanaPolicy, RelayerStellarPolicy,
            },
            transaction::stellar::AssetSpec,
            EncodedSerializedTransaction,
        },
    };

    // Use a mutex to ensure tests don't run in parallel when modifying env vars
    lazy_static! {
        static ref ENV_MUTEX: Mutex<()> = Mutex::new(());
    }

    #[test]
    fn test_signature_from_bytes() {
        let test_bytes: [u8; 65] = [
            1, 2, 3, 4, 5, 6, 7, 8, 9, 10, 11, 12, 13, 14, 15, 16, 17, 18, 19, 20, 21, 22, 23, 24,
            25, 26, 27, 28, 29, 30, 31, 32, // r (32 bytes)
            33, 34, 35, 36, 37, 38, 39, 40, 41, 42, 43, 44, 45, 46, 47, 48, 49, 50, 51, 52, 53, 54,
            55, 56, 57, 58, 59, 60, 61, 62, 63, 64, // s (32 bytes)
            27, // v (1 byte)
        ];

        let signature = EvmTransactionDataSignature::from(&test_bytes);

        assert_eq!(signature.r.len(), 64); // 32 bytes in hex
        assert_eq!(signature.s.len(), 64); // 32 bytes in hex
        assert_eq!(signature.v, 27);
        assert_eq!(signature.sig.len(), 130); // 65 bytes in hex
    }

    #[test]
    fn test_stellar_transaction_data_reset_to_pre_prepare_state() {
        let stellar_data = StellarTransactionData {
            source_account: "GTEST".to_string(),
            fee: Some(100),
            sequence_number: Some(42),
            memo: Some(MemoSpec::Text {
                value: "test memo".to_string(),
            }),
            valid_until: Some("2024-12-31".to_string()),
            network_passphrase: "Test Network".to_string(),
            signatures: vec![], // Simplified - empty for test
            hash: Some("test-hash".to_string()),
            simulation_transaction_data: Some("simulation-data".to_string()),
            transaction_input: TransactionInput::Operations(vec![OperationSpec::Payment {
                destination: "GDEST".to_string(),
                amount: 1000,
                asset: AssetSpec::Native,
            }]),
            signed_envelope_xdr: Some("signed-xdr".to_string()),
        };

        let reset_data = stellar_data.clone().reset_to_pre_prepare_state();

        // Fields that should be preserved
        assert_eq!(reset_data.source_account, stellar_data.source_account);
        assert_eq!(reset_data.memo, stellar_data.memo);
        assert_eq!(reset_data.valid_until, stellar_data.valid_until);
        assert_eq!(
            reset_data.network_passphrase,
            stellar_data.network_passphrase
        );
        assert!(matches!(
            reset_data.transaction_input,
            TransactionInput::Operations(_)
        ));

        // Fields that should be reset
        assert_eq!(reset_data.fee, None);
        assert_eq!(reset_data.sequence_number, None);
        assert!(reset_data.signatures.is_empty());
        assert_eq!(reset_data.hash, None);
        assert_eq!(reset_data.simulation_transaction_data, None);
        assert_eq!(reset_data.signed_envelope_xdr, None);
    }

    #[test]
    fn test_transaction_repo_model_create_reset_update_request() {
        let stellar_data = StellarTransactionData {
            source_account: "GTEST".to_string(),
            fee: Some(100),
            sequence_number: Some(42),
            memo: None,
            valid_until: None,
            network_passphrase: "Test Network".to_string(),
            signatures: vec![],
            hash: Some("test-hash".to_string()),
            simulation_transaction_data: None,
            transaction_input: TransactionInput::Operations(vec![]),
            signed_envelope_xdr: Some("signed-xdr".to_string()),
        };

        let tx = TransactionRepoModel {
            id: "tx-1".to_string(),
            relayer_id: "relayer-1".to_string(),
            status: TransactionStatus::Failed,
            status_reason: Some("Bad sequence".to_string()),
            created_at: "2024-01-01".to_string(),
            sent_at: Some("2024-01-02".to_string()),
            confirmed_at: Some("2024-01-03".to_string()),
            valid_until: None,
            network_data: NetworkTransactionData::Stellar(stellar_data),
            priced_at: None,
            hashes: vec!["hash1".to_string(), "hash2".to_string()],
            network_type: NetworkType::Stellar,
            noop_count: None,
            is_canceled: None,
            delete_at: None,
        };

        let update_req = tx.create_reset_update_request().unwrap();

        // Check common fields
        assert_eq!(update_req.status, Some(TransactionStatus::Pending));
        assert_eq!(update_req.status_reason, None);
        assert_eq!(update_req.sent_at, None);
        assert_eq!(update_req.confirmed_at, None);
        assert_eq!(update_req.hashes, Some(vec![]));

        // Check that network data was reset
        if let Some(NetworkTransactionData::Stellar(reset_data)) = update_req.network_data {
            assert_eq!(reset_data.fee, None);
            assert_eq!(reset_data.sequence_number, None);
            assert_eq!(reset_data.hash, None);
            assert_eq!(reset_data.signed_envelope_xdr, None);
        } else {
            panic!("Expected Stellar network data");
        }
    }

    // Create a helper function to generate a sample EvmTransactionData for testing
    fn create_sample_evm_tx_data() -> EvmTransactionData {
        EvmTransactionData {
            gas_price: Some(20_000_000_000),
            gas_limit: Some(21000),
            nonce: Some(5),
            value: U256::from(1000000000000000000u128), // 1 ETH
            data: Some("0x".to_string()),
            from: "0x742d35Cc6634C0532925a3b844Bc454e4438f44e".to_string(),
            to: Some("0x5aAeb6053F3E94C9b9A09f33669435E7Ef1BeAed".to_string()),
            chain_id: 1,
            hash: None,
            signature: None,
            speed: None,
            max_fee_per_gas: None,
            max_priority_fee_per_gas: None,
            raw: None,
        }
    }

    // Tests for EvmTransactionData methods
    #[test]
    fn test_evm_tx_with_price_params() {
        let tx_data = create_sample_evm_tx_data();
        let price_params = PriceParams {
            gas_price: None,
            max_fee_per_gas: Some(30_000_000_000),
            max_priority_fee_per_gas: Some(2_000_000_000),
            is_min_bumped: None,
            extra_fee: None,
            total_cost: U256::ZERO,
        };

        let updated_tx = tx_data.with_price_params(price_params);

        assert_eq!(updated_tx.max_fee_per_gas, Some(30_000_000_000));
        assert_eq!(updated_tx.max_priority_fee_per_gas, Some(2_000_000_000));
    }

    #[test]
    fn test_evm_tx_with_gas_estimate() {
        let tx_data = create_sample_evm_tx_data();
        let new_gas_limit = 30000;

        let updated_tx = tx_data.with_gas_estimate(new_gas_limit);

        assert_eq!(updated_tx.gas_limit, Some(new_gas_limit));
    }

    #[test]
    fn test_evm_tx_with_nonce() {
        let tx_data = create_sample_evm_tx_data();
        let new_nonce = 10;

        let updated_tx = tx_data.with_nonce(new_nonce);

        assert_eq!(updated_tx.nonce, Some(new_nonce));
    }

    #[test]
    fn test_evm_tx_with_signed_transaction_data() {
        let tx_data = create_sample_evm_tx_data();

        let signature = EvmTransactionDataSignature {
            r: "r_value".to_string(),
            s: "s_value".to_string(),
            v: 27,
            sig: "signature_value".to_string(),
        };

        let signed_tx_response = SignTransactionResponseEvm {
            signature,
            hash: "0xabcdef1234567890".to_string(),
            raw: vec![1, 2, 3, 4, 5],
        };

        let updated_tx = tx_data.with_signed_transaction_data(signed_tx_response);

        assert_eq!(updated_tx.signature.as_ref().unwrap().r, "r_value");
        assert_eq!(updated_tx.signature.as_ref().unwrap().s, "s_value");
        assert_eq!(updated_tx.signature.as_ref().unwrap().v, 27);
        assert_eq!(updated_tx.hash, Some("0xabcdef1234567890".to_string()));
        assert_eq!(updated_tx.raw, Some(vec![1, 2, 3, 4, 5]));
    }

    #[test]
    fn test_evm_tx_to_address() {
        // Test with valid address
        let tx_data = create_sample_evm_tx_data();
        let address_result = tx_data.to_address();
        assert!(address_result.is_ok());
        let address_option = address_result.unwrap();
        assert!(address_option.is_some());
        assert_eq!(
            address_option.unwrap().to_string().to_lowercase(),
            "0x5aAeb6053F3E94C9b9A09f33669435E7Ef1BeAed".to_lowercase()
        );

        // Test with None address (contract creation)
        let mut contract_creation_tx = create_sample_evm_tx_data();
        contract_creation_tx.to = None;
        let address_result = contract_creation_tx.to_address();
        assert!(address_result.is_ok());
        assert!(address_result.unwrap().is_none());

        // Test with empty address string
        let mut empty_address_tx = create_sample_evm_tx_data();
        empty_address_tx.to = Some("".to_string());
        let address_result = empty_address_tx.to_address();
        assert!(address_result.is_ok());
        assert!(address_result.unwrap().is_none());

        // Test with invalid address
        let mut invalid_address_tx = create_sample_evm_tx_data();
        invalid_address_tx.to = Some("0xINVALID".to_string());
        let address_result = invalid_address_tx.to_address();
        assert!(address_result.is_err());
    }

    #[test]
    fn test_evm_tx_data_to_bytes() {
        // Test with valid hex data
        let mut tx_data = create_sample_evm_tx_data();
        tx_data.data = Some("0x1234".to_string());
        let bytes_result = tx_data.data_to_bytes();
        assert!(bytes_result.is_ok());
        assert_eq!(bytes_result.unwrap().as_ref(), &[0x12, 0x34]);

        // Test with empty data
        tx_data.data = Some("".to_string());
        assert!(tx_data.data_to_bytes().is_ok());

        // Test with None data
        tx_data.data = None;
        assert!(tx_data.data_to_bytes().is_ok());

        // Test with invalid hex data
        tx_data.data = Some("0xZZ".to_string());
        assert!(tx_data.data_to_bytes().is_err());
    }

    // Tests for EvmTransactionDataTrait implementation
    #[test]
    fn test_evm_tx_is_legacy() {
        let mut tx_data = create_sample_evm_tx_data();

        // Legacy transaction has gas_price
        assert!(tx_data.is_legacy());

        // Not legacy if gas_price is None
        tx_data.gas_price = None;
        assert!(!tx_data.is_legacy());
    }

    #[test]
    fn test_evm_tx_is_eip1559() {
        let mut tx_data = create_sample_evm_tx_data();

        // Not EIP-1559 initially
        assert!(!tx_data.is_eip1559());

        // Set EIP-1559 fields
        tx_data.max_fee_per_gas = Some(30_000_000_000);
        tx_data.max_priority_fee_per_gas = Some(2_000_000_000);
        assert!(tx_data.is_eip1559());

        // Not EIP-1559 if one field is missing
        tx_data.max_priority_fee_per_gas = None;
        assert!(!tx_data.is_eip1559());
    }

    #[test]
    fn test_evm_tx_is_speed() {
        let mut tx_data = create_sample_evm_tx_data();

        // No speed initially
        assert!(!tx_data.is_speed());

        // Set speed
        tx_data.speed = Some(Speed::Fast);
        assert!(tx_data.is_speed());
    }

    // Tests for NetworkTransactionData methods
    #[test]
    fn test_network_tx_data_get_evm_transaction_data() {
        let evm_tx_data = create_sample_evm_tx_data();
        let network_data = NetworkTransactionData::Evm(evm_tx_data.clone());

        // Should succeed for EVM data
        let result = network_data.get_evm_transaction_data();
        assert!(result.is_ok());
        assert_eq!(result.unwrap().chain_id, evm_tx_data.chain_id);

        // Should fail for non-EVM data
        let solana_data = NetworkTransactionData::Solana(SolanaTransactionData {
            transaction: "transaction_123".to_string(),
            signature: None,
        });
        assert!(solana_data.get_evm_transaction_data().is_err());
    }

    #[test]
    fn test_network_tx_data_get_solana_transaction_data() {
        let solana_tx_data = SolanaTransactionData {
            transaction: "transaction_123".to_string(),
            signature: None,
        };
        let network_data = NetworkTransactionData::Solana(solana_tx_data.clone());

        // Should succeed for Solana data
        let result = network_data.get_solana_transaction_data();
        assert!(result.is_ok());
        assert_eq!(result.unwrap().transaction, solana_tx_data.transaction);

        // Should fail for non-Solana data
        let evm_data = NetworkTransactionData::Evm(create_sample_evm_tx_data());
        assert!(evm_data.get_solana_transaction_data().is_err());
    }

    #[test]
    fn test_network_tx_data_get_stellar_transaction_data() {
        let stellar_tx_data = StellarTransactionData {
            source_account: "account123".to_string(),
            fee: Some(100),
            sequence_number: Some(5),
            memo: Some(MemoSpec::Text {
                value: "Test memo".to_string(),
            }),
            valid_until: Some("2025-01-01T00:00:00Z".to_string()),
            network_passphrase: "Test SDF Network ; September 2015".to_string(),
            signatures: Vec::new(),
            hash: Some("hash123".to_string()),
            simulation_transaction_data: None,
            transaction_input: TransactionInput::Operations(vec![OperationSpec::Payment {
                destination: "GCEZWKCA5VLDNRLN3RPRJMRZOX3Z6G5CHCGSNFHEYVXM3XOJMDS674JZ".to_string(),
                amount: 100000000, // 10 XLM in stroops
                asset: AssetSpec::Native,
            }]),
            signed_envelope_xdr: None,
        };
        let network_data = NetworkTransactionData::Stellar(stellar_tx_data.clone());

        // Should succeed for Stellar data
        let result = network_data.get_stellar_transaction_data();
        assert!(result.is_ok());
        assert_eq!(
            result.unwrap().source_account,
            stellar_tx_data.source_account
        );

        // Should fail for non-Stellar data
        let evm_data = NetworkTransactionData::Evm(create_sample_evm_tx_data());
        assert!(evm_data.get_stellar_transaction_data().is_err());
    }

    // Test for TryFrom<NetworkTransactionData> for TxLegacy
    #[test]
    fn test_try_from_network_tx_data_for_tx_legacy() {
        // Create a valid EVM transaction
        let evm_tx_data = create_sample_evm_tx_data();
        let network_data = NetworkTransactionData::Evm(evm_tx_data.clone());

        // Should convert successfully
        let result = TxLegacy::try_from(network_data);
        assert!(result.is_ok());
        let tx_legacy = result.unwrap();

        // Verify fields
        assert_eq!(tx_legacy.chain_id, Some(evm_tx_data.chain_id));
        assert_eq!(tx_legacy.nonce, evm_tx_data.nonce.unwrap());
        assert_eq!(tx_legacy.gas_limit, evm_tx_data.gas_limit.unwrap_or(21000));
        assert_eq!(tx_legacy.gas_price, evm_tx_data.gas_price.unwrap());
        assert_eq!(tx_legacy.value, evm_tx_data.value);

        // Should fail for non-EVM data
        let solana_data = NetworkTransactionData::Solana(SolanaTransactionData {
            transaction: "transaction_123".to_string(),
            signature: None,
        });
        assert!(TxLegacy::try_from(solana_data).is_err());
    }

    #[test]
    fn test_try_from_evm_tx_data_for_tx_legacy() {
        // Create a valid EVM transaction with legacy fields
        let evm_tx_data = create_sample_evm_tx_data();

        // Should convert successfully
        let result = TxLegacy::try_from(evm_tx_data.clone());
        assert!(result.is_ok());
        let tx_legacy = result.unwrap();

        // Verify fields
        assert_eq!(tx_legacy.chain_id, Some(evm_tx_data.chain_id));
        assert_eq!(tx_legacy.nonce, evm_tx_data.nonce.unwrap());
        assert_eq!(tx_legacy.gas_limit, evm_tx_data.gas_limit.unwrap_or(21000));
        assert_eq!(tx_legacy.gas_price, evm_tx_data.gas_price.unwrap());
        assert_eq!(tx_legacy.value, evm_tx_data.value);
    }

    fn dummy_signature() -> DecoratedSignature {
        let hint = SignatureHint([0; 4]);
        let bytes: Vec<u8> = vec![0u8; 64];
        let bytes_m: BytesM<64> = bytes.try_into().expect("BytesM conversion");
        DecoratedSignature {
            hint,
            signature: Signature(bytes_m),
        }
    }

    fn test_stellar_tx_data() -> StellarTransactionData {
        StellarTransactionData {
            source_account: "GAAAAAAAAAAAAAAAAAAAAAAAAAAAAAAAAAAAAAAAAAAAAAAAAAAAAWHF".to_string(),
            fee: Some(100),
            sequence_number: Some(1),
            memo: None,
            valid_until: None,
            network_passphrase: "Test SDF Network ; September 2015".to_string(),
            signatures: Vec::new(),
            hash: None,
            simulation_transaction_data: None,
            transaction_input: TransactionInput::Operations(vec![OperationSpec::Payment {
                destination: "GAAAAAAAAAAAAAAAAAAAAAAAAAAAAAAAAAAAAAAAAAAAAAAAAAAAAWHF".to_string(),
                amount: 1000,
                asset: AssetSpec::Native,
            }]),
            signed_envelope_xdr: None,
        }
    }

    #[test]
    fn test_with_sequence_number() {
        let tx = test_stellar_tx_data();
        let updated = tx.with_sequence_number(42);
        assert_eq!(updated.sequence_number, Some(42));
    }

    #[test]
    fn test_get_envelope_for_simulation() {
        let tx = test_stellar_tx_data();
        let env = tx.get_envelope_for_simulation();
        assert!(env.is_ok());
        let env = env.unwrap();
        // Should be a TransactionV1Envelope with no signatures
        match env {
            soroban_rs::xdr::TransactionEnvelope::Tx(tx_env) => {
                assert_eq!(tx_env.signatures.len(), 0);
            }
            _ => {
                panic!("Expected TransactionEnvelope::Tx variant");
            }
        }
    }

    #[test]
    fn test_get_envelope_for_submission() {
        let mut tx = test_stellar_tx_data();
        tx.signatures.push(dummy_signature());
        let env = tx.get_envelope_for_submission();
        assert!(env.is_ok());
        let env = env.unwrap();
        match env {
            soroban_rs::xdr::TransactionEnvelope::Tx(tx_env) => {
                assert_eq!(tx_env.signatures.len(), 1);
            }
            _ => {
                panic!("Expected TransactionEnvelope::Tx variant");
            }
        }
    }

    #[test]
    fn test_attach_signature() {
        let tx = test_stellar_tx_data();
        let sig = dummy_signature();
        let updated = tx.attach_signature(sig.clone());
        assert_eq!(updated.signatures.len(), 1);
        assert_eq!(updated.signatures[0], sig);
    }

    #[test]
    fn test_with_hash() {
        let tx = test_stellar_tx_data();
        let updated = tx.with_hash("hash123".to_string());
        assert_eq!(updated.hash, Some("hash123".to_string()));
    }

    #[test]
    fn test_evm_tx_for_replacement() {
        let old_data = create_sample_evm_tx_data();
        let new_request = EvmTransactionRequest {
            to: Some("0xNewRecipient".to_string()),
            value: U256::from(2000000000000000000u64), // 2 ETH
            data: Some("0xNewData".to_string()),
            gas_limit: Some(25000),
            gas_price: Some(30000000000), // 30 Gwei (should be ignored)
            max_fee_per_gas: Some(40000000000), // Should be ignored
            max_priority_fee_per_gas: Some(2000000000), // Should be ignored
            speed: Some(Speed::Fast),
            valid_until: None,
        };

        let result = EvmTransactionData::for_replacement(&old_data, &new_request);

        // Should preserve old data fields
        assert_eq!(result.chain_id, old_data.chain_id);
        assert_eq!(result.from, old_data.from);
        assert_eq!(result.nonce, old_data.nonce);

        // Should use new request fields
        assert_eq!(result.to, new_request.to);
        assert_eq!(result.value, new_request.value);
        assert_eq!(result.data, new_request.data);
        assert_eq!(result.gas_limit, new_request.gas_limit);
        assert_eq!(result.speed, new_request.speed);

        // Should clear all pricing fields (regardless of what's in the request)
        assert_eq!(result.gas_price, None);
        assert_eq!(result.max_fee_per_gas, None);
        assert_eq!(result.max_priority_fee_per_gas, None);

        // Should reset signing fields
        assert_eq!(result.signature, None);
        assert_eq!(result.hash, None);
        assert_eq!(result.raw, None);
    }

    #[test]
    fn test_transaction_repo_model_validate() {
        let transaction = TransactionRepoModel::default();
        let result = transaction.validate();
        assert!(result.is_ok());
    }

    #[test]
    fn test_try_from_network_transaction_request_evm() {
        use crate::models::{NetworkRepoModel, NetworkType, RelayerRepoModel};

        let evm_request = NetworkTransactionRequest::Evm(EvmTransactionRequest {
            to: Some("0x742d35Cc6634C0532925a3b844Bc454e4438f44e".to_string()),
            value: U256::from(1000000000000000000u128),
            data: Some("0x1234".to_string()),
            gas_limit: Some(21000),
            gas_price: Some(20000000000),
            max_fee_per_gas: None,
            max_priority_fee_per_gas: None,
            speed: Some(Speed::Fast),
            valid_until: Some("2024-12-31T23:59:59Z".to_string()),
        });

        let relayer_model = RelayerRepoModel {
            id: "relayer-id".to_string(),
            name: "Test Relayer".to_string(),
            network: "network-id".to_string(),
            paused: false,
            network_type: NetworkType::Evm,
            signer_id: "signer-id".to_string(),
            policies: RelayerNetworkPolicy::Evm(RelayerEvmPolicy::default()),
            address: "0x742d35Cc6634C0532925a3b844Bc454e4438f44e".to_string(),
            notification_id: None,
            system_disabled: false,
            custom_rpc_urls: None,
        };

        let network_model = NetworkRepoModel {
            id: "evm:ethereum".to_string(),
            name: "ethereum".to_string(),
            network_type: NetworkType::Evm,
            config: NetworkConfigData::Evm(EvmNetworkConfig {
                common: NetworkConfigCommon {
                    network: "ethereum".to_string(),
                    from: None,
                    rpc_urls: Some(vec!["https://mainnet.infura.io".to_string()]),
                    explorer_urls: Some(vec!["https://etherscan.io".to_string()]),
                    average_blocktime_ms: Some(12000),
                    is_testnet: Some(false),
                    tags: Some(vec!["mainnet".to_string()]),
                },
                chain_id: Some(1),
                required_confirmations: Some(12),
                features: None,
                symbol: Some("ETH".to_string()),
            }),
        };

        let result = TransactionRepoModel::try_from((&evm_request, &relayer_model, &network_model));
        assert!(result.is_ok());
        let transaction = result.unwrap();

        assert_eq!(transaction.relayer_id, relayer_model.id);
        assert_eq!(transaction.status, TransactionStatus::Pending);
        assert_eq!(transaction.network_type, NetworkType::Evm);
        assert_eq!(
            transaction.valid_until,
            Some("2024-12-31T23:59:59Z".to_string())
        );
        assert!(transaction.is_canceled == Some(false));

        if let NetworkTransactionData::Evm(evm_data) = transaction.network_data {
            assert_eq!(evm_data.from, relayer_model.address);
            assert_eq!(
                evm_data.to,
                Some("0x742d35Cc6634C0532925a3b844Bc454e4438f44e".to_string())
            );
            assert_eq!(evm_data.value, U256::from(1000000000000000000u128));
            assert_eq!(evm_data.chain_id, 1);
            assert_eq!(evm_data.gas_limit, Some(21000));
            assert_eq!(evm_data.gas_price, Some(20000000000));
            assert_eq!(evm_data.speed, Some(Speed::Fast));
        } else {
            panic!("Expected EVM transaction data");
        }
    }

    #[test]
    fn test_try_from_network_transaction_request_solana() {
        use crate::models::{
            NetworkRepoModel, NetworkTransactionRequest, NetworkType, RelayerRepoModel,
        };

        let solana_request = NetworkTransactionRequest::Solana(
            crate::models::transaction::request::solana::SolanaTransactionRequest {
                transaction: EncodedSerializedTransaction::new("transaction_123".to_string()),
            },
        );

        let relayer_model = RelayerRepoModel {
            id: "relayer-id".to_string(),
            name: "Test Solana Relayer".to_string(),
            network: "network-id".to_string(),
            paused: false,
            network_type: NetworkType::Solana,
            signer_id: "signer-id".to_string(),
            policies: RelayerNetworkPolicy::Solana(RelayerSolanaPolicy::default()),
            address: "solana_address".to_string(),
            notification_id: None,
            system_disabled: false,
            custom_rpc_urls: None,
        };

        let network_model = NetworkRepoModel {
            id: "solana:mainnet".to_string(),
            name: "mainnet".to_string(),
            network_type: NetworkType::Solana,
            config: NetworkConfigData::Solana(SolanaNetworkConfig {
                common: NetworkConfigCommon {
                    network: "mainnet".to_string(),
                    from: None,
                    rpc_urls: Some(vec!["https://api.mainnet-beta.solana.com".to_string()]),
                    explorer_urls: Some(vec!["https://explorer.solana.com".to_string()]),
                    average_blocktime_ms: Some(400),
                    is_testnet: Some(false),
                    tags: Some(vec!["mainnet".to_string()]),
                },
            }),
        };

        let result =
            TransactionRepoModel::try_from((&solana_request, &relayer_model, &network_model));
        assert!(result.is_ok());
        let transaction = result.unwrap();

        assert_eq!(transaction.relayer_id, relayer_model.id);
        assert_eq!(transaction.status, TransactionStatus::Pending);
        assert_eq!(transaction.network_type, NetworkType::Solana);
        assert_eq!(transaction.valid_until, None);

        if let NetworkTransactionData::Solana(solana_data) = transaction.network_data {
            assert_eq!(solana_data.transaction, "transaction_123".to_string());
            assert_eq!(solana_data.signature, None);
        } else {
            panic!("Expected Solana transaction data");
        }
    }

    #[test]
    fn test_try_from_network_transaction_request_stellar() {
        use crate::models::transaction::request::stellar::StellarTransactionRequest;
        use crate::models::{
            NetworkRepoModel, NetworkTransactionRequest, NetworkType, RelayerRepoModel,
        };

        let stellar_request = NetworkTransactionRequest::Stellar(StellarTransactionRequest {
            source_account: Some(
                "GAAAAAAAAAAAAAAAAAAAAAAAAAAAAAAAAAAAAAAAAAAAAAAAAAAAAWHF".to_string(),
            ),
            network: "mainnet".to_string(),
            operations: Some(vec![OperationSpec::Payment {
                destination: "GAAAAAAAAAAAAAAAAAAAAAAAAAAAAAAAAAAAAAAAAAAAAAAAAAAAAWHF".to_string(),
                amount: 1000000,
                asset: AssetSpec::Native,
            }]),
            memo: Some(MemoSpec::Text {
                value: "Test memo".to_string(),
            }),
            valid_until: Some("2024-12-31T23:59:59Z".to_string()),
            transaction_xdr: None,
            fee_bump: None,
            max_fee: None,
        });

        let relayer_model = RelayerRepoModel {
            id: "relayer-id".to_string(),
            name: "Test Stellar Relayer".to_string(),
            network: "network-id".to_string(),
            paused: false,
            network_type: NetworkType::Stellar,
            signer_id: "signer-id".to_string(),
            policies: RelayerNetworkPolicy::Stellar(RelayerStellarPolicy::default()),
            address: "stellar_address".to_string(),
            notification_id: None,
            system_disabled: false,
            custom_rpc_urls: None,
        };

        let network_model = NetworkRepoModel {
            id: "stellar:mainnet".to_string(),
            name: "mainnet".to_string(),
            network_type: NetworkType::Stellar,
            config: NetworkConfigData::Stellar(StellarNetworkConfig {
                common: NetworkConfigCommon {
                    network: "mainnet".to_string(),
                    from: None,
                    rpc_urls: Some(vec!["https://horizon.stellar.org".to_string()]),
                    explorer_urls: Some(vec!["https://stellarchain.io".to_string()]),
                    average_blocktime_ms: Some(5000),
                    is_testnet: Some(false),
                    tags: Some(vec!["mainnet".to_string()]),
                },
                passphrase: Some("Public Global Stellar Network ; September 2015".to_string()),
            }),
        };

        let result =
            TransactionRepoModel::try_from((&stellar_request, &relayer_model, &network_model));
        assert!(result.is_ok());
        let transaction = result.unwrap();

        assert_eq!(transaction.relayer_id, relayer_model.id);
        assert_eq!(transaction.status, TransactionStatus::Pending);
        assert_eq!(transaction.network_type, NetworkType::Stellar);
        assert_eq!(transaction.valid_until, None);

        if let NetworkTransactionData::Stellar(stellar_data) = transaction.network_data {
            assert_eq!(
                stellar_data.source_account,
                "GAAAAAAAAAAAAAAAAAAAAAAAAAAAAAAAAAAAAAAAAAAAAAAAAAAAAWHF"
            );
            // Check that transaction_input contains the operations
            if let TransactionInput::Operations(ops) = &stellar_data.transaction_input {
                assert_eq!(ops.len(), 1);
                if let OperationSpec::Payment {
                    destination,
                    amount,
                    asset,
                } = &ops[0]
                {
                    assert_eq!(
                        destination,
                        "GAAAAAAAAAAAAAAAAAAAAAAAAAAAAAAAAAAAAAAAAAAAAAAAAAAAAWHF"
                    );
                    assert_eq!(amount, &1000000);
                    assert_eq!(asset, &AssetSpec::Native);
                } else {
                    panic!("Expected Payment operation");
                }
            } else {
                panic!("Expected Operations transaction input");
            }
            assert_eq!(
                stellar_data.memo,
                Some(MemoSpec::Text {
                    value: "Test memo".to_string()
                })
            );
            assert_eq!(
                stellar_data.valid_until,
                Some("2024-12-31T23:59:59Z".to_string())
            );
            assert_eq!(stellar_data.signatures.len(), 0);
            assert_eq!(stellar_data.hash, None);
            assert_eq!(stellar_data.fee, None);
            assert_eq!(stellar_data.sequence_number, None);
        } else {
            panic!("Expected Stellar transaction data");
        }
    }

    #[test]
    fn test_try_from_network_transaction_data_for_tx_eip1559() {
        // Create a valid EVM transaction with EIP-1559 fields
        let mut evm_tx_data = create_sample_evm_tx_data();
        evm_tx_data.max_fee_per_gas = Some(30_000_000_000);
        evm_tx_data.max_priority_fee_per_gas = Some(2_000_000_000);
        let network_data = NetworkTransactionData::Evm(evm_tx_data.clone());

        // Should convert successfully
        let result = TxEip1559::try_from(network_data);
        assert!(result.is_ok());
        let tx_eip1559 = result.unwrap();

        // Verify fields
        assert_eq!(tx_eip1559.chain_id, evm_tx_data.chain_id);
        assert_eq!(tx_eip1559.nonce, evm_tx_data.nonce.unwrap());
        assert_eq!(tx_eip1559.gas_limit, evm_tx_data.gas_limit.unwrap_or(21000));
        assert_eq!(
            tx_eip1559.max_fee_per_gas,
            evm_tx_data.max_fee_per_gas.unwrap()
        );
        assert_eq!(
            tx_eip1559.max_priority_fee_per_gas,
            evm_tx_data.max_priority_fee_per_gas.unwrap()
        );
        assert_eq!(tx_eip1559.value, evm_tx_data.value);
        assert!(tx_eip1559.access_list.0.is_empty());

        // Should fail for non-EVM data
        let solana_data = NetworkTransactionData::Solana(SolanaTransactionData {
            transaction: "transaction_123".to_string(),
            signature: None,
        });
        assert!(TxEip1559::try_from(solana_data).is_err());
    }

    #[test]
    fn test_evm_transaction_data_defaults() {
        let default_data = EvmTransactionData::default();

        assert_eq!(
            default_data.from,
            "0xf39Fd6e51aad88F6F4ce6aB8827279cffFb92266"
        );
        assert_eq!(
            default_data.to,
            Some("0x70997970C51812dc3A010C7d01b50e0d17dc79C8".to_string())
        );
        assert_eq!(default_data.gas_price, Some(20000000000));
        assert_eq!(default_data.value, U256::from(1000000000000000000u128));
        assert_eq!(default_data.data, Some("0x".to_string()));
        assert_eq!(default_data.nonce, Some(1));
        assert_eq!(default_data.chain_id, 1);
        assert_eq!(default_data.gas_limit, Some(21000));
        assert_eq!(default_data.hash, None);
        assert_eq!(default_data.signature, None);
        assert_eq!(default_data.speed, None);
        assert_eq!(default_data.max_fee_per_gas, None);
        assert_eq!(default_data.max_priority_fee_per_gas, None);
        assert_eq!(default_data.raw, None);
    }

    #[test]
    fn test_transaction_repo_model_defaults() {
        let default_model = TransactionRepoModel::default();

        assert_eq!(default_model.id, "00000000-0000-0000-0000-000000000001");
        assert_eq!(
            default_model.relayer_id,
            "00000000-0000-0000-0000-000000000002"
        );
        assert_eq!(default_model.status, TransactionStatus::Pending);
        assert_eq!(default_model.created_at, "2023-01-01T00:00:00Z");
        assert_eq!(default_model.status_reason, None);
        assert_eq!(default_model.sent_at, None);
        assert_eq!(default_model.confirmed_at, None);
        assert_eq!(default_model.valid_until, None);
        assert_eq!(default_model.delete_at, None);
        assert_eq!(default_model.network_type, NetworkType::Evm);
        assert_eq!(default_model.priced_at, None);
        assert_eq!(default_model.hashes.len(), 0);
        assert_eq!(default_model.noop_count, None);
        assert_eq!(default_model.is_canceled, Some(false));
    }

    #[test]
    fn test_evm_tx_for_replacement_with_speed_fallback() {
        let mut old_data = create_sample_evm_tx_data();
        old_data.speed = Some(Speed::SafeLow);

        // Request with no speed - should use old data's speed
        let new_request = EvmTransactionRequest {
            to: Some("0xNewRecipient".to_string()),
            value: U256::from(2000000000000000000u64),
            data: Some("0xNewData".to_string()),
            gas_limit: Some(25000),
            gas_price: None,
            max_fee_per_gas: None,
            max_priority_fee_per_gas: None,
            speed: None,
            valid_until: None,
        };

        let result = EvmTransactionData::for_replacement(&old_data, &new_request);
        assert_eq!(result.speed, Some(Speed::SafeLow));

        // Old data with no speed - should use default
        let mut old_data_no_speed = create_sample_evm_tx_data();
        old_data_no_speed.speed = None;

        let result2 = EvmTransactionData::for_replacement(&old_data_no_speed, &new_request);
        assert_eq!(result2.speed, Some(DEFAULT_TRANSACTION_SPEED));
    }

    #[test]
    fn test_transaction_status_serialization() {
        use serde_json;

        // Test serialization of different status values
        assert_eq!(
            serde_json::to_string(&TransactionStatus::Pending).unwrap(),
            "\"pending\""
        );
        assert_eq!(
            serde_json::to_string(&TransactionStatus::Sent).unwrap(),
            "\"sent\""
        );
        assert_eq!(
            serde_json::to_string(&TransactionStatus::Mined).unwrap(),
            "\"mined\""
        );
        assert_eq!(
            serde_json::to_string(&TransactionStatus::Failed).unwrap(),
            "\"failed\""
        );
        assert_eq!(
            serde_json::to_string(&TransactionStatus::Confirmed).unwrap(),
            "\"confirmed\""
        );
        assert_eq!(
            serde_json::to_string(&TransactionStatus::Canceled).unwrap(),
            "\"canceled\""
        );
        assert_eq!(
            serde_json::to_string(&TransactionStatus::Submitted).unwrap(),
            "\"submitted\""
        );
        assert_eq!(
            serde_json::to_string(&TransactionStatus::Expired).unwrap(),
            "\"expired\""
        );
    }

    #[test]
    fn test_evm_tx_contract_creation() {
        // Test transaction data for contract creation (no 'to' address)
        let mut tx_data = create_sample_evm_tx_data();
        tx_data.to = None;

        let tx_legacy = TxLegacy::try_from(&tx_data).unwrap();
        assert_eq!(tx_legacy.to, TxKind::Create);

        let tx_eip1559 = TxEip1559::try_from(&tx_data).unwrap();
        assert_eq!(tx_eip1559.to, TxKind::Create);
    }

    #[test]
    fn test_evm_tx_default_values_in_conversion() {
        // Test conversion with missing nonce and gas price
        let mut tx_data = create_sample_evm_tx_data();
        tx_data.nonce = None;
        tx_data.gas_price = None;
        tx_data.max_fee_per_gas = None;
        tx_data.max_priority_fee_per_gas = None;

        let tx_legacy = TxLegacy::try_from(&tx_data).unwrap();
        assert_eq!(tx_legacy.nonce, 0); // Default nonce
        assert_eq!(tx_legacy.gas_price, 0); // Default gas price

        let tx_eip1559 = TxEip1559::try_from(&tx_data).unwrap();
        assert_eq!(tx_eip1559.nonce, 0); // Default nonce
        assert_eq!(tx_eip1559.max_fee_per_gas, 0); // Default max fee
        assert_eq!(tx_eip1559.max_priority_fee_per_gas, 0); // Default max priority fee
    }

    // Helper function to create test network and relayer models
    fn test_models() -> (NetworkRepoModel, RelayerRepoModel) {
        use crate::config::{NetworkConfigCommon, StellarNetworkConfig};
        use crate::constants::DEFAULT_STELLAR_MIN_BALANCE;

        let network_config = NetworkConfigData::Stellar(StellarNetworkConfig {
            common: NetworkConfigCommon {
                network: "testnet".to_string(),
                from: None,
                rpc_urls: Some(vec!["https://test.stellar.org".to_string()]),
                explorer_urls: None,
                average_blocktime_ms: Some(5000), // 5 seconds for Stellar
                is_testnet: Some(true),
                tags: None,
            },
            passphrase: Some("Test SDF Network ; September 2015".to_string()),
        });

        let network_model = NetworkRepoModel {
            id: "stellar:testnet".to_string(),
            name: "testnet".to_string(),
            network_type: NetworkType::Stellar,
            config: network_config,
        };

        let relayer_model = RelayerRepoModel {
            id: "test-relayer".to_string(),
            name: "Test Relayer".to_string(),
            network: "stellar:testnet".to_string(),
            paused: false,
            network_type: NetworkType::Stellar,
            signer_id: "test-signer".to_string(),
            policies: RelayerNetworkPolicy::Stellar(RelayerStellarPolicy {
                max_fee: None,
                timeout_seconds: None,
                min_balance: Some(DEFAULT_STELLAR_MIN_BALANCE),
                concurrent_transactions: None,
            }),
            address: "GAAAAAAAAAAAAAAAAAAAAAAAAAAAAAAAAAAAAAAAAAAAAAAAAAAAAWHF".to_string(),
            notification_id: None,
            system_disabled: false,
            custom_rpc_urls: None,
        };

        (network_model, relayer_model)
    }

    #[test]
    fn test_stellar_xdr_transaction_input_conversion() {
        let (network_model, relayer_model) = test_models();

        // Test case 1: Operations mode (existing behavior)
        let stellar_request = StellarTransactionRequest {
            source_account: Some(
                "GAAAAAAAAAAAAAAAAAAAAAAAAAAAAAAAAAAAAAAAAAAAAAAAAAAAAWHF".to_string(),
            ),
            network: "testnet".to_string(),
            operations: Some(vec![OperationSpec::Payment {
                destination: "GBBBBBBBBBBBBBBBBBBBBBBBBBBBBBBBBBBBBBBBBBBBBBBBBBBBBBBB".to_string(),
                amount: 1000000,
                asset: AssetSpec::Native,
            }]),
            memo: None,
            valid_until: None,
            transaction_xdr: None,
            fee_bump: None,
            max_fee: None,
        };

        let request = NetworkTransactionRequest::Stellar(stellar_request);
        let result = TransactionRepoModel::try_from((&request, &relayer_model, &network_model));
        assert!(result.is_ok());

        let tx_model = result.unwrap();
        if let NetworkTransactionData::Stellar(ref stellar_data) = tx_model.network_data {
            assert!(matches!(
                stellar_data.transaction_input,
                TransactionInput::Operations(_)
            ));
        } else {
            panic!("Expected Stellar transaction data");
        }

        // Test case 2: Unsigned XDR mode
        // This is a valid unsigned transaction created with stellar CLI
        let unsigned_xdr = "AAAAAgAAAACige4lTdwSB/sto4SniEdJ2kOa2X65s5bqkd40J4DjSwAAAGQAAHAkAAAADgAAAAAAAAAAAAAAAQAAAAAAAAABAAAAAKKB7iVN3BIH+y2jhKeIR0naQ5rZfrmzluqR3jQngONLAAAAAAAAAAAAD0JAAAAAAAAAAAA=";
        let stellar_request = StellarTransactionRequest {
            source_account: None,
            network: "testnet".to_string(),
            operations: Some(vec![]),
            memo: None,
            valid_until: None,
            transaction_xdr: Some(unsigned_xdr.to_string()),
            fee_bump: None,
            max_fee: None,
        };

        let request = NetworkTransactionRequest::Stellar(stellar_request);
        let result = TransactionRepoModel::try_from((&request, &relayer_model, &network_model));
        assert!(result.is_ok());

        let tx_model = result.unwrap();
        if let NetworkTransactionData::Stellar(ref stellar_data) = tx_model.network_data {
            assert!(matches!(
                stellar_data.transaction_input,
                TransactionInput::UnsignedXdr(_)
            ));
        } else {
            panic!("Expected Stellar transaction data");
        }

        // Test case 3: Signed XDR with fee_bump
        // Create a signed XDR by duplicating the test logic from xdr_tests
        let signed_xdr = {
            use soroban_rs::xdr::{Limits, TransactionEnvelope, TransactionV1Envelope, WriteXdr};
            use stellar_strkey::ed25519::PublicKey;

            // Use the same transaction structure but add a dummy signature
            let source_pk =
                PublicKey::from_string("GAAAAAAAAAAAAAAAAAAAAAAAAAAAAAAAAAAAAAAAAAAAAAAAAAAAAWHF")
                    .unwrap();
            let dest_pk =
                PublicKey::from_string("GCEZWKCA5VLDNRLN3RPRJMRZOX3Z6G5CHCGSNFHEYVXM3XOJMDS674JZ")
                    .unwrap();

            let payment_op = soroban_rs::xdr::PaymentOp {
                destination: soroban_rs::xdr::MuxedAccount::Ed25519(soroban_rs::xdr::Uint256(
                    dest_pk.0,
                )),
                asset: soroban_rs::xdr::Asset::Native,
                amount: 1000000,
            };

            let operation = soroban_rs::xdr::Operation {
                source_account: None,
                body: soroban_rs::xdr::OperationBody::Payment(payment_op),
            };

            let operations: soroban_rs::xdr::VecM<soroban_rs::xdr::Operation, 100> =
                vec![operation].try_into().unwrap();

            let tx = soroban_rs::xdr::Transaction {
                source_account: soroban_rs::xdr::MuxedAccount::Ed25519(soroban_rs::xdr::Uint256(
                    source_pk.0,
                )),
                fee: 100,
                seq_num: soroban_rs::xdr::SequenceNumber(1),
                cond: soroban_rs::xdr::Preconditions::None,
                memo: soroban_rs::xdr::Memo::None,
                operations,
                ext: soroban_rs::xdr::TransactionExt::V0,
            };

            // Add a dummy signature
            let hint = soroban_rs::xdr::SignatureHint([0; 4]);
            let sig_bytes: Vec<u8> = vec![0u8; 64];
            let sig_bytes_m: soroban_rs::xdr::BytesM<64> = sig_bytes.try_into().unwrap();
            let sig = soroban_rs::xdr::DecoratedSignature {
                hint,
                signature: soroban_rs::xdr::Signature(sig_bytes_m),
            };

            let envelope = TransactionV1Envelope {
                tx,
                signatures: vec![sig].try_into().unwrap(),
            };

            let tx_envelope = TransactionEnvelope::Tx(envelope);
            tx_envelope.to_xdr_base64(Limits::none()).unwrap()
        };
        let stellar_request = StellarTransactionRequest {
            source_account: None,
            network: "testnet".to_string(),
            operations: Some(vec![]),
            memo: None,
            valid_until: None,
            transaction_xdr: Some(signed_xdr.to_string()),
            fee_bump: Some(true),
            max_fee: Some(20000000),
        };

        let request = NetworkTransactionRequest::Stellar(stellar_request);
        let result = TransactionRepoModel::try_from((&request, &relayer_model, &network_model));
        assert!(result.is_ok());

        let tx_model = result.unwrap();
        if let NetworkTransactionData::Stellar(ref stellar_data) = tx_model.network_data {
            match &stellar_data.transaction_input {
                TransactionInput::SignedXdr { xdr, max_fee } => {
                    assert_eq!(xdr, &signed_xdr);
                    assert_eq!(*max_fee, 20000000);
                }
                _ => panic!("Expected SignedXdr transaction input"),
            }
        } else {
            panic!("Expected Stellar transaction data");
        }

        // Test case 4: Signed XDR without fee_bump should fail
        let stellar_request = StellarTransactionRequest {
            source_account: None,
            network: "testnet".to_string(),
            operations: Some(vec![]),
            memo: None,
            valid_until: None,
            transaction_xdr: Some(signed_xdr.clone()),
            fee_bump: None,
            max_fee: None,
        };

        let request = NetworkTransactionRequest::Stellar(stellar_request);
        let result = TransactionRepoModel::try_from((&request, &relayer_model, &network_model));
        assert!(result.is_err());
        assert!(result
            .unwrap_err()
            .to_string()
            .contains("Expected unsigned XDR but received signed XDR"));

        // Test case 5: Operations with fee_bump should fail
        let stellar_request = StellarTransactionRequest {
            source_account: Some(
                "GAAAAAAAAAAAAAAAAAAAAAAAAAAAAAAAAAAAAAAAAAAAAAAAAAAAAWHF".to_string(),
            ),
            network: "testnet".to_string(),
            operations: Some(vec![OperationSpec::Payment {
                destination: "GBBBBBBBBBBBBBBBBBBBBBBBBBBBBBBBBBBBBBBBBBBBBBBBBBBBBBBB".to_string(),
                amount: 1000000,
                asset: AssetSpec::Native,
            }]),
            memo: None,
            valid_until: None,
            transaction_xdr: None,
            fee_bump: Some(true),
            max_fee: None,
        };

        let request = NetworkTransactionRequest::Stellar(stellar_request);
        let result = TransactionRepoModel::try_from((&request, &relayer_model, &network_model));
        assert!(result.is_err());
        assert!(result
            .unwrap_err()
            .to_string()
            .contains("Cannot request fee_bump with operations mode"));
    }

    #[test]
    fn test_invoke_host_function_must_be_exclusive() {
        let (network_model, relayer_model) = test_models();

        // Test case 1: Single InvokeHostFunction - should succeed
        let stellar_request = StellarTransactionRequest {
            source_account: Some(
                "GAAAAAAAAAAAAAAAAAAAAAAAAAAAAAAAAAAAAAAAAAAAAAAAAAAAAWHF".to_string(),
            ),
            network: "testnet".to_string(),
            operations: Some(vec![OperationSpec::InvokeContract {
                contract_address: "CA7QYNF7SOWQ3GLR2BGMZEHXAVIRZA4KVWLTJJFC7MGXUA74P7UJUWDA"
                    .to_string(),
                function_name: "transfer".to_string(),
                args: vec![],
                auth: None,
            }]),
            memo: None,
            valid_until: None,
            transaction_xdr: None,
            fee_bump: None,
            max_fee: None,
        };

        let request = NetworkTransactionRequest::Stellar(stellar_request);
        let result = TransactionRepoModel::try_from((&request, &relayer_model, &network_model));
        assert!(result.is_ok(), "Single InvokeHostFunction should succeed");

        // Test case 2: InvokeHostFunction mixed with Payment - should fail
        let stellar_request = StellarTransactionRequest {
            source_account: Some(
                "GAAAAAAAAAAAAAAAAAAAAAAAAAAAAAAAAAAAAAAAAAAAAAAAAAAAAWHF".to_string(),
            ),
            network: "testnet".to_string(),
            operations: Some(vec![
                OperationSpec::Payment {
                    destination: "GAAAAAAAAAAAAAAAAAAAAAAAAAAAAAAAAAAAAAAAAAAAAAAAAAAAAWHF"
                        .to_string(),
                    amount: 1000,
                    asset: AssetSpec::Native,
                },
                OperationSpec::InvokeContract {
                    contract_address: "CA7QYNF7SOWQ3GLR2BGMZEHXAVIRZA4KVWLTJJFC7MGXUA74P7UJUWDA"
                        .to_string(),
                    function_name: "transfer".to_string(),
                    args: vec![],
                    auth: None,
                },
            ]),
            memo: None,
            valid_until: None,
            transaction_xdr: None,
            fee_bump: None,
            max_fee: None,
        };

        let request = NetworkTransactionRequest::Stellar(stellar_request);
        let result = TransactionRepoModel::try_from((&request, &relayer_model, &network_model));

        match result {
            Ok(_) => panic!("Expected Soroban operation mixed with Payment to fail"),
            Err(err) => {
                let err_str = err.to_string();
                assert!(
                    err_str.contains("Soroban operations must be exclusive"),
                    "Expected error about Soroban operation exclusivity, got: {}",
                    err_str
                );
            }
        }

        // Test case 3: Multiple InvokeHostFunction operations - should fail
        let stellar_request = StellarTransactionRequest {
            source_account: Some(
                "GAAAAAAAAAAAAAAAAAAAAAAAAAAAAAAAAAAAAAAAAAAAAAAAAAAAAWHF".to_string(),
            ),
            network: "testnet".to_string(),
            operations: Some(vec![
                OperationSpec::InvokeContract {
                    contract_address: "CA7QYNF7SOWQ3GLR2BGMZEHXAVIRZA4KVWLTJJFC7MGXUA74P7UJUWDA"
                        .to_string(),
                    function_name: "transfer".to_string(),
                    args: vec![],
                    auth: None,
                },
                OperationSpec::InvokeContract {
                    contract_address: "CA7QYNF7SOWQ3GLR2BGMZEHXAVIRZA4KVWLTJJFC7MGXUA74P7UJUWDA"
                        .to_string(),
                    function_name: "approve".to_string(),
                    args: vec![],
                    auth: None,
                },
            ]),
            memo: None,
            valid_until: None,
            transaction_xdr: None,
            fee_bump: None,
            max_fee: None,
        };

        let request = NetworkTransactionRequest::Stellar(stellar_request);
        let result = TransactionRepoModel::try_from((&request, &relayer_model, &network_model));

        match result {
            Ok(_) => panic!("Expected multiple Soroban operations to fail"),
            Err(err) => {
                let err_str = err.to_string();
                assert!(
                    err_str.contains("Transaction can contain at most one Soroban operation"),
                    "Expected error about multiple Soroban operations, got: {}",
                    err_str
                );
            }
        }

        // Test case 4: Multiple Payment operations - should succeed
        let stellar_request = StellarTransactionRequest {
            source_account: Some(
                "GAAAAAAAAAAAAAAAAAAAAAAAAAAAAAAAAAAAAAAAAAAAAAAAAAAAAWHF".to_string(),
            ),
            network: "testnet".to_string(),
            operations: Some(vec![
                OperationSpec::Payment {
                    destination: "GAAAAAAAAAAAAAAAAAAAAAAAAAAAAAAAAAAAAAAAAAAAAAAAAAAAAWHF"
                        .to_string(),
                    amount: 1000,
                    asset: AssetSpec::Native,
                },
                OperationSpec::Payment {
                    destination: "GBBBBBBBBBBBBBBBBBBBBBBBBBBBBBBBBBBBBBBBBBBBBBBBBBBBBBBB"
                        .to_string(),
                    amount: 2000,
                    asset: AssetSpec::Native,
                },
            ]),
            memo: None,
            valid_until: None,
            transaction_xdr: None,
            fee_bump: None,
            max_fee: None,
        };

        let request = NetworkTransactionRequest::Stellar(stellar_request);
        let result = TransactionRepoModel::try_from((&request, &relayer_model, &network_model));
        assert!(result.is_ok(), "Multiple Payment operations should succeed");

        // Test case 5: InvokeHostFunction with non-None memo - should fail
        let stellar_request = StellarTransactionRequest {
            source_account: Some(
                "GAAAAAAAAAAAAAAAAAAAAAAAAAAAAAAAAAAAAAAAAAAAAAAAAAAAAWHF".to_string(),
            ),
            network: "testnet".to_string(),
            operations: Some(vec![OperationSpec::InvokeContract {
                contract_address: "CA7QYNF7SOWQ3GLR2BGMZEHXAVIRZA4KVWLTJJFC7MGXUA74P7UJUWDA"
                    .to_string(),
                function_name: "transfer".to_string(),
                args: vec![],
                auth: None,
            }]),
            memo: Some(MemoSpec::Text {
                value: "This should fail".to_string(),
            }),
            valid_until: None,
            transaction_xdr: None,
            fee_bump: None,
            max_fee: None,
        };

        let request = NetworkTransactionRequest::Stellar(stellar_request);
        let result = TransactionRepoModel::try_from((&request, &relayer_model, &network_model));

        match result {
            Ok(_) => panic!("Expected InvokeHostFunction with non-None memo to fail"),
            Err(err) => {
                let err_str = err.to_string();
                assert!(
                    err_str.contains("Soroban operations cannot have a memo"),
                    "Expected error about memo restriction, got: {}",
                    err_str
                );
            }
        }

        // Test case 6: InvokeHostFunction with memo None - should succeed
        let stellar_request = StellarTransactionRequest {
            source_account: Some(
                "GAAAAAAAAAAAAAAAAAAAAAAAAAAAAAAAAAAAAAAAAAAAAAAAAAAAAWHF".to_string(),
            ),
            network: "testnet".to_string(),
            operations: Some(vec![OperationSpec::InvokeContract {
                contract_address: "CA7QYNF7SOWQ3GLR2BGMZEHXAVIRZA4KVWLTJJFC7MGXUA74P7UJUWDA"
                    .to_string(),
                function_name: "transfer".to_string(),
                args: vec![],
                auth: None,
            }]),
            memo: Some(MemoSpec::None),
            valid_until: None,
            transaction_xdr: None,
            fee_bump: None,
            max_fee: None,
        };

        let request = NetworkTransactionRequest::Stellar(stellar_request);
        let result = TransactionRepoModel::try_from((&request, &relayer_model, &network_model));
        assert!(
            result.is_ok(),
            "InvokeHostFunction with MemoSpec::None should succeed"
        );

        // Test case 7: InvokeHostFunction with no memo field - should succeed
        let stellar_request = StellarTransactionRequest {
            source_account: Some(
                "GAAAAAAAAAAAAAAAAAAAAAAAAAAAAAAAAAAAAAAAAAAAAAAAAAAAAWHF".to_string(),
            ),
            network: "testnet".to_string(),
            operations: Some(vec![OperationSpec::InvokeContract {
                contract_address: "CA7QYNF7SOWQ3GLR2BGMZEHXAVIRZA4KVWLTJJFC7MGXUA74P7UJUWDA"
                    .to_string(),
                function_name: "transfer".to_string(),
                args: vec![],
                auth: None,
            }]),
            memo: None,
            valid_until: None,
            transaction_xdr: None,
            fee_bump: None,
            max_fee: None,
        };

        let request = NetworkTransactionRequest::Stellar(stellar_request);
        let result = TransactionRepoModel::try_from((&request, &relayer_model, &network_model));
        assert!(
            result.is_ok(),
            "InvokeHostFunction with no memo should succeed"
        );

        // Test case 8: Payment operation with memo - should succeed
        let stellar_request = StellarTransactionRequest {
            source_account: Some(
                "GAAAAAAAAAAAAAAAAAAAAAAAAAAAAAAAAAAAAAAAAAAAAAAAAAAAAWHF".to_string(),
            ),
            network: "testnet".to_string(),
            operations: Some(vec![OperationSpec::Payment {
                destination: "GAAAAAAAAAAAAAAAAAAAAAAAAAAAAAAAAAAAAAAAAAAAAAAAAAAAAWHF".to_string(),
                amount: 1000,
                asset: AssetSpec::Native,
            }]),
            memo: Some(MemoSpec::Text {
                value: "Payment memo is allowed".to_string(),
            }),
            valid_until: None,
            transaction_xdr: None,
            fee_bump: None,
            max_fee: None,
        };

        let request = NetworkTransactionRequest::Stellar(stellar_request);
        let result = TransactionRepoModel::try_from((&request, &relayer_model, &network_model));
        assert!(result.is_ok(), "Payment operation with memo should succeed");
    }

    #[test]
    fn test_update_delete_at_if_final_status_does_not_update_when_delete_at_already_set() {
        let _lock = match ENV_MUTEX.lock() {
            Ok(guard) => guard,
            Err(poisoned) => poisoned.into_inner(),
        };

        use std::env;

        // Set custom expiration hours for test
        env::set_var("TRANSACTION_EXPIRATION_HOURS", "6");

        let mut transaction = create_test_transaction();
        transaction.delete_at = Some("2024-01-01T00:00:00Z".to_string());
        transaction.status = TransactionStatus::Confirmed; // Final status

        let original_delete_at = transaction.delete_at.clone();

        transaction.update_delete_at_if_final_status();

        // Should not change delete_at when it's already set
        assert_eq!(transaction.delete_at, original_delete_at);

        // Cleanup
        env::remove_var("TRANSACTION_EXPIRATION_HOURS");
    }

    #[test]
    fn test_update_delete_at_if_final_status_does_not_update_when_status_not_final() {
        let _lock = match ENV_MUTEX.lock() {
            Ok(guard) => guard,
            Err(poisoned) => poisoned.into_inner(),
        };

        use std::env;

        // Set custom expiration hours for test
        env::set_var("TRANSACTION_EXPIRATION_HOURS", "6");

        let mut transaction = create_test_transaction();
        transaction.delete_at = None;
        transaction.status = TransactionStatus::Pending; // Non-final status

        transaction.update_delete_at_if_final_status();

        // Should not set delete_at for non-final status
        assert!(transaction.delete_at.is_none());

        // Cleanup
        env::remove_var("TRANSACTION_EXPIRATION_HOURS");
    }

    #[test]
    fn test_update_delete_at_if_final_status_sets_delete_at_for_final_statuses() {
        let _lock = match ENV_MUTEX.lock() {
            Ok(guard) => guard,
            Err(poisoned) => poisoned.into_inner(),
        };

        use crate::config::ServerConfig;
        use chrono::{DateTime, Duration, Utc};
        use std::env;

        // Set custom expiration hours for test
        env::set_var("TRANSACTION_EXPIRATION_HOURS", "3"); // Use 3 hours for this test

        // Verify the env var is actually set correctly
        let actual_hours = ServerConfig::get_transaction_expiration_hours();
        assert_eq!(
            actual_hours, 3,
            "Environment variable should be set to 3 hours"
        );

        let final_statuses = vec![
            TransactionStatus::Canceled,
            TransactionStatus::Confirmed,
            TransactionStatus::Failed,
            TransactionStatus::Expired,
        ];

        for status in final_statuses {
            let mut transaction = create_test_transaction();
            transaction.delete_at = None;
            transaction.status = status.clone();

            let before_update = Utc::now();
            transaction.update_delete_at_if_final_status();

            // Should set delete_at for final status
            assert!(
                transaction.delete_at.is_some(),
                "delete_at should be set for status: {:?}",
                status
            );

            // Verify the timestamp is reasonable
            let delete_at_str = transaction.delete_at.unwrap();
            let delete_at = DateTime::parse_from_rfc3339(&delete_at_str)
                .expect("delete_at should be valid RFC3339")
                .with_timezone(&Utc);

            // Should be approximately 3 hours from before_update
            let duration_from_before = delete_at.signed_duration_since(before_update);
            let expected_duration = Duration::hours(3);
            let tolerance = Duration::minutes(5); // Allow 5 minutes tolerance

            // Debug information
            let actual_hours_at_runtime = ServerConfig::get_transaction_expiration_hours();

            assert!(
                duration_from_before >= expected_duration - tolerance &&
                duration_from_before <= expected_duration + tolerance,
                "delete_at should be approximately 3 hours from now for status: {:?}. Duration from start: {:?}, Expected: {:?}, Config hours at runtime: {}",
                status, duration_from_before, expected_duration, actual_hours_at_runtime
            );
        }

        // Cleanup
        env::remove_var("TRANSACTION_EXPIRATION_HOURS");
    }

    #[test]
    fn test_update_delete_at_if_final_status_uses_default_expiration_hours() {
        let _lock = match ENV_MUTEX.lock() {
            Ok(guard) => guard,
            Err(poisoned) => poisoned.into_inner(),
        };

        use chrono::{DateTime, Duration, Utc};
        use std::env;

        // Remove env var to test default behavior
        env::remove_var("TRANSACTION_EXPIRATION_HOURS");

        let mut transaction = create_test_transaction();
        transaction.delete_at = None;
        transaction.status = TransactionStatus::Confirmed;

        let before_update = Utc::now();
        transaction.update_delete_at_if_final_status();

        // Should set delete_at using default value (4 hours)
        assert!(transaction.delete_at.is_some());

        let delete_at_str = transaction.delete_at.unwrap();
        let delete_at = DateTime::parse_from_rfc3339(&delete_at_str)
            .expect("delete_at should be valid RFC3339")
            .with_timezone(&Utc);

        // Should be approximately 4 hours from before_update (default value)
        let duration_from_before = delete_at.signed_duration_since(before_update);
        let expected_duration = Duration::hours(4);
        let tolerance = Duration::minutes(5); // Allow 5 minutes tolerance

        assert!(
            duration_from_before >= expected_duration - tolerance &&
            duration_from_before <= expected_duration + tolerance,
            "delete_at should be approximately 4 hours from now (default). Duration from start: {:?}, Expected: {:?}",
            duration_from_before, expected_duration
        );
    }

    #[test]
    fn test_update_delete_at_if_final_status_with_custom_expiration_hours() {
        let _lock = match ENV_MUTEX.lock() {
            Ok(guard) => guard,
            Err(poisoned) => poisoned.into_inner(),
        };

        use chrono::{DateTime, Duration, Utc};
        use std::env;

        // Test with various custom expiration hours
        let test_cases = vec![1, 2, 6, 12]; // 1 hour, 2 hours, 6 hours, 12 hours

        for expiration_hours in test_cases {
            env::set_var("TRANSACTION_EXPIRATION_HOURS", expiration_hours.to_string());

            let mut transaction = create_test_transaction();
            transaction.delete_at = None;
            transaction.status = TransactionStatus::Failed;

            let before_update = Utc::now();
            transaction.update_delete_at_if_final_status();

            assert!(
                transaction.delete_at.is_some(),
                "delete_at should be set for {} hours",
                expiration_hours
            );

            let delete_at_str = transaction.delete_at.unwrap();
            let delete_at = DateTime::parse_from_rfc3339(&delete_at_str)
                .expect("delete_at should be valid RFC3339")
                .with_timezone(&Utc);

            let duration_from_before = delete_at.signed_duration_since(before_update);
            let expected_duration = Duration::hours(expiration_hours as i64);
            let tolerance = Duration::minutes(5); // Allow 5 minutes tolerance

            assert!(
                duration_from_before >= expected_duration - tolerance &&
                duration_from_before <= expected_duration + tolerance,
                "delete_at should be approximately {} hours from now. Duration from start: {:?}, Expected: {:?}",
                expiration_hours, duration_from_before, expected_duration
            );
        }

        // Cleanup
        env::remove_var("TRANSACTION_EXPIRATION_HOURS");
    }

    #[test]
    fn test_calculate_delete_at_with_various_hours() {
        use chrono::{DateTime, Utc};

        let test_cases = vec![0, 1, 6, 12, 24, 48];

        for hours in test_cases {
            let before_calc = Utc::now();
            let result = TransactionRepoModel::calculate_delete_at(hours);
            let after_calc = Utc::now();

            assert!(
                result.is_some(),
                "calculate_delete_at should return Some for {} hours",
                hours
            );

            let delete_at_str = result.unwrap();
            let delete_at = DateTime::parse_from_rfc3339(&delete_at_str)
                .expect("Result should be valid RFC3339")
                .with_timezone(&Utc);

            let expected_min =
                before_calc + chrono::Duration::hours(hours as i64) - chrono::Duration::seconds(1);
            let expected_max =
                after_calc + chrono::Duration::hours(hours as i64) + chrono::Duration::seconds(1);

            assert!(
                delete_at >= expected_min && delete_at <= expected_max,
                "Calculated delete_at should be approximately {} hours from now. Got: {}, Expected between: {} and {}",
                hours, delete_at, expected_min, expected_max
            );
        }
    }

    #[test]
    fn test_update_delete_at_if_final_status_idempotent() {
        let _lock = match ENV_MUTEX.lock() {
            Ok(guard) => guard,
            Err(poisoned) => poisoned.into_inner(),
        };

        use std::env;

        env::set_var("TRANSACTION_EXPIRATION_HOURS", "8");

        let mut transaction = create_test_transaction();
        transaction.delete_at = None;
        transaction.status = TransactionStatus::Confirmed;

        // First call should set delete_at
        transaction.update_delete_at_if_final_status();
        let first_delete_at = transaction.delete_at.clone();
        assert!(first_delete_at.is_some());

        // Second call should not change delete_at (idempotent)
        transaction.update_delete_at_if_final_status();
        assert_eq!(transaction.delete_at, first_delete_at);

        // Third call should not change delete_at (idempotent)
        transaction.update_delete_at_if_final_status();
        assert_eq!(transaction.delete_at, first_delete_at);

        // Cleanup
        env::remove_var("TRANSACTION_EXPIRATION_HOURS");
    }

    /// Helper function to create a test transaction for testing delete_at functionality
    fn create_test_transaction() -> TransactionRepoModel {
        TransactionRepoModel {
            id: "test-transaction-id".to_string(),
            relayer_id: "test-relayer-id".to_string(),
            status: TransactionStatus::Pending,
            status_reason: None,
            created_at: "2024-01-01T00:00:00Z".to_string(),
            sent_at: None,
            confirmed_at: None,
            valid_until: None,
            delete_at: None,
            network_data: NetworkTransactionData::Evm(EvmTransactionData {
                gas_price: None,
                gas_limit: Some(21000),
                nonce: Some(0),
                value: U256::from(0),
                data: None,
                from: "0x1234567890123456789012345678901234567890".to_string(),
                to: Some("0x0987654321098765432109876543210987654321".to_string()),
                chain_id: 1,
                hash: None,
                signature: None,
                speed: None,
                max_fee_per_gas: None,
                max_priority_fee_per_gas: None,
                raw: None,
            }),
            priced_at: None,
            hashes: vec![],
            network_type: NetworkType::Evm,
            noop_count: None,
            is_canceled: None,
        }
    }

    #[test]
    fn test_apply_partial_update() {
        // Create a test transaction
        let mut transaction = create_test_transaction();

        // Create a partial update request
        let update = TransactionUpdateRequest {
            status: Some(TransactionStatus::Confirmed),
            status_reason: Some("Transaction confirmed".to_string()),
            sent_at: Some("2023-01-01T12:00:00Z".to_string()),
            confirmed_at: Some("2023-01-01T12:05:00Z".to_string()),
            hashes: Some(vec!["0x123".to_string(), "0x456".to_string()]),
            is_canceled: Some(false),
            ..Default::default()
        };

        // Apply the partial update
        transaction.apply_partial_update(update);

        // Verify the updates were applied
        assert_eq!(transaction.status, TransactionStatus::Confirmed);
        assert_eq!(
            transaction.status_reason,
            Some("Transaction confirmed".to_string())
        );
        assert_eq!(
            transaction.sent_at,
            Some("2023-01-01T12:00:00Z".to_string())
        );
        assert_eq!(
            transaction.confirmed_at,
            Some("2023-01-01T12:05:00Z".to_string())
        );
        assert_eq!(
            transaction.hashes,
            vec!["0x123".to_string(), "0x456".to_string()]
        );
        assert_eq!(transaction.is_canceled, Some(false));

        // Verify that delete_at was set because status changed to final
        assert!(transaction.delete_at.is_some());
    }

    #[test]
    fn test_apply_partial_update_preserves_unchanged_fields() {
        // Create a test transaction with initial values
        let mut transaction = TransactionRepoModel {
            id: "test-tx".to_string(),
            relayer_id: "test-relayer".to_string(),
            status: TransactionStatus::Pending,
            status_reason: Some("Initial reason".to_string()),
            created_at: Utc::now().to_rfc3339(),
            sent_at: Some("2023-01-01T10:00:00Z".to_string()),
            confirmed_at: None,
            valid_until: None,
            delete_at: None,
            network_data: NetworkTransactionData::Evm(EvmTransactionData::default()),
            priced_at: None,
            hashes: vec!["0xoriginal".to_string()],
            network_type: NetworkType::Evm,
            noop_count: Some(5),
            is_canceled: Some(true),
        };

        // Create a partial update that only changes status
        let update = TransactionUpdateRequest {
            status: Some(TransactionStatus::Sent),
            ..Default::default()
        };

        // Apply the partial update
        transaction.apply_partial_update(update);

        // Verify only status changed, other fields preserved
        assert_eq!(transaction.status, TransactionStatus::Sent);
        assert_eq!(
            transaction.status_reason,
            Some("Initial reason".to_string())
        );
        assert_eq!(
            transaction.sent_at,
            Some("2023-01-01T10:00:00Z".to_string())
        );
        assert_eq!(transaction.confirmed_at, None);
        assert_eq!(transaction.hashes, vec!["0xoriginal".to_string()]);
        assert_eq!(transaction.noop_count, Some(5));
        assert_eq!(transaction.is_canceled, Some(true));

        // Status is not final, so delete_at should remain None
        assert!(transaction.delete_at.is_none());
    }

    #[test]
    fn test_apply_partial_update_empty_update() {
        // Create a test transaction
        let mut transaction = create_test_transaction();
        let original_transaction = transaction.clone();

        // Apply an empty update
        let update = TransactionUpdateRequest::default();
        transaction.apply_partial_update(update);

        // Verify nothing changed
        assert_eq!(transaction.id, original_transaction.id);
        assert_eq!(transaction.status, original_transaction.status);
        assert_eq!(
            transaction.status_reason,
            original_transaction.status_reason
        );
        assert_eq!(transaction.sent_at, original_transaction.sent_at);
        assert_eq!(transaction.confirmed_at, original_transaction.confirmed_at);
        assert_eq!(transaction.hashes, original_transaction.hashes);
        assert_eq!(transaction.noop_count, original_transaction.noop_count);
        assert_eq!(transaction.is_canceled, original_transaction.is_canceled);
        assert_eq!(transaction.delete_at, original_transaction.delete_at);
    }
}<|MERGE_RESOLUTION|>--- conflicted
+++ resolved
@@ -34,12 +34,8 @@
 
 use chrono::{Duration, Utc};
 use serde::{Deserialize, Serialize};
-<<<<<<< HEAD
 use std::{collections::HashMap, convert::TryFrom, str::FromStr};
-=======
-use std::{convert::TryFrom, str::FromStr};
 use strum::Display;
->>>>>>> 818258a7
 
 use utoipa::ToSchema;
 use uuid::Uuid;
@@ -950,6 +946,7 @@
                     intents: midnight_request.intents.clone(),
                     fallible_offers: midnight_request.fallible_offers.clone(),
                 }),
+                delete_at: None,
                 priced_at: None,
                 hashes: Vec::new(),
                 noop_count: None,
