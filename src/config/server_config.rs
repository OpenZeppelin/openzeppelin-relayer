/// Configuration for the server, including network and rate limiting settings.
use std::env;

use crate::{constants::MINIMUM_SECRET_VALUE_LENGTH, models::SecretString};

#[derive(Debug, Clone)]
pub struct ServerConfig {
    /// The host address the server will bind to.
    pub host: String,
    /// The port number the server will listen on.
    pub port: u16,
    /// The URL for the Redis instance.
    pub redis_url: String,
    /// The file path to the server's configuration file.
    pub config_file_path: String,
    /// The API key used for authentication.
    pub api_key: SecretString,
    /// The number of requests allowed per second.
    pub rate_limit_requests_per_second: u64,
    /// The maximum burst size for rate limiting.
    pub rate_limit_burst_size: u32,
    /// The port number for exposing metrics.
    pub metrics_port: u16,
    /// Enable Swagger UI.
    pub enable_swagger: bool,
    /// The number of seconds to wait for a Redis connection.
    pub redis_connection_timeout_ms: u64,
}

impl ServerConfig {
    /// Creates a new `ServerConfig` instance from environment variables.
    ///
    /// # Panics
    ///
    /// This function will panic if the `REDIS_URL` or `API_KEY` environment
    /// variables are not set, as they are required for the server to function.
    ///
    /// # Defaults
    ///
    /// - `HOST` defaults to `"0.0.0.0"`.
    /// - `APP_PORT` defaults to `8080`.
    /// - `CONFIG_DIR` defaults to `"config/config.json"`.
    /// - `RATE_LIMIT_REQUESTS_PER_SECOND` defaults to `100`.
    /// - `RATE_LIMIT_BURST_SIZE` defaults to `300`.
    /// - `METRICS_PORT` defaults to `8081`.
    pub fn from_env() -> Self {
        let conf_dir = env::var("IN_DOCKER")
            .map(|val| val == "true")
            .unwrap_or(false)
            .then(|| "config/".to_string())
            .unwrap_or_else(|| env::var("CONFIG_DIR").unwrap_or_else(|_| "./config".to_string()));

        let conf_dir = format!("{}/", conf_dir.trim_end_matches('/'));

        // Get config filename (default: config.json), applies to both local and Docker
        let config_file_name =
            env::var("CONFIG_FILE_NAME").unwrap_or_else(|_| "config.json".to_string());

        // Construct full path
        let config_file_path = format!("{}{}", conf_dir, config_file_name);

        let api_key = SecretString::new(&env::var("API_KEY").expect("API_KEY must be set"));

        if !api_key.has_minimum_length(MINIMUM_SECRET_VALUE_LENGTH) {
            panic!(
                "Security error: API_KEY must be at least {} characters long",
                MINIMUM_SECRET_VALUE_LENGTH
            );
        }

        Self {
            host: env::var("HOST").unwrap_or_else(|_| "0.0.0.0".to_string()),
            port: env::var("APP_PORT")
                .unwrap_or_else(|_| "8080".to_string())
                .parse()
                .unwrap_or(8080),
            redis_url: env::var("REDIS_URL").expect("REDIS_URL must be set"),
            config_file_path,
            api_key,
            rate_limit_requests_per_second: env::var("RATE_LIMIT_REQUESTS_PER_SECOND")
                .unwrap_or_else(|_| "100".to_string())
                .parse()
                .unwrap_or(100),
            rate_limit_burst_size: env::var("RATE_LIMIT_BURST_SIZE")
                .unwrap_or_else(|_| "300".to_string())
                .parse()
                .unwrap_or(300),
            metrics_port: env::var("METRICS_PORT")
                .unwrap_or_else(|_| "8081".to_string())
                .parse()
                .unwrap_or(8081),
            enable_swagger: env::var("ENABLE_SWAGGER")
                .map(|v| v.to_lowercase() == "true")
                .unwrap_or(false),
            redis_connection_timeout_ms: env::var("REDIS_CONNECTION_TIMEOUT_MS")
                .unwrap_or_else(|_| "10000".to_string())
                .parse()
                .unwrap_or(10000),
        }
    }
}

#[cfg(test)]
mod tests {
    use super::*;
    use lazy_static::lazy_static;
    use std::env;
    use std::sync::Mutex;

    // Use a mutex to ensure tests don't run in parallel when modifying env vars
    lazy_static! {
        static ref ENV_MUTEX: Mutex<()> = Mutex::new(());
    }

    fn setup() {
        // Clear all environment variables first
        env::remove_var("HOST");
        env::remove_var("APP_PORT");
        env::remove_var("REDIS_URL");
        env::remove_var("CONFIG_DIR");
        env::remove_var("CONFIG_FILE_NAME");
        env::remove_var("CONFIG_FILE_PATH");
        env::remove_var("API_KEY");
        env::remove_var("RATE_LIMIT_REQUESTS_PER_SECOND");
        env::remove_var("RATE_LIMIT_BURST_SIZE");
        env::remove_var("METRICS_PORT");
        env::remove_var("REDIS_CONNECTION_TIMEOUT_MS");
        // Set required variables for most tests
        env::set_var("REDIS_URL", "redis://localhost:6379");
<<<<<<< HEAD
        env::set_var("API_KEY", "7EF1CB7C-5003-4696-B384-C72AF8C3E15D");
=======
        env::set_var("API_KEY", "test_api_key");
        env::set_var("REDIS_CONNECTION_TIMEOUT_MS", "5000");
>>>>>>> 4ad5733d
    }

    #[test]
    fn test_default_values() {
        let _lock = match ENV_MUTEX.lock() {
            Ok(guard) => guard,
            Err(poisoned) => poisoned.into_inner(),
        };
        setup();

        let config = ServerConfig::from_env();

        assert_eq!(config.host, "0.0.0.0");
        assert_eq!(config.port, 8080);
        assert_eq!(config.redis_url, "redis://localhost:6379");
        assert_eq!(config.config_file_path, "./config/config.json");
        assert_eq!(
            config.api_key,
            SecretString::new("7EF1CB7C-5003-4696-B384-C72AF8C3E15D")
        );
        assert_eq!(config.rate_limit_requests_per_second, 100);
        assert_eq!(config.rate_limit_burst_size, 300);
        assert_eq!(config.metrics_port, 8081);
        assert_eq!(config.redis_connection_timeout_ms, 5000);
    }

    #[test]
    fn test_invalid_port_values() {
        let _lock = match ENV_MUTEX.lock() {
            Ok(guard) => guard,
            Err(poisoned) => poisoned.into_inner(),
        };
        setup();
        env::set_var("REDIS_URL", "redis://localhost:6379");
        env::set_var("API_KEY", "7EF1CB7C-5003-4696-B384-C72AF8C3E15D");
        env::set_var("APP_PORT", "not_a_number");
        env::set_var("METRICS_PORT", "also_not_a_number");
        env::set_var("RATE_LIMIT_REQUESTS_PER_SECOND", "invalid");
        env::set_var("RATE_LIMIT_BURST_SIZE", "invalid");
        env::set_var("REDIS_CONNECTION_TIMEOUT_MS", "invalid");
        let config = ServerConfig::from_env();

        // Should fall back to defaults when parsing fails
        assert_eq!(config.port, 8080);
        assert_eq!(config.metrics_port, 8081);
        assert_eq!(config.rate_limit_requests_per_second, 100);
        assert_eq!(config.rate_limit_burst_size, 300);
        assert_eq!(config.redis_connection_timeout_ms, 10000);
    }

    #[test]
    fn test_custom_values() {
        let _lock = match ENV_MUTEX.lock() {
            Ok(guard) => guard,
            Err(poisoned) => poisoned.into_inner(),
        };
        setup();

        env::set_var("HOST", "127.0.0.1");
        env::set_var("APP_PORT", "9090");
        env::set_var("REDIS_URL", "redis://custom:6379");
        env::set_var("CONFIG_DIR", "custom");
        env::set_var("CONFIG_FILE_NAME", "path.json");
        env::set_var("API_KEY", "7EF1CB7C-5003-4696-B384-C72AF8C3E15D");
        env::set_var("RATE_LIMIT_REQUESTS_PER_SECOND", "200");
        env::set_var("RATE_LIMIT_BURST_SIZE", "500");
        env::set_var("METRICS_PORT", "9091");
        env::set_var("REDIS_CONNECTION_TIMEOUT_MS", "10000");

        let config = ServerConfig::from_env();

        assert_eq!(config.host, "127.0.0.1");
        assert_eq!(config.port, 9090);
        assert_eq!(config.redis_url, "redis://custom:6379");
        assert_eq!(config.config_file_path, "custom/path.json");
        assert_eq!(
            config.api_key,
            SecretString::new("7EF1CB7C-5003-4696-B384-C72AF8C3E15D")
        );
        assert_eq!(config.rate_limit_requests_per_second, 200);
        assert_eq!(config.rate_limit_burst_size, 500);
        assert_eq!(config.metrics_port, 9091);
        assert_eq!(config.redis_connection_timeout_ms, 10000);
    }

    #[test]
    #[should_panic(expected = "Security error: API_KEY must be at least 32 characters long")]
    fn test_invalid_api_key_length() {
        let _lock = match ENV_MUTEX.lock() {
            Ok(guard) => guard,
            Err(poisoned) => poisoned.into_inner(),
        };
        setup();
        env::set_var("REDIS_URL", "redis://localhost:6379");
        env::set_var("API_KEY", "insufficient_length");
        env::set_var("APP_PORT", "8080");
        env::set_var("RATE_LIMIT_REQUESTS_PER_SECOND", "100");
        env::set_var("RATE_LIMIT_BURST_SIZE", "300");
        env::set_var("METRICS_PORT", "9091");

        let _ = ServerConfig::from_env();

        panic!("Test should have panicked before reaching here");
    }
}<|MERGE_RESOLUTION|>--- conflicted
+++ resolved
@@ -127,12 +127,8 @@
         env::remove_var("REDIS_CONNECTION_TIMEOUT_MS");
         // Set required variables for most tests
         env::set_var("REDIS_URL", "redis://localhost:6379");
-<<<<<<< HEAD
         env::set_var("API_KEY", "7EF1CB7C-5003-4696-B384-C72AF8C3E15D");
-=======
-        env::set_var("API_KEY", "test_api_key");
         env::set_var("REDIS_CONNECTION_TIMEOUT_MS", "5000");
->>>>>>> 4ad5733d
     }
 
     #[test]
