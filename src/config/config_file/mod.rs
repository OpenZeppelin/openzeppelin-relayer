--- conflicted
+++ resolved
@@ -40,12 +40,8 @@
 
 pub mod network;
 pub use network::{
-<<<<<<< HEAD
-    EvmNetworkConfig, MidnightNetworkConfig, NetworkConfigCommon, NetworkFileConfig,
-=======
-    EvmNetworkConfig, GasPriceCacheConfig, NetworkConfigCommon, NetworkFileConfig,
->>>>>>> 093203b8
-    NetworksFileConfig, SolanaNetworkConfig, StellarNetworkConfig,
+    EvmNetworkConfig, GasPriceCacheConfig, MidnightNetworkConfig, NetworkConfigCommon,
+    NetworkFileConfig, NetworksFileConfig, SolanaNetworkConfig, StellarNetworkConfig,
 };
 
 #[derive(Debug, Serialize, Deserialize, Clone, Copy, PartialEq, Eq, Hash)]
@@ -703,8 +699,12 @@
                 2,
                 "Incorrect number of networks loaded"
             );
-            let has_evm = config.networks.iter().any(|n| matches!(n, NetworkFileConfig::Evm(evm) if evm.common.network == "custom-evm-file"));
-            let has_solana = config.networks.iter().any(|n| matches!(n, NetworkFileConfig::Solana(sol) if sol.common.network == "custom-solana-file"));
+            let has_evm = config.networks.iter().any(
+				|n| matches!(n, NetworkFileConfig::Evm(evm) if evm.common.network == "custom-evm-file"),
+			);
+            let has_solana = config.networks.iter().any(
+				|n| matches!(n, NetworkFileConfig::Solana(sol) if sol.common.network == "custom-solana-file"),
+			);
             assert!(has_evm, "EVM network from file not found or incorrect");
             assert!(
                 has_solana,
