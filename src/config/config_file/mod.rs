//! This module provides functionality for loading and validating configuration files
//! for a blockchain relayer application. It includes definitions for configuration
//! structures, error handling, and validation logic to ensure that the configuration
//! is correct and complete before use.
//!
//! The module supports configuration for different network types, including EVM, Solana,
//! and Stellar, and ensures that test signers are only used with test networks.
//!
//! # Modules
//! - `relayer`: Handles relayer-specific configuration.
//! - `signer`: Manages signer-specific configuration.
//! - `notification`: Deals with notification-specific configuration.
//! - `network`: Handles network configuration, including network overrides and custom networks.
//!
//! # Errors
//! The module defines a comprehensive set of errors to handle various issues that might
//! arise during configuration loading and validation, such as missing fields, invalid
//! formats, and invalid references.
//!
//! # Usage
//! To use this module, load a configuration file using `load_config`, which will parse
//! the file and validate its contents. If the configuration is valid, it can be used
//! to initialize the application components.
use crate::{
    config::ConfigFileError,
    models::{
        relayer::{RelayerFileConfig, RelayersFileConfig},
        signer::{SignerFileConfig, SignersFileConfig},
        NotificationConfig, NotificationConfigs,
    },
};
use serde::{Deserialize, Serialize};
use std::{
    collections::HashSet,
    fs::{self},
};

mod plugin;
pub use plugin::*;

pub mod network;
pub use network::{
    EvmNetworkConfig, GasPriceCacheConfig, NetworkConfigCommon, NetworkFileConfig,
    NetworksFileConfig, SolanaNetworkConfig, StellarNetworkConfig,
};

#[derive(Debug, Serialize, Deserialize, Clone, Copy, PartialEq, Eq, Hash)]
#[serde(rename_all = "lowercase")]
pub enum ConfigFileNetworkType {
    Evm,
    Stellar,
    Solana,
}

#[derive(Debug, Serialize, Deserialize, Clone)]
pub struct Config {
    pub relayers: Vec<RelayerFileConfig>,
    pub signers: Vec<SignerFileConfig>,
    pub notifications: Vec<NotificationConfig>,
    pub networks: NetworksFileConfig,
    pub plugins: Option<Vec<PluginFileConfig>>,
}

impl Config {
    /// Validates the configuration by checking the validity of relayers, signers, and
    /// notifications.
    ///
    /// This method ensures that all references between relayers, signers, and notifications are
    /// valid. It also checks that test signers are only used with test networks.
    ///
    /// # Errors
    /// Returns a `ConfigFileError` if any validation checks fail.
    pub fn validate(&self) -> Result<(), ConfigFileError> {
        self.validate_networks()?;
        self.validate_relayers(&self.networks)?;
        self.validate_signers()?;
        self.validate_notifications()?;
        self.validate_plugins()?;

        self.validate_relayer_signer_refs()?;
        self.validate_relayer_notification_refs()?;

        Ok(())
    }

    /// Validates that all relayer references to signers are valid.
    ///
    /// This method checks that each relayer references an existing signer and that test signers
    /// are only used with test networks.
    ///
    /// # Errors
    /// Returns a `ConfigFileError::InvalidReference` if a relayer references a non-existent signer.
    /// Returns a `ConfigFileError::TestSigner` if a test signer is used on a production network.
    fn validate_relayer_signer_refs(&self) -> Result<(), ConfigFileError> {
        let signer_ids: HashSet<_> = self.signers.iter().map(|s| &s.id).collect();

        for relayer in &self.relayers {
            if !signer_ids.contains(&relayer.signer_id) {
                return Err(ConfigFileError::InvalidReference(format!(
                    "Relayer '{}' references non-existent signer '{}'",
                    relayer.id, relayer.signer_id
                )));
            }
        }

        Ok(())
    }

    /// Validates that all relayer references to notifications are valid.
    ///
    /// This method checks that each relayer references an existing notification, if specified.
    ///
    /// # Errors
    /// Returns a `ConfigFileError::InvalidReference` if a relayer references a non-existent
    /// notification.
    fn validate_relayer_notification_refs(&self) -> Result<(), ConfigFileError> {
        let notification_ids: HashSet<_> = self.notifications.iter().map(|s| &s.id).collect();

        for relayer in &self.relayers {
            if let Some(notification_id) = &relayer.notification_id {
                if !notification_ids.contains(notification_id) {
                    return Err(ConfigFileError::InvalidReference(format!(
                        "Relayer '{}' references non-existent notification '{}'",
                        relayer.id, notification_id
                    )));
                }
            }
        }

        Ok(())
    }

    /// Validates that all relayers are valid and have unique IDs.
    fn validate_relayers(&self, networks: &NetworksFileConfig) -> Result<(), ConfigFileError> {
        RelayersFileConfig::new(self.relayers.clone()).validate(networks)
    }

    /// Validates that all signers are valid and have unique IDs.
    fn validate_signers(&self) -> Result<(), ConfigFileError> {
        SignersFileConfig::new(self.signers.clone()).validate()
    }

    /// Validates that all notifications are valid and have unique IDs.
    fn validate_notifications(&self) -> Result<(), ConfigFileError> {
        NotificationConfigs::new(self.notifications.clone()).validate()
    }

    /// Validates that all networks are valid and have unique IDs.
    fn validate_networks(&self) -> Result<(), ConfigFileError> {
        if self.networks.is_empty() {
            return Ok(()); // No networks to validate
        }

        self.networks.validate()
    }

    /// Validates that all plugins are valid and have unique IDs.
    fn validate_plugins(&self) -> Result<(), ConfigFileError> {
        if let Some(plugins) = &self.plugins {
            PluginsFileConfig::new(plugins.clone()).validate()
        } else {
            Ok(())
        }
    }
}

/// Loads and validates a configuration file from the specified path.
///
/// This function reads the configuration file, parses it as JSON, and validates its contents.
/// If the configuration is valid, it returns a `Config` object.
///
/// # Arguments
/// * `config_file_path` - A string slice that holds the path to the configuration file.
///
/// # Errors
/// Returns a `ConfigFileError` if the file cannot be read, parsed, or if the configuration is
/// invalid.
pub fn load_config(config_file_path: &str) -> Result<Config, ConfigFileError> {
    let config_str = fs::read_to_string(config_file_path)?;
    let config: Config = serde_json::from_str(&config_str)?;
    config.validate()?;
    Ok(config)
}

#[cfg(test)]
mod tests {
    use crate::models::{
        signer::{LocalSignerFileConfig, SignerFileConfig, SignerFileConfigEnum},
        NotificationType, PlainOrEnvValue, SecretString,
    };
    use std::path::Path;

    use super::*;

    fn create_valid_config() -> Config {
        Config {
            relayers: vec![RelayerFileConfig {
                id: "test-1".to_string(),
                name: "Test Relayer".to_string(),
                network: "test-network".to_string(),
                paused: false,
                network_type: ConfigFileNetworkType::Evm,
                policies: None,
                signer_id: "test-1".to_string(),
                notification_id: Some("test-1".to_string()),
                custom_rpc_urls: None,
            }],
            signers: vec![SignerFileConfig {
                id: "test-1".to_string(),
                config: SignerFileConfigEnum::Local(LocalSignerFileConfig {
                    path: "tests/utils/test_keys/unit-test-local-signer.json".to_string(),
                    passphrase: PlainOrEnvValue::Plain {
                        value: SecretString::new("test"),
                    },
                }),
            }],
            notifications: vec![NotificationConfig {
                id: "test-1".to_string(),
                r#type: NotificationType::Webhook,
                url: "https://api.example.com/notifications".to_string(),
                signing_key: None,
            }],
            networks: NetworksFileConfig::new(vec![NetworkFileConfig::Evm(EvmNetworkConfig {
                common: NetworkConfigCommon {
                    network: "test-network".to_string(),
                    from: None,
                    rpc_urls: Some(vec!["https://rpc.test.example.com".to_string()]),
                    explorer_urls: Some(vec!["https://explorer.test.example.com".to_string()]),
                    average_blocktime_ms: Some(12000),
                    is_testnet: Some(true),
                    tags: Some(vec!["test".to_string()]),
                },
                chain_id: Some(31337),
                required_confirmations: Some(1),
                features: None,
                symbol: Some("ETH".to_string()),
                gas_price_cache: None,
            })])
            .expect("Failed to create NetworksFileConfig for test"),
            plugins: Some(vec![PluginFileConfig {
                id: "test-1".to_string(),
                path: "/app/plugins/test-plugin.ts".to_string(),
                timeout: None,
            }]),
        }
    }

    #[test]
    fn test_valid_config_validation() {
        let config = create_valid_config();
        assert!(config.validate().is_ok());
    }

    #[test]
    fn test_empty_relayers() {
        let config = Config {
            relayers: Vec::new(),
            signers: Vec::new(),
            notifications: Vec::new(),
            networks: NetworksFileConfig::new(vec![NetworkFileConfig::Evm(EvmNetworkConfig {
                common: NetworkConfigCommon {
                    network: "test-network".to_string(),
                    from: None,
                    rpc_urls: Some(vec!["https://rpc.test.example.com".to_string()]),
                    explorer_urls: Some(vec!["https://explorer.test.example.com".to_string()]),
                    average_blocktime_ms: Some(12000),
                    is_testnet: Some(true),
                    tags: Some(vec!["test".to_string()]),
                },
                chain_id: Some(31337),
                required_confirmations: Some(1),
                features: None,
                symbol: Some("ETH".to_string()),
                gas_price_cache: None,
            })])
            .unwrap(),
            plugins: Some(vec![]),
        };
        assert!(config.validate().is_ok());
    }

    #[test]
    fn test_empty_signers() {
        let config = Config {
            relayers: Vec::new(),
            signers: Vec::new(),
            notifications: Vec::new(),
            networks: NetworksFileConfig::new(vec![NetworkFileConfig::Evm(EvmNetworkConfig {
                common: NetworkConfigCommon {
                    network: "test-network".to_string(),
                    from: None,
                    rpc_urls: Some(vec!["https://rpc.test.example.com".to_string()]),
                    explorer_urls: Some(vec!["https://explorer.test.example.com".to_string()]),
                    average_blocktime_ms: Some(12000),
                    is_testnet: Some(true),
                    tags: Some(vec!["test".to_string()]),
                },
                chain_id: Some(31337),
                required_confirmations: Some(1),
                features: None,
                symbol: Some("ETH".to_string()),
                gas_price_cache: None,
            })])
            .unwrap(),
            plugins: Some(vec![]),
        };
        assert!(config.validate().is_ok());
    }

    #[test]
    fn test_invalid_id_format() {
        let mut config = create_valid_config();
        config.relayers[0].id = "invalid@id".to_string();
        assert!(matches!(
            config.validate(),
            Err(ConfigFileError::InvalidIdFormat(_))
        ));
    }

    #[test]
    fn test_id_too_long() {
        let mut config = create_valid_config();
        config.relayers[0].id = "a".repeat(37);
        assert!(matches!(
            config.validate(),
            Err(ConfigFileError::InvalidIdLength(_))
        ));
    }

    #[test]
    fn test_relayers_duplicate_ids() {
        let mut config = create_valid_config();
        config.relayers.push(config.relayers[0].clone());
        assert!(matches!(
            config.validate(),
            Err(ConfigFileError::DuplicateId(_))
        ));
    }

    #[test]
    fn test_signers_duplicate_ids() {
        let mut config = create_valid_config();
        config.signers.push(config.signers[0].clone());

        assert!(matches!(
            config.validate(),
            Err(ConfigFileError::DuplicateId(_))
        ));
    }

    #[test]
    fn test_missing_name() {
        let mut config = create_valid_config();
        config.relayers[0].name = "".to_string();
        assert!(matches!(
            config.validate(),
            Err(ConfigFileError::MissingField(_))
        ));
    }

    #[test]
    fn test_missing_network() {
        let mut config = create_valid_config();
        config.relayers[0].network = "".to_string();
        assert!(matches!(
            config.validate(),
            Err(ConfigFileError::InvalidFormat(_))
        ));
    }

    #[test]
    fn test_invalid_signer_id_reference() {
        let mut config = create_valid_config();
        config.relayers[0].signer_id = "invalid@id".to_string();
        assert!(matches!(
            config.validate(),
            Err(ConfigFileError::InvalidReference(_))
        ));
    }

    #[test]
    fn test_invalid_notification_id_reference() {
        let mut config = create_valid_config();
        config.relayers[0].notification_id = Some("invalid@id".to_string());
        assert!(matches!(
            config.validate(),
            Err(ConfigFileError::InvalidReference(_))
        ));
    }

    #[test]
<<<<<<< HEAD
    fn test_evm_mainnet_not_allowed_for_signer_type_test() {
        let mut config = create_valid_config();
        config.relayers[0].network = "mainnet".to_string();
        config.relayers[0].signer_id = "test-type".to_string();

        // Add mainnet network to the config
        let mainnet_network = NetworkFileConfig::Evm(EvmNetworkConfig {
            common: NetworkConfigCommon {
                network: "mainnet".to_string(),
                from: None,
                rpc_urls: Some(vec!["https://rpc.mainnet.example.com".to_string()]),
                explorer_urls: Some(vec!["https://explorer.mainnet.example.com".to_string()]),
                average_blocktime_ms: Some(12000),
                is_testnet: Some(false), // This is mainnet, not testnet
                tags: Some(vec!["mainnet".to_string()]),
            },
            chain_id: Some(1),
            required_confirmations: Some(12),
            features: None,
            symbol: Some("ETH".to_string()),
            gas_price_cache: None,
        });

        let mut networks = config.networks.networks;
        networks.push(mainnet_network);
        config.networks =
            NetworksFileConfig::new(networks).expect("Failed to create NetworksFileConfig");

        let result = config.validate();
        assert!(matches!(
            result,
            Err(ConfigFileError::TestSigner(msg)) if msg.contains("production networks")
        ));
    }

    #[test]
    fn test_evm_sepolia_allowed_for_signer_type_test() {
        let mut config = create_valid_config();
        config.relayers[0].network = "sepolia".to_string();
        config.relayers[0].signer_id = "test-type".to_string();

        let sepolia_network = NetworkFileConfig::Evm(EvmNetworkConfig {
            common: NetworkConfigCommon {
                network: "sepolia".to_string(),
                from: None,
                rpc_urls: Some(vec!["https://rpc.sepolia.example.com".to_string()]),
                explorer_urls: Some(vec!["https://explorer.sepolia.example.com".to_string()]),
                average_blocktime_ms: Some(12000),
                is_testnet: Some(true),
                tags: Some(vec!["test".to_string()]),
            },
            chain_id: Some(11155111),
            required_confirmations: Some(1),
            features: None,
            symbol: Some("ETH".to_string()),
            gas_price_cache: None,
        });

        let mut networks = config.networks.networks;
        networks.push(sepolia_network);
        config.networks =
            NetworksFileConfig::new(networks).expect("Failed to create NetworksFileConfig");

        let result = config.validate();
        assert!(result.is_ok());
    }

    #[test]
    fn test_solana_mainnet_not_allowed_for_signer_type_test() {
        let mut config = create_valid_config();
        config.relayers[0].network_type = ConfigFileNetworkType::Solana;
        config.relayers[0].network = "mainnet-beta".to_string();
        config.relayers[0].signer_id = "test-type".to_string();

        let mainnet_beta_network = NetworkFileConfig::Solana(SolanaNetworkConfig {
            common: NetworkConfigCommon {
                network: "mainnet-beta".to_string(),
                from: None,
                rpc_urls: Some(vec!["https://api.mainnet-beta.solana.com".to_string()]),
                explorer_urls: Some(vec!["https://explorer.solana.com".to_string()]),
                average_blocktime_ms: Some(400),
                is_testnet: Some(false),
                tags: Some(vec!["mainnet".to_string()]),
            },
        });

        let mut networks = config.networks.networks;
        networks.push(mainnet_beta_network);
        config.networks =
            NetworksFileConfig::new(networks).expect("Failed to create NetworksFileConfig");

        let result = config.validate();
        assert!(matches!(
            result,
            Err(ConfigFileError::TestSigner(msg)) if msg.contains("production networks")
        ));
    }

    #[test]
    fn test_solana_devnet_allowed_for_signer_type_test() {
        let mut config = create_valid_config();
        config.relayers[0].network_type = ConfigFileNetworkType::Solana;
        config.relayers[0].network = "devnet".to_string();
        config.relayers[0].signer_id = "test-type".to_string();

        let devnet_network = NetworkFileConfig::Solana(SolanaNetworkConfig {
            common: NetworkConfigCommon {
                network: "devnet".to_string(),
                from: None,
                rpc_urls: Some(vec!["https://api.devnet.solana.com".to_string()]),
                explorer_urls: Some(vec!["https://explorer.solana.com".to_string()]),
                average_blocktime_ms: Some(400),
                is_testnet: Some(true),
                tags: Some(vec!["test".to_string()]),
            },
        });

        let mut networks = config.networks.networks;
        networks.push(devnet_network);
        config.networks =
            NetworksFileConfig::new(networks).expect("Failed to create NetworksFileConfig");

        let result = config.validate();
        assert!(result.is_ok());
    }

    #[test]
    fn test_stellar_mainnet_not_allowed_for_signer_type_test() {
        let mut config = create_valid_config();
        config.relayers[0].network_type = ConfigFileNetworkType::Stellar;
        config.relayers[0].network = "mainnet".to_string();
        config.relayers[0].signer_id = "test-type".to_string();

        let mainnet_network = NetworkFileConfig::Stellar(StellarNetworkConfig {
            common: NetworkConfigCommon {
                network: "mainnet".to_string(),
                from: None,
                rpc_urls: Some(vec!["https://horizon.stellar.org".to_string()]),
                explorer_urls: Some(vec!["https://stellar.expert".to_string()]),
                average_blocktime_ms: Some(5000),
                is_testnet: Some(false),
                tags: Some(vec!["mainnet".to_string()]),
            },
            passphrase: Some("Public Global Stellar Network ; September 2015".to_string()),
        });

        let mut networks = config.networks.networks;
        networks.push(mainnet_network);
        config.networks =
            NetworksFileConfig::new(networks).expect("Failed to create NetworksFileConfig");

        let result = config.validate();
        assert!(matches!(
            result,
            Err(ConfigFileError::TestSigner(msg)) if msg.contains("production networks")
        ));
    }

    #[test]
    fn test_stellar_testnet_allowed_for_signer_type_test() {
        let mut config = create_valid_config();
        config.relayers[0].network_type = ConfigFileNetworkType::Stellar;
        config.relayers[0].network = "testnet".to_string();
        config.relayers[0].signer_id = "test-type".to_string();

        let testnet_network = NetworkFileConfig::Stellar(StellarNetworkConfig {
            common: NetworkConfigCommon {
                network: "testnet".to_string(),
                from: None,
                rpc_urls: Some(vec!["https://soroban-testnet.stellar.org".to_string()]),
                explorer_urls: Some(vec!["https://stellar.expert/explorer/testnet".to_string()]),
                average_blocktime_ms: Some(5000),
                is_testnet: Some(true),
                tags: Some(vec!["test".to_string()]),
            },
            passphrase: Some("Test SDF Network ; September 2015".to_string()),
        });

        let mut networks = config.networks.networks;
        networks.push(testnet_network);
        config.networks =
            NetworksFileConfig::new(networks).expect("Failed to create NetworksFileConfig");

        let result = config.validate();
        assert!(result.is_ok());
    }

    #[test]
=======
>>>>>>> 7e7fb4ff
    fn test_config_with_networks() {
        let mut config = create_valid_config();
        config.relayers[0].network = "custom-evm".to_string();

        let network_items = vec![serde_json::from_value(serde_json::json!({
            "type": "evm",
            "network": "custom-evm",
            "required_confirmations": 1,
            "chain_id": 1234,
            "rpc_urls": ["https://rpc.example.com"],
            "symbol": "ETH"
        }))
        .unwrap()];
        config.networks = NetworksFileConfig::new(network_items).unwrap();

        assert!(
            config.validate().is_ok(),
            "Error validating config: {:?}",
            config.validate().err()
        );
    }

    #[test]
    fn test_config_with_invalid_networks() {
        let mut config = create_valid_config();
        let network_items = vec![serde_json::from_value(serde_json::json!({
            "type": "evm",
            "network": "invalid-network",
            "rpc_urls": ["https://rpc.example.com"]
        }))
        .unwrap()];
        config.networks = NetworksFileConfig::new(network_items.clone())
            .expect("Should allow creation, validation happens later or should fail here");

        let result = config.validate();
        assert!(result.is_err());
        assert!(matches!(
            result,
            Err(ConfigFileError::MissingField(_)) | Err(ConfigFileError::InvalidFormat(_))
        ));
    }

    #[test]
    fn test_config_with_duplicate_network_names() {
        let mut config = create_valid_config();
        let network_items = vec![
            serde_json::from_value(serde_json::json!({
                "type": "evm",
                "network": "custom-evm",
                "chain_id": 1234,
                "rpc_urls": ["https://rpc1.example.com"]
            }))
            .unwrap(),
            serde_json::from_value(serde_json::json!({
                "type": "evm",
                "network": "custom-evm",
                "chain_id": 5678,
                "rpc_urls": ["https://rpc2.example.com"]
            }))
            .unwrap(),
        ];
        let networks_config_result = NetworksFileConfig::new(network_items);
        assert!(
            networks_config_result.is_err(),
            "NetworksFileConfig::new should detect duplicate IDs"
        );

        if let Ok(parsed_networks) = networks_config_result {
            config.networks = parsed_networks;
            let result = config.validate();
            assert!(result.is_err());
            assert!(matches!(result, Err(ConfigFileError::DuplicateId(_))));
        } else if let Err(e) = networks_config_result {
            assert!(matches!(e, ConfigFileError::DuplicateId(_)));
        }
    }

    #[test]
    fn test_config_with_invalid_network_inheritance() {
        let mut config = create_valid_config();
        let network_items = vec![serde_json::from_value(serde_json::json!({
            "type": "evm",
            "network": "custom-evm",
            "from": "non-existent-network",
            "rpc_urls": ["https://rpc.example.com"]
        }))
        .unwrap()];
        let networks_config_result = NetworksFileConfig::new(network_items);

        match networks_config_result {
            Ok(parsed_networks) => {
                config.networks = parsed_networks;
                let validation_result = config.validate();
                assert!(
                    validation_result.is_err(),
                    "Validation should fail due to invalid inheritance reference"
                );
                assert!(matches!(
                    validation_result,
                    Err(ConfigFileError::InvalidReference(_))
                ));
            }
            Err(e) => {
                assert!(
                    matches!(e, ConfigFileError::InvalidReference(_)),
                    "Expected InvalidReference from new or flatten"
                );
            }
        }
    }

    #[test]
    fn test_deserialize_config_with_evm_network() {
        let config_str = r#"
        {
            "relayers": [],
            "signers": [],
            "notifications": [],
            "plugins": [],
            "networks": [
                {
                    "type": "evm",
                    "network": "custom-evm",
                    "chain_id": 1234,
                    "required_confirmations": 1,
                    "symbol": "ETH",
                    "rpc_urls": ["https://rpc.example.com"]
                }
            ]
        }
        "#;
        let result: Result<Config, _> = serde_json::from_str(config_str);
        assert!(result.is_ok());
        let config = result.unwrap();
        assert_eq!(config.networks.len(), 1);

        let network_config = config.networks.first().expect("Should have one network");
        assert!(matches!(network_config, NetworkFileConfig::Evm(_)));
        if let NetworkFileConfig::Evm(evm_config) = network_config {
            assert_eq!(evm_config.common.network, "custom-evm");
            assert_eq!(evm_config.chain_id, Some(1234));
        }
    }

    #[test]
    fn test_deserialize_config_with_solana_network() {
        let config_str = r#"
        {
            "relayers": [],
            "signers": [],
            "notifications": [],
            "plugins": [],
            "networks": [
                {
                    "type": "solana",
                    "network": "custom-solana",
                    "rpc_urls": ["https://rpc.solana.example.com"]
                }
            ]
        }
        "#;
        let result: Result<Config, _> = serde_json::from_str(config_str);
        assert!(result.is_ok());
        let config = result.unwrap();
        assert_eq!(config.networks.len(), 1);

        let network_config = config.networks.first().expect("Should have one network");
        assert!(matches!(network_config, NetworkFileConfig::Solana(_)));
        if let NetworkFileConfig::Solana(sol_config) = network_config {
            assert_eq!(sol_config.common.network, "custom-solana");
        }
    }

    #[test]
    fn test_deserialize_config_with_stellar_network() {
        let config_str = r#"
        {
            "relayers": [],
            "signers": [],
            "notifications": [],
            "plugins": [],
            "networks": [
                {
                    "type": "stellar",
                    "network": "custom-stellar",
                    "rpc_urls": ["https://rpc.stellar.example.com"]
                }
            ]
        }
        "#;
        let result: Result<Config, _> = serde_json::from_str(config_str);
        assert!(result.is_ok());
        let config = result.unwrap();
        assert_eq!(config.networks.len(), 1);

        let network_config = config.networks.first().expect("Should have one network");
        assert!(matches!(network_config, NetworkFileConfig::Stellar(_)));
        if let NetworkFileConfig::Stellar(stl_config) = network_config {
            assert_eq!(stl_config.common.network, "custom-stellar");
        }
    }

    #[test]
    fn test_deserialize_config_with_mixed_networks() {
        let config_str = r#"
        {
            "relayers": [],
            "signers": [],
            "notifications": [],
            "plugins": [],
            "networks": [
                {
                    "type": "evm",
                    "network": "custom-evm",
                    "chain_id": 1234,
                    "required_confirmations": 1,
                    "symbol": "ETH",
                    "rpc_urls": ["https://rpc.example.com"]
                },
                {
                    "type": "solana",
                    "network": "custom-solana",
                    "rpc_urls": ["https://rpc.solana.example.com"]
                }
            ]
        }
        "#;
        let result: Result<Config, _> = serde_json::from_str(config_str);
        assert!(result.is_ok());
        let config = result.unwrap();
        assert_eq!(config.networks.len(), 2);
    }

    #[test]
    #[should_panic(
        expected = "NetworksFileConfig cannot be empty - networks must contain at least one network configuration"
    )]
    fn test_deserialize_config_with_empty_networks_array() {
        let config_str = r#"
        {
            "relayers": [],
            "signers": [],
            "notifications": [],
            "networks": []
        }
        "#;
        let _result: Config = serde_json::from_str(config_str).unwrap();
    }

    #[test]
    fn test_deserialize_config_without_networks_field() {
        let config_str = r#"
        {
            "relayers": [],
            "signers": [],
            "notifications": []
        }
        "#;
        let result: Result<Config, _> = serde_json::from_str(config_str);
        assert!(result.is_ok());
    }

    use std::fs::File;
    use std::io::Write;
    use tempfile::tempdir;

    fn setup_network_file(dir_path: &Path, file_name: &str, content: &str) {
        let file_path = dir_path.join(file_name);
        let mut file = File::create(&file_path).expect("Failed to create temp network file");
        writeln!(file, "{}", content).expect("Failed to write to temp network file");
    }

    #[test]
    fn test_deserialize_config_with_networks_from_directory() {
        let dir = tempdir().expect("Failed to create temp dir");
        let network_dir_path = dir.path();

        setup_network_file(
            network_dir_path,
            "evm_net.json",
            r#"{"networks": [{"type": "evm", "network": "custom-evm-file", "required_confirmations": 1, "symbol": "ETH", "chain_id": 5678, "rpc_urls": ["https://rpc.file-evm.com"]}]}"#,
        );
        setup_network_file(
            network_dir_path,
            "sol_net.json",
            r#"{"networks": [{"type": "solana", "network": "custom-solana-file", "rpc_urls": ["https://rpc.file-solana.com"]}]}"#,
        );

        let config_json = serde_json::json!({
            "relayers": [],
            "signers": [],
            "notifications": [],
            "plugins": [],
            "networks": network_dir_path.to_str().expect("Path should be valid UTF-8")
        });
        let config_str =
            serde_json::to_string(&config_json).expect("Failed to serialize test config to string");

        let result: Result<Config, _> = serde_json::from_str(&config_str);
        assert!(result.is_ok(), "Deserialization failed: {:?}", result.err());

        if let Ok(config) = result {
            assert_eq!(
                config.networks.len(),
                2,
                "Incorrect number of networks loaded"
            );
            let has_evm = config.networks.iter().any(|n| matches!(n, NetworkFileConfig::Evm(evm) if evm.common.network == "custom-evm-file"));
            let has_solana = config.networks.iter().any(|n| matches!(n, NetworkFileConfig::Solana(sol) if sol.common.network == "custom-solana-file"));
            assert!(has_evm, "EVM network from file not found or incorrect");
            assert!(
                has_solana,
                "Solana network from file not found or incorrect"
            );
        }
    }

    #[test]
    fn test_deserialize_config_with_empty_networks_directory() {
        let dir = tempdir().expect("Failed to create temp dir");
        let network_dir_path = dir.path();

        let config_json = serde_json::json!({
            "relayers": [],
            "signers": [],
            "notifications": [],
            "networks": network_dir_path.to_str().expect("Path should be valid UTF-8")
        });
        let config_str =
            serde_json::to_string(&config_json).expect("Failed to serialize test config to string");

        let result: Result<Config, _> = serde_json::from_str(&config_str);
        assert!(
            result.is_err(),
            "Deserialization should fail for empty directory"
        );
    }

    #[test]
    fn test_deserialize_config_with_non_existent_networks_directory() {
        let dir = tempdir().expect("Failed to create temp dir");
        let non_existent_path = dir.path().join("non_existent_sub_dir");

        let config_json = serde_json::json!({
            "relayers": [],
            "signers": [],
            "notifications": [],
            "networks": non_existent_path.to_str().expect("Path should be valid UTF-8")
        });
        let config_str =
            serde_json::to_string(&config_json).expect("Failed to serialize test config to string");

        let result: Result<Config, _> = serde_json::from_str(&config_str);
        assert!(
            result.is_err(),
            "Deserialization should fail for non-existent directory"
        );
    }

    #[test]
    fn test_deserialize_config_with_networks_path_as_file() {
        let dir = tempdir().expect("Failed to create temp dir");
        let network_file_path = dir.path().join("im_a_file.json");
        File::create(&network_file_path).expect("Failed to create temp file");

        let config_json = serde_json::json!({
            "relayers": [],
            "signers": [],
            "notifications": [],
            "networks": network_file_path.to_str().expect("Path should be valid UTF-8")
        });
        let config_str =
            serde_json::to_string(&config_json).expect("Failed to serialize test config to string");

        let result: Result<Config, _> = serde_json::from_str(&config_str);
        assert!(
            result.is_err(),
            "Deserialization should fail if path is a file, not a directory"
        );
    }

    #[test]
    fn test_deserialize_config_network_dir_with_invalid_json_file() {
        let dir = tempdir().expect("Failed to create temp dir");
        let network_dir_path = dir.path();
        setup_network_file(
            network_dir_path,
            "invalid.json",
            r#"{"networks": [{"type": "evm", "network": "broken""#,
        ); // Malformed JSON

        let config_json = serde_json::json!({
            "relayers": [], "signers": [], "notifications": [],
            "networks": network_dir_path.to_str().expect("Path should be valid UTF-8")
        });
        let config_str = serde_json::to_string(&config_json).expect("Failed to serialize");

        let result: Result<Config, _> = serde_json::from_str(&config_str);
        assert!(
            result.is_err(),
            "Deserialization should fail with invalid JSON in network file"
        );
    }

    #[test]
    fn test_deserialize_config_network_dir_with_non_network_config_json_file() {
        let dir = tempdir().expect("Failed to create temp dir");
        let network_dir_path = dir.path();
        setup_network_file(network_dir_path, "not_a_network.json", r#"{"foo": "bar"}"#); // Valid JSON, but not NetworkFileConfig

        let config_json = serde_json::json!({
            "relayers": [], "signers": [], "notifications": [],
            "networks": network_dir_path.to_str().expect("Path should be valid UTF-8")
        });
        let config_str = serde_json::to_string(&config_json).expect("Failed to serialize");

        let result: Result<Config, _> = serde_json::from_str(&config_str);
        assert!(
            result.is_err(),
            "Deserialization should fail if file is not a valid NetworkFileConfig"
        );
    }

    #[test]
    fn test_deserialize_config_still_works_with_array_of_networks() {
        let config_str = r#"
        {
            "relayers": [],
            "signers": [],
            "notifications": [],
            "plugins": [],
            "networks": [
                {
                    "type": "evm",
                    "network": "custom-evm-array",
                    "chain_id": 1234,
                    "required_confirmations": 1,
                    "symbol": "ETH",
                    "rpc_urls": ["https://rpc.example.com"]
                }
            ]
        }
        "#;
        let result: Result<Config, _> = serde_json::from_str(config_str);
        assert!(
            result.is_ok(),
            "Deserialization with array failed: {:?}",
            result.err()
        );
        if let Ok(config) = result {
            assert_eq!(config.networks.len(), 1);

            let network_config = config.networks.first().expect("Should have one network");
            assert!(matches!(network_config, NetworkFileConfig::Evm(_)));
            if let NetworkFileConfig::Evm(evm_config) = network_config {
                assert_eq!(evm_config.common.network, "custom-evm-array");
            }
        }
    }

    #[test]
    fn test_create_valid_networks_file_config_works() {
        let networks = vec![NetworkFileConfig::Evm(EvmNetworkConfig {
            common: NetworkConfigCommon {
                network: "test-network".to_string(),
                from: None,
                rpc_urls: Some(vec!["https://rpc.test.example.com".to_string()]),
                explorer_urls: Some(vec!["https://explorer.test.example.com".to_string()]),
                average_blocktime_ms: Some(12000),
                is_testnet: Some(true),
                tags: Some(vec!["test".to_string()]),
            },
            chain_id: Some(31337),
            required_confirmations: Some(1),
            features: None,
            symbol: Some("ETH".to_string()),
            gas_price_cache: None,
        })];

        let config = NetworksFileConfig::new(networks).unwrap();
        assert_eq!(config.len(), 1);
        assert_eq!(config.first().unwrap().network_name(), "test-network");
    }

    fn setup_config_file(dir_path: &Path, file_name: &str, content: &str) {
        let file_path = dir_path.join(file_name);
        let mut file = File::create(&file_path).expect("Failed to create temp config file");
        write!(file, "{}", content).expect("Failed to write to temp config file");
    }

    #[test]
    fn test_load_config_success() {
        let dir = tempdir().expect("Failed to create temp dir");
        let config_path = dir.path().join("valid_config.json");

        let config_content = serde_json::json!({
            "relayers": [{
                "id": "test-relayer",
                "name": "Test Relayer",
                "network": "test-network",
                "paused": false,
                "network_type": "evm",
                "signer_id": "test-signer"
            }],
            "signers": [{
                "id": "test-signer",
                "type": "local",
                "config": {
                    "path": "tests/utils/test_keys/unit-test-local-signer.json",
                    "passphrase": {
                        "value": "test",
                        "type": "plain"
                    }
                }
            }],
            "notifications": [{
                "id": "test-notification",
                "type": "webhook",
                "url": "https://api.example.com/notifications"
            }],
            "networks": [{
                "type": "evm",
                "network": "test-network",
                "chain_id": 31337,
                "required_confirmations": 1,
                "symbol": "ETH",
                "rpc_urls": ["https://rpc.test.example.com"],
                "is_testnet": true
            }],
            "plugins": [{
                "id": "plugin-id",
                "path": "/app/plugins/plugin.ts",
                "timeout": 12
            }],
        });

        setup_config_file(dir.path(), "valid_config.json", &config_content.to_string());

        let result = load_config(config_path.to_str().unwrap());
        assert!(result.is_ok());

        let config = result.unwrap();
        assert_eq!(config.relayers.len(), 1);
        assert_eq!(config.signers.len(), 1);
        assert_eq!(config.networks.len(), 1);
        assert_eq!(config.plugins.unwrap().len(), 1);
    }

    #[test]
    fn test_load_config_file_not_found() {
        let result = load_config("non_existent_file.json");
        assert!(result.is_err());
        assert!(matches!(result.unwrap_err(), ConfigFileError::IoError(_)));
    }

    #[test]
    fn test_load_config_invalid_json() {
        let dir = tempdir().expect("Failed to create temp dir");
        let config_path = dir.path().join("invalid.json");

        setup_config_file(dir.path(), "invalid.json", "{ invalid json }");

        let result = load_config(config_path.to_str().unwrap());
        assert!(result.is_err());
        assert!(matches!(result.unwrap_err(), ConfigFileError::JsonError(_)));
    }

    #[test]
    fn test_load_config_invalid_config_structure() {
        let dir = tempdir().expect("Failed to create temp dir");
        let config_path = dir.path().join("invalid_structure.json");

        let invalid_config = serde_json::json!({
            "relayers": "not_an_array",
            "signers": [],
            "notifications": [],
            "networks": [{
                "type": "evm",
                "network": "test-network",
                "chain_id": 31337,
                "required_confirmations": 1,
                "symbol": "ETH",
                "rpc_urls": ["https://rpc.test.example.com"]
            }]
        });

        setup_config_file(
            dir.path(),
            "invalid_structure.json",
            &invalid_config.to_string(),
        );

        let result = load_config(config_path.to_str().unwrap());
        assert!(result.is_err());
        assert!(matches!(result.unwrap_err(), ConfigFileError::JsonError(_)));
    }

    #[test]
    fn test_load_config_with_unicode_content() {
        let dir = tempdir().expect("Failed to create temp dir");
        let config_path = dir.path().join("unicode_config.json");

        // Use ASCII-compatible IDs since the validation might reject Unicode in IDs
        let config_content = serde_json::json!({
            "relayers": [{
                "id": "test-relayer-unicode",
                "name": "Test Relayer 测试",
                "network": "test-network-unicode",
                "paused": false,
                "network_type": "evm",
                "signer_id": "test-signer-unicode"
            }],
            "signers": [{
                "id": "test-signer-unicode",
                "type": "local",
                "config": {
                    "path": "tests/utils/test_keys/unit-test-local-signer.json",
                    "passphrase": {
                        "value": "test",
                        "type": "plain"
                    }
                }
            }],
            "notifications": [{
                "id": "test-notification-unicode",
                "type": "webhook",
                "url": "https://api.example.com/notifications"
            }],
            "networks": [{
                "type": "evm",
                "network": "test-network-unicode",
                "chain_id": 31337,
                "required_confirmations": 1,
                "symbol": "ETH",
                "rpc_urls": ["https://rpc.test.example.com"],
                "is_testnet": true
            }],
            "plugins": []
        });

        setup_config_file(
            dir.path(),
            "unicode_config.json",
            &config_content.to_string(),
        );

        let result = load_config(config_path.to_str().unwrap());
        assert!(result.is_ok());

        let config = result.unwrap();
        assert_eq!(config.relayers[0].id, "test-relayer-unicode");
        assert_eq!(config.signers[0].id, "test-signer-unicode");
    }

    #[test]
    fn test_load_config_with_empty_file() {
        let dir = tempdir().expect("Failed to create temp dir");
        let config_path = dir.path().join("empty.json");

        setup_config_file(dir.path(), "empty.json", "");

        let result = load_config(config_path.to_str().unwrap());
        assert!(result.is_err());
        assert!(matches!(result.unwrap_err(), ConfigFileError::JsonError(_)));
    }

    #[test]
    fn test_config_serialization_works() {
        let config = create_valid_config();

        let serialized = serde_json::to_string(&config);
        assert!(serialized.is_ok());

        // Just test that serialization works, not round-trip due to complex serde structure
        let serialized_str = serialized.unwrap();
        assert!(!serialized_str.is_empty());
        assert!(serialized_str.contains("relayers"));
        assert!(serialized_str.contains("signers"));
        assert!(serialized_str.contains("networks"));
    }

    #[test]
    fn test_config_serialization_contains_expected_fields() {
        let config = create_valid_config();

        let serialized = serde_json::to_string(&config);
        assert!(serialized.is_ok());

        let serialized_str = serialized.unwrap();

        // Check that important fields are present in serialized JSON
        assert!(serialized_str.contains("\"id\":\"test-1\""));
        assert!(serialized_str.contains("\"name\":\"Test Relayer\""));
        assert!(serialized_str.contains("\"network\":\"test-network\""));
        assert!(serialized_str.contains("\"type\":\"evm\""));
    }

    #[test]
    fn test_validate_relayers_method() {
        let config = create_valid_config();
        let result = config.validate_relayers(&config.networks);
        assert!(result.is_ok());
    }

    #[test]
    fn test_validate_signers_method() {
        let config = create_valid_config();
        let result = config.validate_signers();
        assert!(result.is_ok());
    }

    #[test]
    fn test_validate_notifications_method() {
        let config = create_valid_config();
        let result = config.validate_notifications();
        assert!(result.is_ok());
    }

    #[test]
    fn test_validate_networks_method() {
        let config = create_valid_config();
        let result = config.validate_networks();
        assert!(result.is_ok());
    }

    #[test]
    fn test_validate_plugins_method() {
        let config = create_valid_config();
        let result = config.validate_plugins();
        assert!(result.is_ok());
    }

    #[test]
    fn test_validate_plugins_method_with_empty_plugins() {
        let config = Config {
            relayers: vec![],
            signers: vec![],
            notifications: vec![],
            networks: NetworksFileConfig::new(vec![]).unwrap(),
            plugins: Some(vec![]),
        };
        let result = config.validate_plugins();
        assert!(result.is_ok());
    }

    #[test]
    fn test_validate_plugins_method_with_invalid_plugin_extension() {
        let config = Config {
            relayers: vec![],
            signers: vec![],
            notifications: vec![],
            networks: NetworksFileConfig::new(vec![]).unwrap(),
            plugins: Some(vec![PluginFileConfig {
                id: "id".to_string(),
                path: "/app/plugins/test-plugin.js".to_string(),
                timeout: None,
            }]),
        };
        let result = config.validate_plugins();
        assert!(result.is_err());
    }

    #[test]
    fn test_config_with_maximum_length_ids() {
        let mut config = create_valid_config();
        let max_length_id = "a".repeat(36); // Maximum allowed length
        config.relayers[0].id = max_length_id.clone();
        config.relayers[0].signer_id = config.signers[0].id.clone();

        let result = config.validate();
        assert!(result.is_ok());
    }

    #[test]
    fn test_config_with_special_characters_in_names() {
        let mut config = create_valid_config();
        config.relayers[0].name = "Test-Relayer_123!@#$%^&*()".to_string();

        let result = config.validate();
        assert!(result.is_ok());
    }

    #[test]
    fn test_config_with_very_long_urls() {
        let mut config = create_valid_config();
        let long_url = format!(
            "https://very-long-domain-name-{}.example.com/api/v1/endpoint",
            "x".repeat(100)
        );
        config.notifications[0].url = long_url;

        let result = config.validate();
        assert!(result.is_ok());
    }

    #[test]
    fn test_config_with_only_signers_validation() {
        let config = Config {
            relayers: vec![],
            signers: vec![SignerFileConfig {
                id: "test-signer".to_string(),
                config: SignerFileConfigEnum::Local(LocalSignerFileConfig {
                    path: "test-path".to_string(),
                    passphrase: PlainOrEnvValue::Plain {
                        value: SecretString::new("test-passphrase"),
                    },
                }),
            }],
            notifications: vec![],
            networks: NetworksFileConfig::new(vec![NetworkFileConfig::Evm(EvmNetworkConfig {
                common: NetworkConfigCommon {
                    network: "test-network".to_string(),
                    from: None,
                    rpc_urls: Some(vec!["https://rpc.test.example.com".to_string()]),
                    explorer_urls: Some(vec!["https://explorer.test.example.com".to_string()]),
                    average_blocktime_ms: Some(12000),
                    is_testnet: Some(true),
                    tags: Some(vec!["test".to_string()]),
                },
                chain_id: Some(31337),
                required_confirmations: Some(1),
                features: None,
                symbol: Some("ETH".to_string()),
                gas_price_cache: None,
            })])
            .unwrap(),
            plugins: Some(vec![]),
        };

        let result = config.validate();
        assert!(result.is_ok());
    }

    #[test]
    fn test_config_with_only_notifications() {
        let config = Config {
            relayers: vec![],
            signers: vec![],
            notifications: vec![NotificationConfig {
                id: "test-notification".to_string(),
                r#type: NotificationType::Webhook,
                url: "https://api.example.com/notifications".to_string(),
                signing_key: None,
            }],
            networks: NetworksFileConfig::new(vec![NetworkFileConfig::Evm(EvmNetworkConfig {
                common: NetworkConfigCommon {
                    network: "test-network".to_string(),
                    from: None,
                    rpc_urls: Some(vec!["https://rpc.test.example.com".to_string()]),
                    explorer_urls: Some(vec!["https://explorer.test.example.com".to_string()]),
                    average_blocktime_ms: Some(12000),
                    is_testnet: Some(true),
                    tags: Some(vec!["test".to_string()]),
                },
                chain_id: Some(31337),
                required_confirmations: Some(1),
                features: None,
                symbol: Some("ETH".to_string()),
                gas_price_cache: None,
            })])
            .unwrap(),
            plugins: Some(vec![]),
        };

        let result = config.validate();
        assert!(result.is_ok());
    }

    #[test]
    fn test_config_with_mixed_network_types_in_relayers() {
        let mut config = create_valid_config();

        // Add Solana relayer
        config.relayers.push(RelayerFileConfig {
            id: "solana-relayer".to_string(),
            name: "Solana Test Relayer".to_string(),
            network: "devnet".to_string(),
            paused: false,
            network_type: ConfigFileNetworkType::Solana,
            policies: None,
            signer_id: "test-1".to_string(),
            notification_id: None,
            custom_rpc_urls: None,
        });

        // Add Stellar relayer
        config.relayers.push(RelayerFileConfig {
            id: "stellar-relayer".to_string(),
            name: "Stellar Test Relayer".to_string(),
            network: "testnet".to_string(),
            paused: true,
            network_type: ConfigFileNetworkType::Stellar,
            policies: None,
            signer_id: "test-1".to_string(),
            notification_id: Some("test-1".to_string()),
            custom_rpc_urls: None,
        });

        let devnet_network = NetworkFileConfig::Solana(SolanaNetworkConfig {
            common: NetworkConfigCommon {
                network: "devnet".to_string(),
                from: None,
                rpc_urls: Some(vec!["https://api.devnet.solana.com".to_string()]),
                explorer_urls: Some(vec!["https://explorer.solana.com".to_string()]),
                average_blocktime_ms: Some(400),
                is_testnet: Some(true),
                tags: Some(vec!["test".to_string()]),
            },
        });

        let testnet_network = NetworkFileConfig::Stellar(StellarNetworkConfig {
            common: NetworkConfigCommon {
                network: "testnet".to_string(),
                from: None,
                rpc_urls: Some(vec!["https://soroban-testnet.stellar.org".to_string()]),
                explorer_urls: Some(vec!["https://stellar.expert/explorer/testnet".to_string()]),
                average_blocktime_ms: Some(5000),
                is_testnet: Some(true),
                tags: Some(vec!["test".to_string()]),
            },
            passphrase: Some("Test SDF Network ; September 2015".to_string()),
        });

        let mut networks = config.networks.networks;
        networks.push(devnet_network);
        networks.push(testnet_network);
        config.networks =
            NetworksFileConfig::new(networks).expect("Failed to create NetworksFileConfig");

        let result = config.validate();
        assert!(result.is_ok());
    }

    #[test]
    fn test_config_with_all_network_types() {
        let mut config = create_valid_config();

        // Add Solana network
        let solana_network = NetworkFileConfig::Solana(SolanaNetworkConfig {
            common: NetworkConfigCommon {
                network: "solana-test".to_string(),
                from: None,
                rpc_urls: Some(vec!["https://api.devnet.solana.com".to_string()]),
                explorer_urls: Some(vec!["https://explorer.test.example.com".to_string()]),
                average_blocktime_ms: Some(400),
                is_testnet: Some(true),
                tags: Some(vec!["solana".to_string()]),
            },
        });

        // Add Stellar network
        let stellar_network = NetworkFileConfig::Stellar(StellarNetworkConfig {
            common: NetworkConfigCommon {
                network: "stellar-test".to_string(),
                from: None,
                rpc_urls: Some(vec!["https://horizon-testnet.stellar.org".to_string()]),
                explorer_urls: Some(vec!["https://explorer.test.example.com".to_string()]),
                average_blocktime_ms: Some(5000),
                is_testnet: Some(true),
                tags: Some(vec!["stellar".to_string()]),
            },
            passphrase: Some("Test Network ; September 2015".to_string()),
        });

        // Get the existing networks and add new ones
        let mut existing_networks = Vec::new();
        for network in config.networks.iter() {
            existing_networks.push(network.clone());
        }
        existing_networks.push(solana_network);
        existing_networks.push(stellar_network);

        config.networks = NetworksFileConfig::new(existing_networks).unwrap();

        let result = config.validate();
        assert!(result.is_ok());
    }

    #[test]
    fn test_config_error_propagation_from_relayers() {
        let mut config = create_valid_config();
        config.relayers[0].id = "".to_string(); // Invalid empty ID

        let result = config.validate();
        assert!(result.is_err());
        assert!(matches!(
            result.unwrap_err(),
            ConfigFileError::MissingField(_)
        ));
    }

    #[test]
    fn test_config_error_propagation_from_signers() {
        let mut config = create_valid_config();
        config.signers[0].id = "".to_string(); // Invalid empty ID

        let result = config.validate();
        assert!(result.is_err());
        // The error should be InvalidIdLength since empty ID is caught by signer validation
        assert!(matches!(
            result.unwrap_err(),
            ConfigFileError::InvalidIdLength(_)
        ));
    }

    #[test]
    fn test_config_error_propagation_from_notifications() {
        let mut config = create_valid_config();
        config.notifications[0].id = "".to_string(); // Invalid empty ID

        let result = config.validate();
        assert!(result.is_err());

        let error = result.unwrap_err();
        assert!(matches!(error, ConfigFileError::InvalidFormat(_)));
    }

    #[test]
    fn test_config_with_paused_relayers() {
        let mut config = create_valid_config();
        config.relayers[0].paused = true;

        let result = config.validate();
        assert!(result.is_ok()); // Paused relayers should still be valid
    }

    #[test]
    fn test_config_with_none_notification_id() {
        let mut config = create_valid_config();
        config.relayers[0].notification_id = None;

        let result = config.validate();
        assert!(result.is_ok()); // None notification_id should be valid
    }

    #[test]
    fn test_config_file_network_type_display() {
        let evm = ConfigFileNetworkType::Evm;
        let solana = ConfigFileNetworkType::Solana;
        let stellar = ConfigFileNetworkType::Stellar;

        // Test that Debug formatting works (which is what we have)
        let evm_str = format!("{:?}", evm);
        let solana_str = format!("{:?}", solana);
        let stellar_str = format!("{:?}", stellar);

        assert!(evm_str.contains("Evm"));
        assert!(solana_str.contains("Solana"));
        assert!(stellar_str.contains("Stellar"));
    }

    #[test]
    fn test_config_file_plugins_validation_with_empty_plugins() {
        let config = Config {
            relayers: vec![],
            signers: vec![],
            notifications: vec![],
            networks: NetworksFileConfig::new(vec![]).unwrap(),
            plugins: None,
        };
        let result = config.validate_plugins();
        assert!(result.is_ok());
    }

    #[test]
    fn test_config_file_without_plugins() {
        let dir = tempdir().expect("Failed to create temp dir");
        let config_path = dir.path().join("valid_config.json");

        let config_content = serde_json::json!({
            "relayers": [{
                "id": "test-relayer",
                "name": "Test Relayer",
                "network": "test-network",
                "paused": false,
                "network_type": "evm",
                "signer_id": "test-signer"
            }],
            "signers": [{
                "id": "test-signer",
                "type": "local",
                "config": {
                    "path": "tests/utils/test_keys/unit-test-local-signer.json",
                    "passphrase": {
                        "value": "test",
                        "type": "plain"
                    }
                }
            }],
            "notifications": [{
                "id": "test-notification",
                "type": "webhook",
                "url": "https://api.example.com/notifications"
            }],
            "networks": [{
                "type": "evm",
                "network": "test-network",
                "chain_id": 31337,
                "required_confirmations": 1,
                "symbol": "ETH",
                "rpc_urls": ["https://rpc.test.example.com"],
                "is_testnet": true
            }]
        });

        setup_config_file(dir.path(), "valid_config.json", &config_content.to_string());

        let result = load_config(config_path.to_str().unwrap());
        assert!(result.is_ok());

        let config = result.unwrap();
        assert_eq!(config.relayers.len(), 1);
        assert_eq!(config.signers.len(), 1);
        assert_eq!(config.networks.len(), 1);
        assert!(config.plugins.is_none());
    }
}<|MERGE_RESOLUTION|>--- conflicted
+++ resolved
@@ -389,197 +389,6 @@
     }
 
     #[test]
-<<<<<<< HEAD
-    fn test_evm_mainnet_not_allowed_for_signer_type_test() {
-        let mut config = create_valid_config();
-        config.relayers[0].network = "mainnet".to_string();
-        config.relayers[0].signer_id = "test-type".to_string();
-
-        // Add mainnet network to the config
-        let mainnet_network = NetworkFileConfig::Evm(EvmNetworkConfig {
-            common: NetworkConfigCommon {
-                network: "mainnet".to_string(),
-                from: None,
-                rpc_urls: Some(vec!["https://rpc.mainnet.example.com".to_string()]),
-                explorer_urls: Some(vec!["https://explorer.mainnet.example.com".to_string()]),
-                average_blocktime_ms: Some(12000),
-                is_testnet: Some(false), // This is mainnet, not testnet
-                tags: Some(vec!["mainnet".to_string()]),
-            },
-            chain_id: Some(1),
-            required_confirmations: Some(12),
-            features: None,
-            symbol: Some("ETH".to_string()),
-            gas_price_cache: None,
-        });
-
-        let mut networks = config.networks.networks;
-        networks.push(mainnet_network);
-        config.networks =
-            NetworksFileConfig::new(networks).expect("Failed to create NetworksFileConfig");
-
-        let result = config.validate();
-        assert!(matches!(
-            result,
-            Err(ConfigFileError::TestSigner(msg)) if msg.contains("production networks")
-        ));
-    }
-
-    #[test]
-    fn test_evm_sepolia_allowed_for_signer_type_test() {
-        let mut config = create_valid_config();
-        config.relayers[0].network = "sepolia".to_string();
-        config.relayers[0].signer_id = "test-type".to_string();
-
-        let sepolia_network = NetworkFileConfig::Evm(EvmNetworkConfig {
-            common: NetworkConfigCommon {
-                network: "sepolia".to_string(),
-                from: None,
-                rpc_urls: Some(vec!["https://rpc.sepolia.example.com".to_string()]),
-                explorer_urls: Some(vec!["https://explorer.sepolia.example.com".to_string()]),
-                average_blocktime_ms: Some(12000),
-                is_testnet: Some(true),
-                tags: Some(vec!["test".to_string()]),
-            },
-            chain_id: Some(11155111),
-            required_confirmations: Some(1),
-            features: None,
-            symbol: Some("ETH".to_string()),
-            gas_price_cache: None,
-        });
-
-        let mut networks = config.networks.networks;
-        networks.push(sepolia_network);
-        config.networks =
-            NetworksFileConfig::new(networks).expect("Failed to create NetworksFileConfig");
-
-        let result = config.validate();
-        assert!(result.is_ok());
-    }
-
-    #[test]
-    fn test_solana_mainnet_not_allowed_for_signer_type_test() {
-        let mut config = create_valid_config();
-        config.relayers[0].network_type = ConfigFileNetworkType::Solana;
-        config.relayers[0].network = "mainnet-beta".to_string();
-        config.relayers[0].signer_id = "test-type".to_string();
-
-        let mainnet_beta_network = NetworkFileConfig::Solana(SolanaNetworkConfig {
-            common: NetworkConfigCommon {
-                network: "mainnet-beta".to_string(),
-                from: None,
-                rpc_urls: Some(vec!["https://api.mainnet-beta.solana.com".to_string()]),
-                explorer_urls: Some(vec!["https://explorer.solana.com".to_string()]),
-                average_blocktime_ms: Some(400),
-                is_testnet: Some(false),
-                tags: Some(vec!["mainnet".to_string()]),
-            },
-        });
-
-        let mut networks = config.networks.networks;
-        networks.push(mainnet_beta_network);
-        config.networks =
-            NetworksFileConfig::new(networks).expect("Failed to create NetworksFileConfig");
-
-        let result = config.validate();
-        assert!(matches!(
-            result,
-            Err(ConfigFileError::TestSigner(msg)) if msg.contains("production networks")
-        ));
-    }
-
-    #[test]
-    fn test_solana_devnet_allowed_for_signer_type_test() {
-        let mut config = create_valid_config();
-        config.relayers[0].network_type = ConfigFileNetworkType::Solana;
-        config.relayers[0].network = "devnet".to_string();
-        config.relayers[0].signer_id = "test-type".to_string();
-
-        let devnet_network = NetworkFileConfig::Solana(SolanaNetworkConfig {
-            common: NetworkConfigCommon {
-                network: "devnet".to_string(),
-                from: None,
-                rpc_urls: Some(vec!["https://api.devnet.solana.com".to_string()]),
-                explorer_urls: Some(vec!["https://explorer.solana.com".to_string()]),
-                average_blocktime_ms: Some(400),
-                is_testnet: Some(true),
-                tags: Some(vec!["test".to_string()]),
-            },
-        });
-
-        let mut networks = config.networks.networks;
-        networks.push(devnet_network);
-        config.networks =
-            NetworksFileConfig::new(networks).expect("Failed to create NetworksFileConfig");
-
-        let result = config.validate();
-        assert!(result.is_ok());
-    }
-
-    #[test]
-    fn test_stellar_mainnet_not_allowed_for_signer_type_test() {
-        let mut config = create_valid_config();
-        config.relayers[0].network_type = ConfigFileNetworkType::Stellar;
-        config.relayers[0].network = "mainnet".to_string();
-        config.relayers[0].signer_id = "test-type".to_string();
-
-        let mainnet_network = NetworkFileConfig::Stellar(StellarNetworkConfig {
-            common: NetworkConfigCommon {
-                network: "mainnet".to_string(),
-                from: None,
-                rpc_urls: Some(vec!["https://horizon.stellar.org".to_string()]),
-                explorer_urls: Some(vec!["https://stellar.expert".to_string()]),
-                average_blocktime_ms: Some(5000),
-                is_testnet: Some(false),
-                tags: Some(vec!["mainnet".to_string()]),
-            },
-            passphrase: Some("Public Global Stellar Network ; September 2015".to_string()),
-        });
-
-        let mut networks = config.networks.networks;
-        networks.push(mainnet_network);
-        config.networks =
-            NetworksFileConfig::new(networks).expect("Failed to create NetworksFileConfig");
-
-        let result = config.validate();
-        assert!(matches!(
-            result,
-            Err(ConfigFileError::TestSigner(msg)) if msg.contains("production networks")
-        ));
-    }
-
-    #[test]
-    fn test_stellar_testnet_allowed_for_signer_type_test() {
-        let mut config = create_valid_config();
-        config.relayers[0].network_type = ConfigFileNetworkType::Stellar;
-        config.relayers[0].network = "testnet".to_string();
-        config.relayers[0].signer_id = "test-type".to_string();
-
-        let testnet_network = NetworkFileConfig::Stellar(StellarNetworkConfig {
-            common: NetworkConfigCommon {
-                network: "testnet".to_string(),
-                from: None,
-                rpc_urls: Some(vec!["https://soroban-testnet.stellar.org".to_string()]),
-                explorer_urls: Some(vec!["https://stellar.expert/explorer/testnet".to_string()]),
-                average_blocktime_ms: Some(5000),
-                is_testnet: Some(true),
-                tags: Some(vec!["test".to_string()]),
-            },
-            passphrase: Some("Test SDF Network ; September 2015".to_string()),
-        });
-
-        let mut networks = config.networks.networks;
-        networks.push(testnet_network);
-        config.networks =
-            NetworksFileConfig::new(networks).expect("Failed to create NetworksFileConfig");
-
-        let result = config.validate();
-        assert!(result.is_ok());
-    }
-
-    #[test]
-=======
->>>>>>> 7e7fb4ff
     fn test_config_with_networks() {
         let mut config = create_valid_config();
         config.relayers[0].network = "custom-evm".to_string();
