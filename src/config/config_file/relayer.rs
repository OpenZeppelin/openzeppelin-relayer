//! Configuration file definitions for relayer services.
//!
//! Provides configuration structures and validation for relayer settings:
//! - Network configuration (EVM, Solana, Stellar)
//! - Gas/fee policies
//! - Transaction validation rules
//! - Network endpoints
<<<<<<< HEAD
use super::{ConfigFileError, ConfigFileNetworkType};
use crate::models::{EvmNetwork, MidnightNetwork, RpcConfig, SolanaNetwork, StellarNetwork};
=======
use super::{ConfigFileError, ConfigFileNetworkType, NetworksFileConfig};
use crate::models::RpcConfig;
>>>>>>> 242c3380
use apalis_cron::Schedule;
use regex::Regex;
use serde::{Deserialize, Serialize};
use std::collections::HashSet;
use std::str::FromStr;

#[derive(Debug, Serialize, Deserialize, Clone)]
#[serde(rename_all = "lowercase")]
pub enum ConfigFileRelayerNetworkPolicy {
    Evm(ConfigFileRelayerEvmPolicy),
    Solana(ConfigFileRelayerSolanaPolicy),
    Stellar(ConfigFileRelayerStellarPolicy),
    Midnight(ConfigFileRelayerMidnightPolicy),
}

#[derive(Debug, Serialize, Deserialize, Clone)]
#[serde(deny_unknown_fields)]
pub struct ConfigFileRelayerEvmPolicy {
    pub gas_price_cap: Option<u128>,
    pub whitelist_receivers: Option<Vec<String>>,
    pub eip1559_pricing: Option<bool>,
    pub private_transactions: Option<bool>,
    pub min_balance: Option<u128>,
}

#[derive(Debug, Serialize, Deserialize, Clone)]
pub struct AllowedTokenSwapConfig {
    /// Conversion slippage percentage for token. Optional.
    pub slippage_percentage: Option<f32>,
    /// Minimum amount of tokens to swap. Optional.
    pub min_amount: Option<u64>,
    /// Maximum amount of tokens to swap. Optional.
    pub max_amount: Option<u64>,
    /// Minimum amount of tokens to retain after swap. Optional.
    pub retain_min_amount: Option<u64>,
}

#[derive(Debug, Serialize, Deserialize, Clone)]
pub struct AllowedToken {
    pub mint: String,
    /// Maximum supported token fee (in lamports) for a transaction. Optional.
    pub max_allowed_fee: Option<u64>,
    /// Swap configuration for the token. Optional.
    pub swap_config: Option<AllowedTokenSwapConfig>,
}

#[derive(Debug, Serialize, Deserialize, Clone, PartialEq)]
#[serde(rename_all = "lowercase")]
pub enum ConfigFileRelayerSolanaFeePaymentStrategy {
    User,
    Relayer,
}

#[derive(Debug, Serialize, Deserialize, Clone, PartialEq)]
#[serde(rename_all = "kebab-case")]
pub enum ConfigFileRelayerSolanaSwapStrategy {
    JupiterSwap,
    JupiterUltra,
}

#[derive(Debug, Serialize, Deserialize, Clone)]
pub struct JupiterSwapOptions {
    /// Maximum priority fee (in lamports) for a transaction. Optional.
    pub priority_fee_max_lamports: Option<u64>,
    /// Priority. Optional.
    pub priority_level: Option<String>,

    pub dynamic_compute_unit_limit: Option<bool>,
}

#[derive(Debug, Serialize, Deserialize, Clone)]
#[serde(deny_unknown_fields)]
pub struct ConfigFileRelayerSolanaSwapPolicy {
    /// DEX strategy to use for token swaps.
    pub strategy: Option<ConfigFileRelayerSolanaSwapStrategy>,

    /// Cron schedule for executing token swap logic to keep relayer funded. Optional.
    pub cron_schedule: Option<String>,

    /// Min sol balance to execute token swap logic to keep relayer funded. Optional.
    pub min_balance_threshold: Option<u64>,

    /// Swap options for JupiterSwap strategy. Optional.
    pub jupiter_swap_options: Option<JupiterSwapOptions>,
}

#[derive(Debug, Serialize, Deserialize, Clone)]
#[serde(deny_unknown_fields)]
pub struct ConfigFileRelayerSolanaPolicy {
    /// Determines if the relayer pays the transaction fee or the user. Optional.
    pub fee_payment_strategy: Option<ConfigFileRelayerSolanaFeePaymentStrategy>,

    /// Fee margin percentage for the relayer. Optional.
    pub fee_margin_percentage: Option<f32>,

    /// Minimum balance required for the relayer (in lamports). Optional.
    pub min_balance: Option<u64>,

    /// List of allowed tokens by their identifiers. Only these tokens are supported if provided.
    pub allowed_tokens: Option<Vec<AllowedToken>>,

    /// List of allowed programs by their identifiers. Only these programs are supported if
    /// provided.
    pub allowed_programs: Option<Vec<String>>,

    /// List of allowed accounts by their public keys. The relayer will only operate with these
    /// accounts if provided.
    pub allowed_accounts: Option<Vec<String>>,

    /// List of disallowed accounts by their public keys. These accounts will be explicitly
    /// blocked.
    pub disallowed_accounts: Option<Vec<String>>,

    /// Maximum transaction size. Optional.
    pub max_tx_data_size: Option<u16>,

    /// Maximum supported signatures. Optional.
    pub max_signatures: Option<u8>,

    /// Maximum allowed fee (in lamports) for a transaction. Optional.
    pub max_allowed_fee_lamports: Option<u64>,

    /// Swap dex config to use for token swaps. Optional.
    pub swap_config: Option<ConfigFileRelayerSolanaSwapPolicy>,
}

#[derive(Debug, Serialize, Deserialize, Clone)]
#[serde(deny_unknown_fields)]
pub struct ConfigFileRelayerStellarPolicy {
    pub max_fee: Option<u32>,
    pub timeout_seconds: Option<u64>,
    pub min_balance: Option<u64>,
}

#[derive(Debug, Serialize, Deserialize, Clone)]
#[serde(deny_unknown_fields)]
pub struct ConfigFileRelayerMidnightPolicy {
    pub min_balance: Option<u64>,
}

#[derive(Debug, Serialize, Clone)]
pub struct RelayerFileConfig {
    pub id: String,
    pub name: String,
    pub network: String,
    pub paused: bool,
    #[serde(flatten)]
    pub network_type: ConfigFileNetworkType,
    #[serde(default)]
    pub policies: Option<ConfigFileRelayerNetworkPolicy>,
    pub signer_id: String,
    #[serde(default)]
    pub notification_id: Option<String>,
    #[serde(default)]
    pub custom_rpc_urls: Option<Vec<RpcConfig>>,
}
use serde::{de, Deserializer};
use serde_json::Value;

impl<'de> Deserialize<'de> for RelayerFileConfig {
    fn deserialize<D>(deserializer: D) -> Result<Self, D::Error>
    where
        D: Deserializer<'de>,
    {
        // Deserialize as a generic JSON object
        let mut value: Value = Value::deserialize(deserializer)?;

        // Extract and validate required fields
        let id = value
            .get("id")
            .and_then(Value::as_str)
            .ok_or_else(|| de::Error::missing_field("id"))?
            .to_string();

        let name = value
            .get("name")
            .and_then(Value::as_str)
            .ok_or_else(|| de::Error::missing_field("name"))?
            .to_string();

        let network = value
            .get("network")
            .and_then(Value::as_str)
            .ok_or_else(|| de::Error::missing_field("network"))?
            .to_string();

        let paused = value
            .get("paused")
            .and_then(Value::as_bool)
            .ok_or_else(|| de::Error::missing_field("paused"))?;

        // Deserialize `network_type` using `ConfigFileNetworkType`
        let network_type: ConfigFileNetworkType = serde_json::from_value(
            value
                .get("network_type")
                .cloned()
                .ok_or_else(|| de::Error::missing_field("network_type"))?,
        )
        .map_err(de::Error::custom)?;

        let signer_id = value
            .get("signer_id")
            .and_then(Value::as_str)
            .ok_or_else(|| de::Error::missing_field("signer_id"))?
            .to_string();

        let notification_id = value
            .get("notification_id")
            .and_then(Value::as_str)
            .map(|s| s.to_string());

        // Handle `policies`, using `network_type` to determine how to deserialize
        let policies = if let Some(policy_value) = value.get_mut("policies") {
            match network_type {
                ConfigFileNetworkType::Evm => {
                    serde_json::from_value::<ConfigFileRelayerEvmPolicy>(policy_value.clone())
                        .map(ConfigFileRelayerNetworkPolicy::Evm)
                        .map(Some)
                        .map_err(de::Error::custom)
                }
                ConfigFileNetworkType::Solana => {
                    serde_json::from_value::<ConfigFileRelayerSolanaPolicy>(policy_value.clone())
                        .map(ConfigFileRelayerNetworkPolicy::Solana)
                        .map(Some)
                        .map_err(de::Error::custom)
                }
                ConfigFileNetworkType::Stellar => {
                    serde_json::from_value::<ConfigFileRelayerStellarPolicy>(policy_value.clone())
                        .map(ConfigFileRelayerNetworkPolicy::Stellar)
                        .map(Some)
                        .map_err(de::Error::custom)
                }
                ConfigFileNetworkType::Midnight => {
                    serde_json::from_value::<ConfigFileRelayerMidnightPolicy>(policy_value.clone())
                        .map(ConfigFileRelayerNetworkPolicy::Midnight)
                        .map(Some)
                        .map_err(de::Error::custom)
                }
            }
        } else {
            Ok(None) // `policies` is optional
        }?;

        let custom_rpc_urls = value
            .get("custom_rpc_urls")
            .and_then(|v| v.as_array())
            .map(|arr| {
                arr.iter()
                    .filter_map(|v| {
                        // Handle both string format (legacy) and object format (new)
                        if let Some(url_str) = v.as_str() {
                            // Convert string to RpcConfig with default weight
                            Some(RpcConfig::new(url_str.to_string()))
                        } else {
                            // Try to parse as a RpcConfig object
                            serde_json::from_value::<RpcConfig>(v.clone()).ok()
                        }
                    })
                    .collect()
            });

        Ok(RelayerFileConfig {
            id,
            name,
            network,
            paused,
            network_type,
            policies,
            signer_id,
            notification_id,
            custom_rpc_urls,
        })
    }
}

impl RelayerFileConfig {
    const MAX_ID_LENGTH: usize = 36;

<<<<<<< HEAD
    fn validate_network(&self) -> Result<(), ConfigFileError> {
        match self.network_type {
            ConfigFileNetworkType::Evm => {
                if EvmNetwork::from_network_str(&self.network).is_err() {
                    return Err(ConfigFileError::InvalidNetwork {
                        network_type: "EVM".to_string(),
                        name: self.network.clone(),
                    });
                }
            }
            ConfigFileNetworkType::Stellar => {
                if StellarNetwork::from_network_str(&self.network).is_err() {
                    return Err(ConfigFileError::InvalidNetwork {
                        network_type: "Stellar".to_string(),
                        name: self.network.clone(),
                    });
                }
            }
            ConfigFileNetworkType::Solana => {
                if SolanaNetwork::from_network_str(&self.network).is_err() {
                    return Err(ConfigFileError::InvalidNetwork {
                        network_type: "Solana".to_string(),
                        name: self.network.clone(),
                    });
                }
            }
            ConfigFileNetworkType::Midnight => {
                if MidnightNetwork::from_network_str(&self.network).is_err() {
                    return Err(ConfigFileError::InvalidNetwork {
                        network_type: "Midnight".to_string(),
                        name: self.network.clone(),
                    });
                }
            }
        }
        Ok(())
    }

=======
>>>>>>> 242c3380
    fn validate_solana_pub_keys(&self, keys: &Option<Vec<String>>) -> Result<(), ConfigFileError> {
        if let Some(keys) = keys {
            let solana_pub_key_regex =
                Regex::new(r"^[1-9A-HJ-NP-Za-km-z]{32,44}$").map_err(|e| {
                    ConfigFileError::InternalError(format!("Regex compilation error: {}", e))
                })?;
            for key in keys {
                if !solana_pub_key_regex.is_match(key) {
                    return Err(ConfigFileError::InvalidPolicy(
                        "Value must contain only letters, numbers, dashes and underscores".into(),
                    ));
                }
            }
        }
        Ok(())
    }

    fn validate_solana_fee_margin_percentage(
        &self,
        fee_margin_percentage: Option<f32>,
    ) -> Result<(), ConfigFileError> {
        if let Some(value) = fee_margin_percentage {
            if value < 0f32 {
                return Err(ConfigFileError::InvalidPolicy(
                    "Negative values are not accepted".into(),
                ));
            }
        }
        Ok(())
    }

    fn validate_solana_swap_config(
        &self,
        policy: &ConfigFileRelayerSolanaPolicy,
        network: &str,
    ) -> Result<(), ConfigFileError> {
        let swap_config = match &policy.swap_config {
            Some(config) => config,
            None => return Ok(()),
        };

        if let Some(fee_payment_strategy) = &policy.fee_payment_strategy {
            match fee_payment_strategy {
                ConfigFileRelayerSolanaFeePaymentStrategy::User => {}
                ConfigFileRelayerSolanaFeePaymentStrategy::Relayer => {
                    return Err(ConfigFileError::InvalidPolicy(
                        "Swap config only supported for user fee payment strategy".into(),
                    ));
                }
            }
        }

        if let Some(strategy) = &swap_config.strategy {
            match strategy {
                ConfigFileRelayerSolanaSwapStrategy::JupiterSwap => {
                    if network != "mainnet-beta" {
                        return Err(ConfigFileError::InvalidPolicy(
                            "JupiterSwap strategy is only supported on mainnet-beta".into(),
                        ));
                    }
                }
                ConfigFileRelayerSolanaSwapStrategy::JupiterUltra => {
                    if network != "mainnet-beta" {
                        return Err(ConfigFileError::InvalidPolicy(
                            "JupiterUltra strategy is only supported on mainnet-beta".into(),
                        ));
                    }
                }
            }
        }

        if let Some(cron_schedule) = &swap_config.cron_schedule {
            if cron_schedule.is_empty() {
                return Err(ConfigFileError::InvalidPolicy(
                    "Empty cron schedule is not accepted".into(),
                ));
            }
        }

        if let Some(schedule) = &swap_config.cron_schedule {
            Schedule::from_str(schedule).map_err(|_| {
                ConfigFileError::InvalidPolicy("Invalid cron schedule format".into())
            })?;
        }

        if let Some(strategy) = &swap_config.jupiter_swap_options {
            // strategy must be jupiter_swap
            if swap_config.strategy != Some(ConfigFileRelayerSolanaSwapStrategy::JupiterSwap) {
                return Err(ConfigFileError::InvalidPolicy(
                    "JupiterSwap options are only valid for JupiterSwap strategy".into(),
                ));
            }
            if let Some(max_lamports) = strategy.priority_fee_max_lamports {
                if max_lamports == 0 {
                    return Err(ConfigFileError::InvalidPolicy(
                        "Max lamports must be greater than 0".into(),
                    ));
                }
            }
            if let Some(priority_level) = &strategy.priority_level {
                if priority_level.is_empty() {
                    return Err(ConfigFileError::InvalidPolicy(
                        "Priority level cannot be empty".into(),
                    ));
                }
                let valid_levels = ["medium", "high", "veryHigh"];
                if !valid_levels.contains(&priority_level.as_str()) {
                    return Err(ConfigFileError::InvalidPolicy(
                        "Priority level must be one of: medium, high, veryHigh".into(),
                    ));
                }
            }

            if strategy.priority_level.is_some() && strategy.priority_fee_max_lamports.is_none() {
                return Err(ConfigFileError::InvalidPolicy(
                    "Priority Fee Max lamports must be set if priority level is set".into(),
                ));
            }
            if strategy.priority_fee_max_lamports.is_some() && strategy.priority_level.is_none() {
                return Err(ConfigFileError::InvalidPolicy(
                    "Priority level must be set if priority fee max lamports is set".into(),
                ));
            }
        }

        Ok(())
    }

    fn validate_policies(&self) -> Result<(), ConfigFileError> {
        match self.network_type {
            ConfigFileNetworkType::Solana => {
                if let Some(ConfigFileRelayerNetworkPolicy::Solana(policy)) = &self.policies {
                    self.validate_solana_pub_keys(&policy.allowed_accounts)?;
                    self.validate_solana_pub_keys(&policy.disallowed_accounts)?;
                    let allowed_token_keys = policy.allowed_tokens.as_ref().map(|tokens| {
                        tokens
                            .iter()
                            .map(|token| token.mint.clone())
                            .collect::<Vec<String>>()
                    });
                    self.validate_solana_pub_keys(&allowed_token_keys)?;
                    self.validate_solana_pub_keys(&policy.allowed_programs)?;
                    self.validate_solana_fee_margin_percentage(policy.fee_margin_percentage)?;
                    self.validate_solana_swap_config(policy, &self.network)?;
                    // check if both allowed_accounts and disallowed_accounts are present
                    if policy.allowed_accounts.is_some() && policy.disallowed_accounts.is_some() {
                        return Err(ConfigFileError::InvalidPolicy(
                            "allowed_accounts and disallowed_accounts cannot be both present"
                                .into(),
                        ));
                    }
                }
            }
            ConfigFileNetworkType::Evm => {}
            ConfigFileNetworkType::Stellar => {}
            ConfigFileNetworkType::Midnight => {}
        }
        Ok(())
    }

    fn validate_custom_rpc_urls(&self) -> Result<(), ConfigFileError> {
        if let Some(configs) = &self.custom_rpc_urls {
            for config in configs {
                reqwest::Url::parse(&config.url).map_err(|_| {
                    ConfigFileError::InvalidFormat(format!("Invalid RPC URL: {}", config.url))
                })?;

                if config.weight > 100 {
                    return Err(ConfigFileError::InvalidFormat(
                        "RPC URL weight must be in range 0-100".to_string(),
                    ));
                }
            }
        }
        Ok(())
    }

    // TODO add validation that multiple relayers on same network cannot use same signer
    pub fn validate(&self) -> Result<(), ConfigFileError> {
        if self.id.is_empty() {
            return Err(ConfigFileError::MissingField("relayer id".into()));
        }
        let id_regex = Regex::new(r"^[a-zA-Z0-9-_]+$").map_err(|e| {
            ConfigFileError::InternalError(format!("Regex compilation error: {}", e))
        })?;
        if !id_regex.is_match(&self.id) {
            return Err(ConfigFileError::InvalidIdFormat(
                "ID must contain only letters, numbers, dashes and underscores".into(),
            ));
        }

        if self.id.len() > Self::MAX_ID_LENGTH {
            return Err(ConfigFileError::InvalidIdLength(format!(
                "ID length must not exceed {} characters",
                Self::MAX_ID_LENGTH
            )));
        }
        if self.name.is_empty() {
            return Err(ConfigFileError::MissingField("relayer name".into()));
        }
        if self.network.is_empty() {
            return Err(ConfigFileError::MissingField("network".into()));
        }

        self.validate_policies()?;
        self.validate_custom_rpc_urls()?;
        Ok(())
    }
}

#[derive(Debug, Serialize, Deserialize, Clone)]
#[serde(deny_unknown_fields)]
pub struct RelayersFileConfig {
    pub relayers: Vec<RelayerFileConfig>,
}

impl RelayersFileConfig {
    pub fn new(relayers: Vec<RelayerFileConfig>) -> Self {
        Self { relayers }
    }

    pub fn validate(&self, networks: &NetworksFileConfig) -> Result<(), ConfigFileError> {
        if self.relayers.is_empty() {
            return Err(ConfigFileError::MissingField("relayers".into()));
        }

        let mut ids = HashSet::new();
        for relayer in &self.relayers {
            if relayer.network.is_empty() {
                return Err(ConfigFileError::InvalidFormat(
                    "relayer.network cannot be empty".into(),
                ));
            }

            if networks
                .get_network(relayer.network_type, &relayer.network)
                .is_none()
            {
                return Err(ConfigFileError::InvalidReference(format!(
                    "Relayer '{}' references non-existent network '{}' for type '{:?}'",
                    relayer.id, relayer.network, relayer.network_type
                )));
            }
            relayer.validate()?;
            if !ids.insert(relayer.id.clone()) {
                return Err(ConfigFileError::DuplicateId(relayer.id.clone()));
            }
        }
        Ok(())
    }
}

#[cfg(test)]
mod tests {
    use crate::config::{EvmNetworkConfig, NetworkConfigCommon, NetworkFileConfig};
    use crate::constants::DEFAULT_RPC_WEIGHT;

    use super::*;
    use serde_json::json;

    #[test]
    fn test_solana_policy_duplicate_entries() {
        let config = json!({
            "id": "solana-relayer",
            "name": "Solana Mainnet Relayer",
            "network": "mainnet",
            "network_type": "solana",
            "signer_id": "solana-signer",
            "paused": false,
            "policies": {
                "allowed_accounts": ["EPjFWdd5AufqSSqeM2qN1xzybapC8G4wEGGkZwyTDt1v"],
                "disallowed_accounts": ["EPjFWdd5AufqSSqeM2qN1xzybapC8G4wEGGkZwyTDt1v"],
            }
        });

        let relayer: RelayerFileConfig = serde_json::from_value(config).unwrap();

        let err = relayer.validate_policies().unwrap_err();

        assert_eq!(
            err.to_string(),
            "Invalid policy: allowed_accounts and disallowed_accounts cannot be both present"
        );
    }

    #[test]
    fn test_solana_policy_format() {
        let config = json!({
            "id": "solana-relayer",
            "name": "Solana Mainnet Relayer",
            "network": "mainnet",
            "network_type": "solana",
            "signer_id": "solana-signer",
            "paused": false,
            "policies": {
                "min_balance": 100,
                "allowed_tokens": [ {"mint": "token1"}, {"mint": "token2"}],
            }
        });

        let relayer: RelayerFileConfig = serde_json::from_value(config).unwrap();

        let err = relayer.validate_policies().unwrap_err();

        assert_eq!(
            err.to_string(),
            "Invalid policy: Value must contain only letters, numbers, dashes and underscores"
        );
    }

    #[test]
    fn test_valid_evm_relayer() {
        let config = json!({
            "id": "test-relayer",
            "name": "Test Relayer",
            "network": "mainnet",
            "network_type": "evm",
            "signer_id": "test-signer",
            "paused": false,
            "policies": {
                "gas_price_cap": 100,
                "whitelist_receivers": ["0x1234"],
                "eip1559_pricing": true
            }
        });

        let relayer: RelayerFileConfig = serde_json::from_value(config).unwrap();
        assert!(relayer.validate().is_ok());
        assert_eq!(relayer.id, "test-relayer");
        assert_eq!(relayer.network_type, ConfigFileNetworkType::Evm);
    }

    #[test]
    fn test_valid_solana_relayer() {
        let config = json!({
            "id": "solana-relayer",
            "name": "Solana Mainnet Relayer",
            "network": "mainnet-beta",
            "network_type": "solana",
            "signer_id": "solana-signer",
            "paused": false,
            "policies": {
                "min_balance": 100,
                "disallowed_accounts": ["HCKHoE2jyk1qfAwpHQghvYH3cEfT8euCygBzF9AV6bhY"],
            }
        });

        let relayer: RelayerFileConfig = serde_json::from_value(config).unwrap();
        assert!(relayer.validate().is_ok());
        assert_eq!(relayer.id, "solana-relayer");
        assert_eq!(relayer.network_type, ConfigFileNetworkType::Solana);
    }

    #[test]
    fn test_valid_stellar_relayer() {
        let config = json!({
            "id": "stellar-relayer",
            "name": "Stellar Public Relayer",
            "network": "mainnet",
            "network_type": "stellar",
            "signer_id": "stellar_signer",
            "paused": false,
            "policies": {
                "max_fee": 100,
                "timeout_seconds": 10,
                "min_balance": 100
            }
        });

        let relayer: RelayerFileConfig = serde_json::from_value(config).unwrap();
        assert!(relayer.validate().is_ok());
        assert_eq!(relayer.id, "stellar-relayer");
        assert_eq!(relayer.network_type, ConfigFileNetworkType::Stellar);
    }

    #[test]
    fn test_invalid_network_type() {
        let config = json!({
            "id": "test-relayer",
            "network_type": "invalid",
            "signer_id": "test-signer"
        });

        let result = serde_json::from_value::<RelayerFileConfig>(config);
        assert!(result.is_err());
    }

    #[test]
    #[should_panic(expected = "missing field `name`")]
    fn test_missing_required_fields() {
        let config = json!({
            "id": "test-relayer"
        });

        let _relayer: RelayerFileConfig = serde_json::from_value(config).unwrap();
    }

    #[test]
    fn test_valid_custom_rpc_urls() {
        let config = json!({
            "id": "test-relayer",
            "name": "Test Relayer",
            "network": "mainnet",
            "network_type": "evm",
            "signer_id": "test-signer",
            "paused": false,
            "custom_rpc_urls": [
                { "url": "https://api.example.com/rpc", "weight": 2 },
                { "url": "https://rpc.example.com" }
            ]
        });

        let relayer: RelayerFileConfig = serde_json::from_value(config).unwrap();
        assert!(relayer.validate().is_ok());

        let rpc_urls = relayer.custom_rpc_urls.unwrap();
        assert_eq!(rpc_urls.len(), 2);
        assert_eq!(rpc_urls[0].url, "https://api.example.com/rpc");
        assert_eq!(rpc_urls[0].weight, 2_u8);
        assert_eq!(rpc_urls[1].url, "https://rpc.example.com");
        assert_eq!(rpc_urls[1].weight, DEFAULT_RPC_WEIGHT);
        assert_eq!(rpc_urls[1].get_weight(), DEFAULT_RPC_WEIGHT);
    }

    #[test]
    fn test_valid_custom_rpc_urls_string_format() {
        let config = json!({
            "id": "test-relayer",
            "name": "Test Relayer",
            "network": "mainnet",
            "network_type": "evm",
            "signer_id": "test-signer",
            "paused": false,
            "custom_rpc_urls": [
                "https://api.example.com/rpc",
                "https://rpc.example.com"
            ]
        });

        let relayer: RelayerFileConfig = serde_json::from_value(config).unwrap();
        assert!(relayer.validate().is_ok());

        let rpc_urls = relayer.custom_rpc_urls.unwrap();
        assert_eq!(rpc_urls.len(), 2);
        assert_eq!(rpc_urls[0].url, "https://api.example.com/rpc");
        assert_eq!(rpc_urls[0].weight, DEFAULT_RPC_WEIGHT);
        assert_eq!(rpc_urls[0].get_weight(), DEFAULT_RPC_WEIGHT);
        assert_eq!(rpc_urls[1].url, "https://rpc.example.com");
        assert_eq!(rpc_urls[1].weight, DEFAULT_RPC_WEIGHT);
        assert_eq!(rpc_urls[1].get_weight(), DEFAULT_RPC_WEIGHT);
    }

    #[test]
    fn test_invalid_custom_rpc_urls() {
        let config = json!({
            "id": "test-relayer",
            "name": "Test Relayer",
            "network": "mainnet",
            "network_type": "evm",
            "signer_id": "test-signer",
            "paused": false,
            "custom_rpc_urls": [
                { "url": "not-a-url", "weight": 1 },
                { "url": "https://api.example.com/rpc", "weight": 2 }
            ]
        });

        let relayer: RelayerFileConfig = serde_json::from_value(config).unwrap();
        let result = relayer.validate();
        assert!(result.is_err());
        if let Err(ConfigFileError::InvalidFormat(msg)) = result {
            assert!(msg.contains("Invalid RPC URL"));
        } else {
            panic!("Expected ConfigFileError::InvalidFormat");
        }
    }

    #[test]
    fn test_invalid_custom_rpc_urls_weight() {
        let config = json!({
            "id": "test-relayer",
            "name": "Test Relayer",
            "network": "mainnet",
            "network_type": "evm",
            "signer_id": "test-signer",
            "paused": false,
            "custom_rpc_urls": [
                { "url": "https://api.example.com/rpc", "weight": 200 }
            ]
        });

        let relayer: RelayerFileConfig = serde_json::from_value(config).unwrap();
        let result = relayer.validate();
        assert!(result.is_err());
    }

    #[test]
    fn test_empty_custom_rpc_urls() {
        let config = json!({
            "id": "test-relayer",
            "name": "Test Relayer",
            "network": "mainnet",
            "network_type": "evm",
            "signer_id": "test-signer",
            "paused": false,
            "custom_rpc_urls": []
        });

        let relayer: RelayerFileConfig = serde_json::from_value(config).unwrap();
        assert!(relayer.validate().is_ok());
    }

    #[test]
    fn test_no_custom_rpc_urls() {
        let config = json!({
            "id": "test-relayer",
            "name": "Test Relayer",
            "network": "mainnet",
            "network_type": "evm",
            "signer_id": "test-signer",
            "paused": false
        });

        let relayer: RelayerFileConfig = serde_json::from_value(config).unwrap();
        assert!(relayer.validate().is_ok());
    }

    /// Helper to build a minimal RelayerFileConfig JSON for Solana with given swap_config
    fn make_relayer_config_with_solana_swap_config(
        swap_config: serde_json::Value,
    ) -> serde_json::Value {
        json!({
            "id": "test-relayer",
            "name": "Test Relayer",
            "network": "mainnet-beta",
            "network_type": "solana",
            "signer_id": "test-signer",
            "paused": false,
            "policies": {
                "fee_payment_strategy": "user",
                "swap_config": swap_config
            }
        })
    }

    #[test]
    fn invalid_jupiter_swap_options_without_strategy() {
        let swap_cfg = json!({
            "cron_schedule": "0 * * * * *",
            "min_balance_threshold": 1,
            "jupiter_swap_options": {
                "priority_level": "high",
                "priority_fee_max_lamports": 1000,
                "dynamic_compute_unit_limit": true
            }
        });
        let cfg = make_relayer_config_with_solana_swap_config(swap_cfg);
        let relayer: RelayerFileConfig = serde_json::from_value(cfg).unwrap();
        let err = relayer.validate().unwrap_err();
        assert_eq!(
            err.to_string(),
            "Invalid policy: JupiterSwap options are only valid for JupiterSwap strategy"
        );
    }

    #[test]
    fn invalid_priority_fee_zero() {
        let swap_cfg = json!({
            "strategy": "jupiter-swap",
            "cron_schedule": "0 * * * * *",
            "min_balance_threshold": 1,
            "jupiter_swap_options": {
                "priority_level": "medium",
                "priority_fee_max_lamports": 0,
                "dynamic_compute_unit_limit": false
            }
        });
        let cfg = make_relayer_config_with_solana_swap_config(swap_cfg);
        let relayer: RelayerFileConfig = serde_json::from_value(cfg).unwrap();
        let err = relayer.validate().unwrap_err();
        assert_eq!(
            err.to_string(),
            "Invalid policy: Max lamports must be greater than 0"
        );
    }

    #[test]
    fn invalid_empty_priority_level() {
        let swap_cfg = json!({
            "strategy": "jupiter-swap",
            "cron_schedule": "0 * * * * *",
            "min_balance_threshold": 1,
            "jupiter_swap_options": {
                "priority_level": "",
                "priority_fee_max_lamports": 100,
                "dynamic_compute_unit_limit": false
            }
        });
        let cfg = make_relayer_config_with_solana_swap_config(swap_cfg);
        let relayer: RelayerFileConfig = serde_json::from_value(cfg).unwrap();
        let err = relayer.validate().unwrap_err();
        assert_eq!(
            err.to_string(),
            "Invalid policy: Priority level cannot be empty"
        );
    }

    #[test]
    fn invalid_priority_level_value() {
        let swap_cfg = json!({
            "strategy": "jupiter-swap",
            "cron_schedule": "0 * * * * *",
            "min_balance_threshold": 1,
            "jupiter_swap_options": {
                "priority_level": "urgent",
                "priority_fee_max_lamports": 100,
                "dynamic_compute_unit_limit": true
            }
        });
        let cfg = make_relayer_config_with_solana_swap_config(swap_cfg);
        let relayer: RelayerFileConfig = serde_json::from_value(cfg).unwrap();
        let err = relayer.validate().unwrap_err();
        assert_eq!(
            err.to_string(),
            "Invalid policy: Priority level must be one of: medium, high, veryHigh"
        );
    }

    #[test]
    fn valid_jupiter_swap_config() {
        let swap_cfg = json!({
            "strategy": "jupiter-swap",
            "cron_schedule": "0 * * * * *",
            "min_balance_threshold": 10,
            "jupiter_swap_options": {
                "priority_level": "medium",
                "priority_fee_max_lamports": 2000,
                "dynamic_compute_unit_limit": true
            }
        });
        let cfg = make_relayer_config_with_solana_swap_config(swap_cfg);
        let relayer: RelayerFileConfig = serde_json::from_value(cfg).unwrap();
        assert!(relayer.validate().is_ok());
    }

    #[test]
    fn valid_jupiter_ultra_config() {
        let swap_cfg = json!({
            "strategy": "jupiter-ultra",
            "cron_schedule": "0 * * * * *",
            "min_balance_threshold": 10,
        });
        let cfg = make_relayer_config_with_solana_swap_config(swap_cfg);
        let relayer: RelayerFileConfig = serde_json::from_value(cfg).unwrap();
        assert!(relayer.validate().is_ok());
    }

    #[test]
    fn invalid_jupiter_swap_options_value_for_ultra() {
        let swap_cfg = json!({
            "strategy": "jupiter-ultra",
            "cron_schedule": "0 * * * * *",
            "min_balance_threshold": 10,
            "jupiter_swap_options": {
                "priority_level": "medium",
                "priority_fee_max_lamports": 2000,
                "dynamic_compute_unit_limit": true
            }
        });
        let cfg = make_relayer_config_with_solana_swap_config(swap_cfg);
        let relayer: RelayerFileConfig = serde_json::from_value(cfg).unwrap();
        let err = relayer.validate().unwrap_err();
        assert_eq!(
            err.to_string(),
            "Invalid policy: JupiterSwap options are only valid for JupiterSwap strategy"
        );
    }

    #[test]
    fn invalid_swap_config_empty_cron() {
        let swap_cfg = json!({
            "strategy": "jupiter-ultra",
            "cron_schedule": "",
            "min_balance_threshold": 10,
        });
        let cfg = make_relayer_config_with_solana_swap_config(swap_cfg);
        let relayer: RelayerFileConfig = serde_json::from_value(cfg).unwrap();
        let err = relayer.validate().unwrap_err();
        assert_eq!(
            err.to_string(),
            "Invalid policy: Empty cron schedule is not accepted"
        );
    }

    #[test]
    fn invalid_swap_config_invalid_cron() {
        let swap_cfg = json!({
            "strategy": "jupiter-ultra",
            "cron_schedule": "* 1 *",
            "min_balance_threshold": 10,
        });
        let cfg = make_relayer_config_with_solana_swap_config(swap_cfg);
        let relayer: RelayerFileConfig = serde_json::from_value(cfg).unwrap();
        let err = relayer.validate().unwrap_err();
        assert_eq!(
            err.to_string(),
            "Invalid policy: Invalid cron schedule format"
        );
    }

    #[test]
    fn invalid_swap_config_invalid_network_jupiter_swap() {
        let config = json!({
            "id": "test-relayer",
            "name": "Test Relayer",
            "network": "devnet",
            "network_type": "solana",
            "signer_id": "test-signer",
            "paused": false,
            "policies": {
                "fee_payment_strategy": "user",
                "swap_config": {
                    "strategy": "jupiter-swap",
                    "cron_schedule": "* 1 *",
                    "min_balance_threshold": 10,
                }
            }
        });
        let relayer: RelayerFileConfig = serde_json::from_value(config).unwrap();
        let err = relayer.validate().unwrap_err();
        assert_eq!(
            err.to_string(),
            "Invalid policy: JupiterSwap strategy is only supported on mainnet-beta"
        );
    }

    #[test]
    fn invalid_swap_config_invalid_network_jupiter_ultra() {
        let config = json!({
            "id": "test-relayer",
            "name": "Test Relayer",
            "network": "devnet",
            "network_type": "solana",
            "signer_id": "test-signer",
            "paused": false,
            "policies": {
                "fee_payment_strategy": "user",
                "swap_config": {
                    "strategy": "jupiter-ultra",
                    "cron_schedule": "* 1 *",
                    "min_balance_threshold": 10,
                }
            }
        });
        let relayer: RelayerFileConfig = serde_json::from_value(config).unwrap();
        let err = relayer.validate().unwrap_err();
        assert_eq!(
            err.to_string(),
            "Invalid policy: JupiterUltra strategy is only supported on mainnet-beta"
        );
    }

    #[test]
    fn test_relayer_with_non_existent_network_fails_validation() {
        let relayers = vec![RelayerFileConfig {
            id: "test-relayer".to_string(),
            name: "Test Relayer".to_string(),
            network: "non-existent-network".to_string(),
            paused: false,
            network_type: ConfigFileNetworkType::Evm,
            policies: None,
            signer_id: "test-signer".to_string(),
            notification_id: None,
            custom_rpc_urls: None,
        }];

        let networks = NetworksFileConfig::new(vec![NetworkFileConfig::Evm(EvmNetworkConfig {
            common: NetworkConfigCommon {
                network: "existing-network".to_string(),
                from: None,
                rpc_urls: Some(vec!["https://rpc.test.example.com".to_string()]),
                explorer_urls: Some(vec!["https://explorer.test.example.com".to_string()]),
                average_blocktime_ms: Some(12000),
                is_testnet: Some(true),
                tags: Some(vec!["test".to_string()]),
            },
            chain_id: Some(31337),
            required_confirmations: Some(1),
            features: None,
            symbol: Some("ETH".to_string()),
        })])
        .expect("Failed to create NetworksFileConfig for test");

        let relayers_config = RelayersFileConfig::new(relayers);
        let result = relayers_config.validate(&networks);

        assert!(result.is_err());
        if let Err(ConfigFileError::InvalidReference(msg)) = result {
            assert!(msg.contains("non-existent network 'non-existent-network'"));
            assert!(msg.contains("Relayer 'test-relayer'"));
        } else {
            panic!("Expected InvalidReference error, got: {:?}", result);
        }
    }
}<|MERGE_RESOLUTION|>--- conflicted
+++ resolved
@@ -5,13 +5,8 @@
 //! - Gas/fee policies
 //! - Transaction validation rules
 //! - Network endpoints
-<<<<<<< HEAD
-use super::{ConfigFileError, ConfigFileNetworkType};
-use crate::models::{EvmNetwork, MidnightNetwork, RpcConfig, SolanaNetwork, StellarNetwork};
-=======
 use super::{ConfigFileError, ConfigFileNetworkType, NetworksFileConfig};
 use crate::models::RpcConfig;
->>>>>>> 242c3380
 use apalis_cron::Schedule;
 use regex::Regex;
 use serde::{Deserialize, Serialize};
@@ -150,6 +145,7 @@
 #[serde(deny_unknown_fields)]
 pub struct ConfigFileRelayerMidnightPolicy {
     pub min_balance: Option<u64>,
+    // TODO: Add Midnight specific fields
 }
 
 #[derive(Debug, Serialize, Clone)]
@@ -290,47 +286,6 @@
 impl RelayerFileConfig {
     const MAX_ID_LENGTH: usize = 36;
 
-<<<<<<< HEAD
-    fn validate_network(&self) -> Result<(), ConfigFileError> {
-        match self.network_type {
-            ConfigFileNetworkType::Evm => {
-                if EvmNetwork::from_network_str(&self.network).is_err() {
-                    return Err(ConfigFileError::InvalidNetwork {
-                        network_type: "EVM".to_string(),
-                        name: self.network.clone(),
-                    });
-                }
-            }
-            ConfigFileNetworkType::Stellar => {
-                if StellarNetwork::from_network_str(&self.network).is_err() {
-                    return Err(ConfigFileError::InvalidNetwork {
-                        network_type: "Stellar".to_string(),
-                        name: self.network.clone(),
-                    });
-                }
-            }
-            ConfigFileNetworkType::Solana => {
-                if SolanaNetwork::from_network_str(&self.network).is_err() {
-                    return Err(ConfigFileError::InvalidNetwork {
-                        network_type: "Solana".to_string(),
-                        name: self.network.clone(),
-                    });
-                }
-            }
-            ConfigFileNetworkType::Midnight => {
-                if MidnightNetwork::from_network_str(&self.network).is_err() {
-                    return Err(ConfigFileError::InvalidNetwork {
-                        network_type: "Midnight".to_string(),
-                        name: self.network.clone(),
-                    });
-                }
-            }
-        }
-        Ok(())
-    }
-
-=======
->>>>>>> 242c3380
     fn validate_solana_pub_keys(&self, keys: &Option<Vec<String>>) -> Result<(), ConfigFileError> {
         if let Some(keys) = keys {
             let solana_pub_key_regex =
