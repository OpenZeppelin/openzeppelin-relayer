---
# This workflow uses actions that are not certified by GitHub. They are provided
# by a third-party and are governed by separate terms of service, privacy
# policy, and support documentation.
name: Scorecard supply-chain security
on:
  # For Branch-Protection check. Only the default branch is supported. See
  # https://github.com/ossf/scorecard/blob/main/docs/checks.md#branch-protection
  branch_protection_rule:
  # To guarantee Maintained check is occasionally updated. See
  # https://github.com/ossf/scorecard/blob/main/docs/checks.md#maintained
  schedule:
    - cron: 35 1 * * 6
  push:
    branches:
      - main
# Declare default permissions as read only.
permissions: read-all
jobs:
  analysis:
    name: Scorecard analysis
    runs-on: ubuntu-latest
    permissions:
      # Needed to upload the results to code-scanning dashboard.
      security-events: write
      # Needed to publish results and get a badge (see publish_results below).
      id-token: write
      # Uncomment the permissions below if installing in a private repository.
      # contents: read
      # actions: read
    steps:
      - name: Harden Runner
        uses: step-security/harden-runner@0634a2670c59f64b4a01f0f96f84700a4088b9f0  # v2.12.0
        with:
          egress-policy: audit
      - name: Checkout code
        uses: actions/checkout@d632683dd7b4114ad314bca15554477dd762a938  # v4.5.4
        with:
          persist-credentials: false
      - name: Run analysis
<<<<<<< HEAD
        uses: ossf/scorecard-action@62b2cac7ed8198b15735ed49ab1e5cf35480ba46  # v2.4.0
=======
        uses: ossf/scorecard-action@05b42c624433fc40578a4040d5cf5e36ddca8cde  # v2.4.2
>>>>>>> aeee137d
        with:
          results_file: results.sarif
          results_format: sarif
          publish_results: true

      # Upload the results as artifacts (optional). Commenting out will disable uploads of run results in SARIF
      # format to the repository Actions tab.
      - name: Upload artifact
        uses: actions/upload-artifact@ea165f8d65b6e75b540449e92b4886f43607fa02  # v4.6.2
        with:
          name: SARIF file
          path: results.sarif
          retention-days: 5
      - name: Upload SARIF to GitHub Code Scanning
<<<<<<< HEAD
        uses: github/codeql-action/upload-sarif@60168efe1c415ce0f5521ea06d5c2062adbeed1b  # v3.28.17
=======
        uses: github/codeql-action/upload-sarif@fca7ace96b7d713c7035871441bd52efbe39e27e  # v3.28.19
>>>>>>> aeee137d
        with:
          sarif_file: results.sarif<|MERGE_RESOLUTION|>--- conflicted
+++ resolved
@@ -38,11 +38,7 @@
         with:
           persist-credentials: false
       - name: Run analysis
-<<<<<<< HEAD
-        uses: ossf/scorecard-action@62b2cac7ed8198b15735ed49ab1e5cf35480ba46  # v2.4.0
-=======
         uses: ossf/scorecard-action@05b42c624433fc40578a4040d5cf5e36ddca8cde  # v2.4.2
->>>>>>> aeee137d
         with:
           results_file: results.sarif
           results_format: sarif
@@ -57,10 +53,6 @@
           path: results.sarif
           retention-days: 5
       - name: Upload SARIF to GitHub Code Scanning
-<<<<<<< HEAD
-        uses: github/codeql-action/upload-sarif@60168efe1c415ce0f5521ea06d5c2062adbeed1b  # v3.28.17
-=======
         uses: github/codeql-action/upload-sarif@fca7ace96b7d713c7035871441bd52efbe39e27e  # v3.28.19
->>>>>>> aeee137d
         with:
           sarif_file: results.sarif