---
name: Semgrep
on:
  # Scan changed files in PRs (diff-aware scanning):
  pull_request_target: {}
  # Scan on-demand through GitHub Actions interface:
  workflow_dispatch: {}
  # Scan mainline branches and report all findings:
  push:
    branches:
      - main
  # Schedule the CI job (this method uses cron syntax):
  schedule:
    - cron: 15 11 * * *  # Sets Semgrep to scan every day at 11:15 UTC.
<<<<<<< HEAD
=======
permissions:
  contents: read
>>>>>>> 818258a7
jobs:
  semgrep:
    name: semgrep/ci
    runs-on: ubuntu-latest
    permissions:
      security-events: write
<<<<<<< HEAD
      contents: read
      actions: read
=======
      # contents: read
      # actions: read
>>>>>>> 818258a7
    container:
      image: semgrep/semgrep@sha256:85f9de554201cc891c470774bb93a7f4faf41ea198ddccc34a855b53f7a51443  # v1.127.1

    # Skip any PR created by dependabot to avoid permission issues:
    if: (github.actor != 'dependabot[bot]')
    steps:
      - name: Harden Runner
        uses: step-security/harden-runner@0634a2670c59f64b4a01f0f96f84700a4088b9f0  # v2.12.0
        with:
          egress-policy: audit
      - name: Checkout code
        uses: actions/checkout@11bd71901bbe5b1630ceea73d27597364c9af683  # v4.5.4
      # Run the "semgrep ci" command on the command line of the docker image.
      - run: semgrep ci --sarif --sarif-output=semgrep.sarif
        env:
          # Connect to Semgrep AppSec Platform through your SEMGREP_APP_TOKEN.
          SEMGREP_APP_TOKEN: ${{ secrets.SEMGREP_APP_TOKEN }}
<<<<<<< HEAD
=======
          # Do not check for new version
          SEMGREP_ENABLE_VERSION_CHECK: 0
          # No metrics
          SEMGREP_SEND_METRICS: 'off'
>>>>>>> 818258a7
      - name: Upload SARIF file for GitHub Advanced Security Dashboard
        uses: github/codeql-action/upload-sarif@51f77329afa6477de8c49fc9c7046c15b9a4e79d  # v3.29.5
        with:
          sarif_file: semgrep.sarif<|MERGE_RESOLUTION|>--- conflicted
+++ resolved
@@ -12,24 +12,16 @@
   # Schedule the CI job (this method uses cron syntax):
   schedule:
     - cron: 15 11 * * *  # Sets Semgrep to scan every day at 11:15 UTC.
-<<<<<<< HEAD
-=======
 permissions:
   contents: read
->>>>>>> 818258a7
 jobs:
   semgrep:
     name: semgrep/ci
     runs-on: ubuntu-latest
     permissions:
       security-events: write
-<<<<<<< HEAD
-      contents: read
-      actions: read
-=======
       # contents: read
       # actions: read
->>>>>>> 818258a7
     container:
       image: semgrep/semgrep@sha256:85f9de554201cc891c470774bb93a7f4faf41ea198ddccc34a855b53f7a51443  # v1.127.1
 
@@ -47,13 +39,10 @@
         env:
           # Connect to Semgrep AppSec Platform through your SEMGREP_APP_TOKEN.
           SEMGREP_APP_TOKEN: ${{ secrets.SEMGREP_APP_TOKEN }}
-<<<<<<< HEAD
-=======
           # Do not check for new version
           SEMGREP_ENABLE_VERSION_CHECK: 0
           # No metrics
           SEMGREP_SEND_METRICS: 'off'
->>>>>>> 818258a7
       - name: Upload SARIF file for GitHub Advanced Security Dashboard
         uses: github/codeql-action/upload-sarif@51f77329afa6477de8c49fc9c7046c15b9a4e79d  # v3.29.5
         with:
