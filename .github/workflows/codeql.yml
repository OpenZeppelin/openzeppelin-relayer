--- conflicted
+++ resolved
@@ -33,11 +33,7 @@
             build-mode: none
     steps:
       - name: Checkout repository
-<<<<<<< HEAD
-        uses: actions/checkout@v@11bd71901bbe5b1630ceea73d27597364c9af683  # v4.5.4
-=======
-        uses: actions/checkout@11bd71901bbe5b1630ceea73d27597364c9af683 # v4.5.4
->>>>>>> 987fd335
+        uses: actions/checkout@11bd71901bbe5b1630ceea73d27597364c9af683  # v4.5.4
 
       # Initializes the CodeQL tools for scanning.
       - name: Initialize CodeQL
