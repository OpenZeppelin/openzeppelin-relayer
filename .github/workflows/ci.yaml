--- conflicted
+++ resolved
@@ -182,10 +182,6 @@
 
       - name: Report status
         run: cargo clippy --all-features --all-targets -- -D warnings --allow deprecated
-<<<<<<< HEAD
-=======
-
->>>>>>> b85e0700
   test:
     if: ${{ github.event.pull_request.draft == false && needs.changed_files.outputs.changed-tests-files
       == 'true' }}
