---
name: CI

on:
  pull_request:
    branches:
      - main
    types: [opened, synchronize, reopened, ready_for_review]
  push:
    branches:
      - main

# run concurrency group for the workflow
concurrency:
  group: ${{ github.workflow }}-${{ github.ref }}
  cancel-in-progress: true

jobs:
  changed_files:
    if: ${{ github.event.pull_request.draft == false }}
    runs-on: ubuntu-latest
    name: Test changed-files
    outputs:
      changed-rust-files: ${{ steps.changed-files-yaml.outputs.code_any_changed }}
      changed-lockfile-files: ${{ steps.changed-files-yaml.outputs.lockfile_any_changed
        }}
      changed-docker-files: ${{ steps.changed-files-yaml.outputs.docker_any_changed
        }}
      changed-tests-files: ${{ steps.changed-files-yaml.outputs.tests_any_changed
        }}
    steps:
      # Checkout the repository
      - name: Checkout Code
        uses: actions/checkout@11bd71901bbe5b1630ceea73d27597364c9af683  # v4.2.2

      - name: Get changed files
        id: changed-files-yaml
        uses: tj-actions/changed-files@dcc7a0cba800f454d79fff4b993e8c3555bcc0a8  # v45.0.7
        with:
          files_yaml: |
            code:
              - '**/*.rs'
              - 'rustfmt.toml'
              - 'rust-toolchain.toml'
            lockfile:
              - 'Cargo.lock'
              - 'Cargo.toml'
            docker:
              - 'Dockerfile.development'
              - 'Cargo.lock'
              - 'Cargo.toml'
            tests:
              - '**/*.rs'
              - tests/**/*.json

  ci:
    if: ${{ github.event.pull_request.draft == false && always() }}
    permissions:
      contents: none
    name: CI
    needs: [msrv, lockfile, rustfmt, clippy]
    runs-on: ubuntu-latest
    steps:
      - name: Failed
        run: exit 1
        if: contains(needs.*.result, 'failure') || contains(needs.*.result, 'cancelled')

  msrv:
    if: ${{ github.event.pull_request.draft == false && github.event_name != 'push'
      && (needs.changed_files.outputs.changed-rust-files == 'true' || needs.changed_files.outputs.changed-lockfile-files
      == 'true') }}
    runs-on: ubuntu-latest
    needs: changed_files
    steps:
      # Checkout the repository
      - name: Checkout Code
        uses: actions/checkout@11bd71901bbe5b1630ceea73d27597364c9af683  # v4.2.2

      - name: Prepare
        id: init
        uses: ./.github/actions/prepare

      # Get the output of the prepare composite action
      - name: Get cache-hit output
        run: 'echo "Cache hit >>>>>: ${{ steps.init.outputs.cache-hit }}"'

      - name: Install cargo hack
        uses: taiki-e/install-action@cargo-hack

      # Check the minimum supported Rust version
      - name: Default features
        run: cargo hack check --feature-powerset --locked --rust-version --all-targets

  lockfile:
    if: ${{ github.event.pull_request.draft == false && github.event_name != 'push'
      && needs.changed_files.outputs.changed-lockfile-files == 'true' }}
    needs: changed_files
    runs-on: ubuntu-latest
    steps:
      # Checkout the repository
      - name: Checkout Code
        uses: actions/checkout@11bd71901bbe5b1630ceea73d27597364c9af683  # v4.2.2

      - name: Prepare
        id: init
        uses: ./.github/actions/prepare

      # Get the output of the prepare composite action
      - name: Get cache-hit output
        run: 'echo "Cache hit >>>>>: ${{ steps.init.outputs.cache-hit }}"'

      # Check the lockfile
      - name: Validate lockfile updates
        run: cargo update --locked

  rustfmt:
    if: ${{ github.event.pull_request.draft == false && github.event_name != 'push'
      && needs.changed_files.outputs.changed-rust-files == 'true' }}
    needs: changed_files
    runs-on: ubuntu-latest
    steps:
      # Checkout the repository
      - name: Checkout Code
        uses: actions/checkout@11bd71901bbe5b1630ceea73d27597364c9af683  # v4.2.2

      - name: Prepare
        id: init
        uses: ./.github/actions/prepare

      # Get the output of the prepare composite action
      - name: Get cache-hit output
        run: 'echo "Cache hit >>>>>: ${{ steps.init.outputs.cache-hit }}"'

      # Check the formatting of the code
      - name: Check formatting
        run: cargo fmt --all -- --check

  clippy:
    if: ${{ github.event.pull_request.draft == false && github.event_name != 'push'
      && needs.changed_files.outputs.changed-rust-files == 'true' }}
    needs: changed_files
    runs-on: ubuntu-latest
    steps:
      # Checkout the repository
      - name: Checkout Code
        uses: actions/checkout@11bd71901bbe5b1630ceea73d27597364c9af683  # v4.2.2

      - name: Prepare
        id: init
        uses: ./.github/actions/prepare

      # Get the output of the prepare composite action
      - name: Get cache-hit output
        run: 'echo "Cache hit >>>>>: ${{ steps.init.outputs.cache-hit }}"'

      - name: Install SARIF tools
        run: cargo install clippy-sarif --locked

      - name: Install SARIF tools
        run: cargo install sarif-fmt --locked

      - name: Check
        run: >
          cargo clippy --all-features --all-targets --message-format=json
          | clippy-sarif
          | tee clippy-results.sarif
          | sarif-fmt
        continue-on-error: true

      - name: upload sarif artifact
        uses: actions/upload-artifact@4cec3d8aa04e39d1a68397de0c4cd6fb9dce8ec1  # v4.6.1
        with:
          name: clippy-results.sarif
          path: clippy-results.sarif
          retention-days: 1

      # TODO: enable this when the repo is made public.
      # - name: Upload
      #   uses: github/codeql-action/upload-sarif@dd196fa9ce80b6bacc74ca1c32bd5b0ba22efca7  # v3.28.3
      #   with:
      #     sarif_file: clippy-results.sarif
      #     wait-for-processing: true

      # - name: Report status
      #   run: cargo clippy --all-features --all-targets -- -D warnings --allow deprecated
      #     --locked

  test:
    if: ${{ github.event.pull_request.draft == false && needs.changed_files.outputs.changed-tests-files
      == 'true' }}
    permissions:
      contents: read
    needs: changed_files
    runs-on: ubuntu-latest
    steps:
      # Checkout the repository
      - name: Checkout Code
        uses: actions/checkout@11bd71901bbe5b1630ceea73d27597364c9af683  # v4.2.2

      - name: Prepare
        id: init
        uses: ./.github/actions/prepare

      # Get the output of the prepare composite action
      - name: Get cache-hit output
        run: 'echo "Cache hit >>>>>: ${{ steps.init.outputs.cache-hit }}"'

      - name: Setup Rust
        uses: actions-rust-lang/setup-rust-toolchain@9399c7bb15d4c7d47b27263d024f0a4978346ba4  # v1.11.0
        with:
          toolchain: stable
          components: llvm-tools-preview
          rustflags: ''

      - name: Install cargo hack
        uses: taiki-e/install-action@cargo-hack

      - name: Install cargo-llvm-cov
        uses: taiki-e/install-action@cargo-llvm-cov

      - name: Build
        run: cargo test --no-run --locked

      # Unit tests coverage
      - name: Run Unit Tests and Generate Coverage Report
        env:
          LLVM_PROFILE_FILE: unit-%p-%m.profraw
          RUSTFLAGS: -Cinstrument-coverage
<<<<<<< HEAD
        run: cargo hack llvm-cov --no-report --feature-powerset --locked --lib

      - name: Generate Unit Coverage Report
        run: RUST_TEST_THREADS=1 cargo llvm-cov --locked --lcov --output-path unit-lcov.info
          --lib
=======
          RUST_TEST_THREADS: 1
        run: cargo hack llvm-cov --locked --lib --lcov --output-path unit-lcov.info
>>>>>>> fc68b6af

      # Integration tests coverage
      - name: Run Integration Tests and Generate Coverage Report
        env:
          LLVM_PROFILE_FILE: integration-%p-%m.profraw
          RUSTFLAGS: -Cinstrument-coverage
<<<<<<< HEAD
        run: cargo hack llvm-cov --no-report --feature-powerset --locked --test integrations

      - name: Generate Integration Coverage Report
        run: RUST_TEST_THREADS=1 cargo llvm-cov --locked --lcov --output-path integration-lcov.info
          --test integrations
=======
          RUST_TEST_THREADS: 1
        run: cargo hack llvm-cov --locked --lcov --output-path integration-lcov.info
          --test integration
>>>>>>> fc68b6af

      # Properties tests coverage
      - name: Run Properties Tests
        env:
          LLVM_PROFILE_FILE: properties-%p-%m.profraw
          RUSTFLAGS: -Cinstrument-coverage
<<<<<<< HEAD
        run: cargo hack llvm-cov --no-report --feature-powerset --locked --test properties

      - name: Generate Properties Coverage Report
        run: RUST_TEST_THREADS=1 cargo llvm-cov --locked --lcov --output-path properties-lcov.info
=======
          RUST_TEST_THREADS: 1
        run: cargo hack llvm-cov --locked --lcov --output-path properties-lcov.info
>>>>>>> fc68b6af
          --test properties

      # Upload unit coverage
      - name: Upload Unit Coverage to Codecov
        uses: codecov/codecov-action@0565863a31f2c772f9f0395002a31e3f06189574  # v5.4.0
        with:
          token: ${{ secrets.CODECOV_TOKEN }}
          name: unit-coverage
          files: unit-lcov.info
          flags: unittests
          fail_ci_if_error: true

      # Upload integration coverage
      - name: Upload Integration Coverage to Codecov
        uses: codecov/codecov-action@0565863a31f2c772f9f0395002a31e3f06189574  # v5.4.0
        with:
          token: ${{ secrets.CODECOV_TOKEN }}
          name: integration-coverage
          files: integration-lcov.info
          flags: integration
          fail_ci_if_error: true

      # Upload properties coverage
      - name: Upload Properties Coverage to Codecov
        uses: codecov/codecov-action@0565863a31f2c772f9f0395002a31e3f06189574  # v5.4.0
        with:
          token: ${{ secrets.CODECOV_TOKEN }}
          name: properties-coverage
          files: properties-lcov.info
          flags: properties
          fail_ci_if_error: true

  docker-scan:
    runs-on: ubuntu-latest
    needs: [changed_files, ci]
    if: ${{ needs.changed_files.outputs.changed-docker-files == 'true' }}
    steps:
      # Checkout the repository
      - name: Checkout Code
        uses: actions/checkout@11bd71901bbe5b1630ceea73d27597364c9af683  # v4.2.2

      - name: Set up Docker Buildx
        uses: docker/setup-buildx-action@b5ca514318bd6ebac0fb2aedd5d36ec1b5c232a2  # v3.10.0

      - name: Build local container
        uses: docker/build-push-action@471d1dc4e07e5cdedd4c2171150001c434f0b7a4  # v6.15.0
        with:
          tags: openzeppelin-relayer-dev:${{ github.sha }}
          push: false
          load: true
          file: Dockerfile.development
          platforms: linux/amd64

      - name: Scan image
        uses: anchore/scan-action@7c05671ae9be166aeb155bad2d7df9121823df32  # v6.1.0
        with:
          image: openzeppelin-relayer-dev:${{ github.sha }}
          fail-build: true
          severity-cutoff: high
          output-format: table<|MERGE_RESOLUTION|>--- conflicted
+++ resolved
@@ -226,48 +226,25 @@
         env:
           LLVM_PROFILE_FILE: unit-%p-%m.profraw
           RUSTFLAGS: -Cinstrument-coverage
-<<<<<<< HEAD
-        run: cargo hack llvm-cov --no-report --feature-powerset --locked --lib
-
-      - name: Generate Unit Coverage Report
-        run: RUST_TEST_THREADS=1 cargo llvm-cov --locked --lcov --output-path unit-lcov.info
-          --lib
-=======
           RUST_TEST_THREADS: 1
         run: cargo hack llvm-cov --locked --lib --lcov --output-path unit-lcov.info
->>>>>>> fc68b6af
 
       # Integration tests coverage
       - name: Run Integration Tests and Generate Coverage Report
         env:
           LLVM_PROFILE_FILE: integration-%p-%m.profraw
           RUSTFLAGS: -Cinstrument-coverage
-<<<<<<< HEAD
-        run: cargo hack llvm-cov --no-report --feature-powerset --locked --test integrations
-
-      - name: Generate Integration Coverage Report
-        run: RUST_TEST_THREADS=1 cargo llvm-cov --locked --lcov --output-path integration-lcov.info
-          --test integrations
-=======
           RUST_TEST_THREADS: 1
         run: cargo hack llvm-cov --locked --lcov --output-path integration-lcov.info
           --test integration
->>>>>>> fc68b6af
 
       # Properties tests coverage
       - name: Run Properties Tests
         env:
           LLVM_PROFILE_FILE: properties-%p-%m.profraw
           RUSTFLAGS: -Cinstrument-coverage
-<<<<<<< HEAD
-        run: cargo hack llvm-cov --no-report --feature-powerset --locked --test properties
-
-      - name: Generate Properties Coverage Report
-        run: RUST_TEST_THREADS=1 cargo llvm-cov --locked --lcov --output-path properties-lcov.info
-=======
           RUST_TEST_THREADS: 1
         run: cargo hack llvm-cov --locked --lcov --output-path properties-lcov.info
->>>>>>> fc68b6af
           --test properties
 
       # Upload unit coverage
