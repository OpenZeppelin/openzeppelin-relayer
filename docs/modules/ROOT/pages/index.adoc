--- conflicted
+++ resolved
@@ -350,12 +350,8 @@
 "allowed_tokens": [
   {
     "mint": "EPjFWdd5AufqSSqeM2qN1xzybapC8G4wEGGkZwyTDt1v",
-<<<<<<< HEAD
     "max_allowed_fee": 1000000,
     "conversion_slippage_percentage": 1.0
-=======
-    "max_allowed_fee": 1000000
->>>>>>> ad7a1ffe
   }
 ]
 ----
