--- conflicted
+++ resolved
@@ -189,56 +189,32 @@
 | `BACKGROUND_WORKER_TRANSACTION_STATUS_CHECKER_EVM_CONCURRENCY`
 | `100`
 | `<any positive number>`
-<<<<<<< HEAD
-| Maximum number of concurrent EVM transaction status check jobs that can be processed simultaneously. EVM handles the highest volume (~75% of all status checks) and uses optimized retries (8-20s) to avoid triggering premature resubmission.
-=======
 | Maximum number of concurrent EVM transaction status check invocations that can be processed simultaneously. EVM handles the highest volume (~75% of all status checks) and uses optimized retries (8-20s) to avoid triggering premature resubmission.
->>>>>>> 471128d5
 
 | `BACKGROUND_WORKER_TRANSACTION_STATUS_CHECKER_STELLAR_CONCURRENCY`
 | `50`
 | `<any positive number>`
-<<<<<<< HEAD
-| Maximum number of concurrent Stellar transaction status check jobs that can be processed simultaneously. Stellar status checker uses fast retries (2-3s) optimized for Stellar's faster block times.
-=======
 | Maximum number of concurrent Stellar transaction status checks that can be processed simultaneously. Stellar status checker uses fast retries (2-3s) optimized for Stellar's faster block times.
->>>>>>> 471128d5
 
 | `BACKGROUND_WORKER_NOTIFICATION_SENDER_CONCURRENCY`
 | `30`
 | `<any positive number>`
-<<<<<<< HEAD
-| Maximum number of concurrent notification jobs that can be processed simultaneously.
-=======
 | Maximum number of concurrent notifications that can be processed simultaneously.
->>>>>>> 471128d5
 
 | `BACKGROUND_WORKER_SOLANA_TOKEN_SWAP_REQUEST_CONCURRENCY`
 | `10`
 | `<any positive number>`
-<<<<<<< HEAD
-| Maximum number of concurrent Solana token swap request jobs that can be processed simultaneously. Low volume worker.
-=======
 | Maximum number of concurrent Solana token swap requests that can be processed simultaneously. Low volume worker.
->>>>>>> 471128d5
 
 | `BACKGROUND_WORKER_TRANSACTION_CLEANUP_CONCURRENCY`
 | `1`
 | `<any positive number>`
-<<<<<<< HEAD
-| Maximum number of concurrent transaction cleanup jobs that can be processed simultaneously. Defaults to 1 to avoid database conflicts.
-=======
 | Maximum number of concurrent transaction cleanup invocations that can be processed simultaneously. Defaults to 1 to avoid database conflicts.
->>>>>>> 471128d5
 
 | `BACKGROUND_WORKER_RELAYER_HEALTH_CHECK_CONCURRENCY`
 | `10`
 | `<any positive number>`
-<<<<<<< HEAD
-| Maximum number of concurrent relayer health check jobs that can be processed simultaneously. Low volume worker.
-=======
 | Maximum number of concurrent relayer health check invocations that can be processed simultaneously. Low volume worker.
->>>>>>> 471128d5
 
 |===
 
