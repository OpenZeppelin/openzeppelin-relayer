= API Reference
:description: API reference document, including usage examples

This document provides information on the implemented API, along with usage examples.

== Pre-requisites
. API key
This key is essential for most API calls. It can be set in `.env` file, under the `API_KEY` variable.
In case of a change on the key, there is no need to rebuild docker images, as `docker compose` will pick up the changes the next time the container is started.

This key should be sent as a header for most of the API calls:

[source,json]
----
x-api-key: <my api key>
----

== Request format
By default, the container listens on port `8080`. Calls should follow call the URL:
`http://<server_address_or_IP>:8080/api/v1/relayers/<relayer_id>/rpc`

NOTE: `relayer_id` is the name given to a relayer configuration in `./config/config.json` file.

<<<<<<< HEAD
=======
The payload should follow the format:
[source,json]
----
{
  "jsonrpc": "2.0",
  "id": <id>,
  "method": "<method_name>",
  "params": {
    <parameter_list>
  }
}
----

Where:
- `method_name` - method to invoke. Please check sections bellow for available methods
- `id` - unique id, used to correlate request to response
- `parameter_list` - list of parameters required by chosen method
>>>>>>> 6bf639bb

== Environments
- Solana
- EVM

== API Reference
* xref:common_actions[Common Actions]
* xref:solana_api[Solana]
* xref:evm_api[EVM]

[#common_actions]
=== Common actions
These are a set of REST calls common to both Solana and EVM relayers.

NOTE: We are assuming a base url of `http://localhost:8080/` for these examples.

==== List relayers

Request: `GET http://localhost:8080/api/v1/relayers/`

Example request:
[source,bash]
----
curl --location --request GET 'http://localhost:8080/api/v1/relayers/' \
--header 'x-api-key: <my_api_key>'
----

Example response:
[source,json]
----
{
    "success": true,
    "data": [
        {
            "id": "sepolia-example",
            "name": "Sepolia Example",
            "network": "sepolia",
            "paused": false,
            "network_type": "evm",
            "signer_id": "local-signer",
            "policies": {
                "eip1559_pricing": false,
                "private_transactions": false,
                "min_balance": 1
            },
            "address": "0xc834dcdc9a074dbbadcc71584789ae4b463db116",
            "notification_id": "notification-example",
            "system_disabled": false
        }
    ],
    "error": null,
    "pagination": {
        "current_page": 1,
        "per_page": 10,
        "total_items": 1
    }
}
----

==== Get relayer details

Request: `GET http://localhost:8080/api/v1/relayers/<relayer_id>`

* `relayer_id` can be found by listing relayers or checking the config file (`./config/config.json`)

Example request:
[source,bash]
----
curl --location --request GET 'http://localhost:8080/api/v1/relayers/<relayer_id>' \
--header 'x-api-key: <my_api_key>'
----

Example response:
[source,json]
----
{
    "success": true,
    "data": {
        "id": "sepolia-example",
        "name": "Sepolia Example",
        "network": "sepolia",
        "network_type": "evm",
        "paused": false,
        "policies": {
            "eip1559_pricing": false,
            "private_transactions": false,
            "min_balance": 1
        },
        "address": "0xc834dcdc9a074dbbadcc71584789ae4b463db116",
        "system_disabled": false
    },
    "error": null
}
----

==== Update Relayer

Request: `PATCH http://localhost:8080/api/v1/relayers/<relayer_id>`

Example request to pause a relayer:
[source,bash]
----
curl --location --request PATCH 'http://localhost:8080/api/v1/relayers/<relayer_id>' \
--header 'x-api-key: <my_api_key>' \
--header 'Content-Type: application/json' \
--data-raw '{
    "paused": true
}'
----

Example response:
[source,json]
----
{
    "success": true,
    "data": {
        "id": "sepolia-example",
        "name": "Sepolia Example",
        "network": "sepolia",
        "paused": true,
        "network_type": "evm",
        "signer_id": "local-signer",
        "policies": {
            "eip1559_pricing": false,
            "private_transactions": false,
            "min_balance": 1
        },
        "address": "0xc834dcdc9a074dbbadcc71584789ae4b463db116",
        "notification_id": "notification-example",
        "system_disabled": false
    },
    "error": null
}
----

==== Get relayer balance
Request: `GET http://localhost:8080/api/v1/relayers/<relayer_id>/balance`

Example request to pause a relayer:
[source,bash]
----
curl --location --request GET 'http://localhost:8080/api/v1/relayers/sepolia-example/balance' \
--header 'x-api-key: example-123456'
----

Example response:
[source,json]
----
{
    "success": true,
    "data": {
        "balance": 1000000000000000,
        "unit": "wei"
    },
    "error": null
}
----


[#solana_api]
=== Solana

The Solana API implementation conforms to the link:https://docs.google.com/document/d/1lweO5WH12QJaSAu5RG_wUistyk_nFeT6gy1CdvyCEHg/edit?tab=t.0#heading=h.4yldgprkuvav[Paymaster Spec, window="_blank"].
 
Solana API


[cols="1,1,1,2"]
|===
|Method Name |Required Parameters |Result |Description

|feeEstimate
|`transaction`, `fee_token`
|`estimated_fee`, `conversion_rate`
|Estimate the fee for an arbitrary transaction using a specified token.

|transferTransaction
|`amount`, `token`, `source`, `destination`
|`transaction`, `fee_in_spl`, `token`, `fee_in_lamports`, `valid_until_blockheight`
|Create a transfer transaction for a specified token, sender, and recipient. The token supplied will be assumed to be the token to also be used for fees. Returns a partially signed transaction.

|prepareTransaction
|`transaction`, `fee_token`
|`transaction`, `fee_in_spl`, `fee_token`, `fee_in_lamports`, `valid_until_blockheight`
|Prepare a transaction by adding relayer-specific instructions. Returns a partially signed transaction.

|signTransaction
|`transaction`
|`transaction`, `signature`
|Sign a prepared transaction without submitting it to the blockchain.

|signAndSendTransaction
|`transaction`
|`transaction`, `signature`
|Sign and submit a transaction to the blockchain.

|getSupportedTokens
|(none)
|`tokens[]` (list of token metadata)
|Retrieve a list of tokens supported by the relayer for fee payments.

|getFeaturesEnabled
|(none)
|`features[]` (list of enabled features)
|Retrieve a list of features supported by the relayer.
|===

Key terminology
[cols="1,2"]
|===
|Key |Description

|`transaction`
|Base64-encoded serialized Solana transaction. This could be a signed or unsigned transaction.

|`signature`
|Unique “transaction hash” that can be used to look up transaction status on-chain.

|`source`
|Source wallet address. The relayer is responsible for deriving and the TA.

|`destination`
|Destination wallet address. The relayer is responsible for deriving and creating the TA if necessary.

|`fee_token`
|Token mint address for the fee payment.

|`fee_in_spl`
|Fee amount the end user will pay to the relayer to process the transaction in spl tokens in the smallest unit of the spl token (no decimals)

|`fee_in_lamports`
|Fee amount in Lamports the Relayer estimates it will pay for the transaction.

|`valid_until_block_height`
|Expiration block height for time-sensitive operations.

|`tokens[]`
|Array of supported token metadata (e.g., symbol, mint, decimals).

|`features[]`
|Array of features enabled by the relayer (e.g., bundle support, sponsorship).
|===


NOTE: We are assuming a base url of `http://localhost:8080/` for these examples.

==== Get supported tokens

Request:
[source,bash]
----
curl --location --request POST 'http://localhost:8080/api/v1/relayers/<solana_relayer_id>/rpc' \
--header 'x-api-key: <my_api_key>' \
--header 'Content-Type: application/json' \
--data-raw '{
    "jsonrpc": "2.0",
    "method": "getSupportedTokens",
    "params": {},
    "id": 2
}'
----

Result:
[source,json]
----
{
    "jsonrpc": "2.0",
    "result": {
        "tokens": [
            {
                "conversion_slippage_percentage": null,
                "decimals": 6,
                "max_allowed_fee": 100000000,
                "mint": "EPjFWdd5AufqSSqeM2qN1xzybapC8G4wEGGkZwyTDt1v",
                "symbol": "USDC"
            },
            {
                "conversion_slippage_percentage": null,
                "decimals": 9,
                "max_allowed_fee": null,
                "mint": "So11111111111111111111111111111111111111112",
                "symbol": "SOL"
            }
        ]
    },
    "id": 2
}
----

==== Fee estimate

Request:
[source,bash]
----
curl --location --request POST 'http://localhost:8080/api/v1/relayers/<solana_relayer_id>/rpc' \
--header 'x-api-key: <my_api_key>' \
--header 'Content-Type: application/json' \
--data-raw '
{
  "jsonrpc": "2.0",
  "method": "feeEstimate",
  "params": {
    "transaction": "AQAAAAAAAAAAAAAAAAAAAAAAAAAAAAAAAAAAAAAAAAAAAAAAAAAAAAAAAAAAAAAAAAAAAAAAAAAAAAAAAAAAAAABAAEDpNhTBS0w2fqEkg0sAghld4KIZNFW3kt5Co2TA75icpEAAAAAAAAAAQAAAAAAAAAAAAAAAAAAAAAAAAAAAAAAAAAAAAAAAAAAAAAAAAAAAAAAAAAAAAAAAAAAAAAAAAAAZzDKeiaRTZZ3ipAtgJOOmqCGhz1iUHo8A9xynrbleugBAgIAAQwCAAAAQEIPAAAAAAA=",
    "fee_token": "EPjFWdd5AufqSSqeM2qN1xzybapC8G4wEGGkZwyTDt1v"
  },
  "id": 3
}'
----

Result:
[source,json]
----
{
    "jsonrpc": "2.0",
    "result": {
        "conversion_rate": "142.6",
        "estimated_fee": "0.000713"
    },
    "id": 3
}
----

==== Sign transaction

Request:
[source,bash]
----
curl --location --request POST 'http://localhost:8080/api/v1/relayers/<solana_relayer_id>/rpc' \
--header 'x-api-key: <my_api_key>' \
--header 'Content-Type: application/json' \
--data-raw '{
  "jsonrpc": "2.0",
  "method": "signTransaction",
  "params": {
    "transaction": "AQAAAAAAAAAAAAAAAAAAAAAAAAAAAAAAAAAAAAAAAAAAAAAAAAAAAAAAAAAAAAAAAAAAAAAAAAAAAAAAAAAAAAABAAEDpNhTBS0w2fqEkg0sAghld4KIZNFW3kt5Co2TA75icpEAAAAAAAAAAQAAAAAAAAAAAAAAAAAAAAAAAAAAAAAAAAAAAAAAAAAAAAAAAAAAAAAAAAAAAAAAAAAAAAAAAAAA/bKmYrYtPWWI7zwiXWqAC5iFnkAkRL2D8s6lPkoJJokBAgIAAQwCAAAAQEIPAAAAAAA="

  },
  "id": 4
}'
----

Result:
[source,json]
----
{
    "jsonrpc": "2.0",
    "result": {
        "signature": "2jg9xbGLtZRsiJBrDWQnz33JuLjDkiKSZuxZPdjJ3qrJbMeTEerXFAKynkPW63J88nq63cvosDNRsg9VqHtGixvP",
        "transaction": "AVbRgFoUlj0XdlLP4gJJ2zwmr/2g2LOdeNqGPYTl4VFzY7lrX+nKNXUEU0DLJEA+2BW3uHvudQSXz5YBqd5d9gwBAAEDpNhTBS0w2fqEkg0sAghld4KIZNFW3kt5Co2TA75icpEAAAAAAAAAAQAAAAAAAAAAAAAAAAAAAAAAAAAAAAAAAAAAAAAAAAAAAAAAAAAAAAAAAAAAAAAAAAAAAAAAAAAA/bKmYrYtPWWI7zwiXWqAC5iFnkAkRL2D8s6lPkoJJokBAgIAAQwCAAAAQEIPAAAAAAA="
    },
    "id": 4
}
----

==== Sign and send transaction
[source,bash]
----
curl --location --request POST 'http://localhost:8080/api/v1/relayers/<solana_relayer_id>/rpc' \
--header 'x-api-key: <my_api_key>' \
--header 'Content-Type: application/json' \
--data-raw '{
  "jsonrpc": "2.0",
  "method": "signAndSendTransaction",
  "params": {
    "transaction": "AQAAAAAAAAAAAAAAAAAAAAAAAAAAAAAAAAAAAAAAAAAAAAAAAAAAAAAAAAAAAAAAAAAAAAAAAAAAAAAAAAAAAAABAAEDpNhTBS0w2fqEkg0sAghld4KIZNFW3kt5Co2TA75icpEAAAAAAAAAAQAAAAAAAAAAAAAAAAAAAAAAAAAAAAAAAAAAAAAAAAAAAAAAAAAAAAAAAAAAAAAAAAAAAAAAAAAA/bKmYrYtPWWI7zwiXWqAC5iFnkAkRL2D8s6lPkoJJokBAgIAAQwCAAAAQEIPAAAAAAA="
<<<<<<< HEAD
=======

>>>>>>> 6bf639bb
  },
  "id": 5
}'
----

Result:
[source,json]
----
{
    "jsonrpc": "2.0",
    "result": {
        "signature": "2jg9xbGLtZRsiJBrDWQnz33JuLjDkiKSZuxZPdjJ3qrJbMeTEerXFAKynkPW63J88nq63cvosDNRsg9VqHtGixvP",
        "transaction": "AVbRgFoUlj0XdlLP4gJJ2zwmr/2g2LOdeNqGPYTl4VFzY7lrX+nKNXUEU0DLJEA+2BW3uHvudQSXz5YBqd5d9gwBAAEDpNhTBS0w2fqEkg0sAghld4KIZNFW3kt5Co2TA75icpEAAAAAAAAAAQAAAAAAAAAAAAAAAAAAAAAAAAAAAAAAAAAAAAAAAAAAAAAAAAAAAAAAAAAAAAAAAAAAAAAAAAAA/bKmYrYtPWWI7zwiXWqAC5iFnkAkRL2D8s6lPkoJJokBAgIAAQwCAAAAQEIPAAAAAAA="
    },
    "id": 5
}
----


==== Prepare Transaction
[source,bash]
----
curl --location --request POST 'http://localhost:8080/api/v1/relayers/solana-example/rpc' \
--header 'x-api-key: example-123456' \
--header 'Content-Type: application/json' \
--data-raw '{
  "jsonrpc": "2.0",
  "method": "prepareTransaction",
  "params": {
    "transaction": "AQAAAAAAAAAAAAAAAAAAAAAAAAAAAAAAAAAAAAAAAAAAAAAAAAAAAAAAAAAAAAAAAAAAAAAAAAAAAAAAAAAAAAABAAEDpNhTBS0w2fqEkg0sAghld4KIZNFW3kt5Co2TA75icpEAAAAAAAAAAQAAAAAAAAAAAAAAAAAAAAAAAAAAAAAAAAAAAAAAAAAAAAAAAAAAAAAAAAAAAAAAAAAAAAAAAAAA/bKmYrYtPWWI7zwiXWqAC5iFnkAkRL2D8s6lPkoJJokBAgIAAQwCAAAAQEIPAAAAAAA=",
    "fee_token": "Gh9ZwEmdLJ8DscKNTkTqPbNwLNNBjuSzaG9Vp2KGtKJr"
    
  },
  "id": 6
}'
----

Result:
[source,json]
----
{
    "jsonrpc": "2.0",
    "result": {
        "fee_in_lamports": "5000",
        "fee_in_spl": "5000",
        "fee_token": "Gh9ZwEmdLJ8DscKNTkTqPbNwLNNBjuSzaG9Vp2KGtKJr",
        "transaction": "Ae7kEB+DOH8vhFDlV6SqTCcaf0mJI/Yrn1Zr/WFh8kEfdD0c99wJ1bYV3FDjt/qtwxRa5LxuVDlHR2CT+M5BIgYBAAEDpNhTBS0w2fqEkg0sAghld4KIZNFW3kt5Co2TA75icpEAAAAAAAAAAQAAAAAAAAAAAAAAAAAAAAAAAAAAAAAAAAAAAAAAAAAAAAAAAAAAAAAAAAAAAAAAAAAAAAAAAAAAuTJfv3pxOOfvB3SHRW0ArtL0kkx6rVqN+d+tGrRgLIMBAgIAAQwCAAAAQEIPAAAAAAA=",
        "valid_until_blockheight": 351723643
    },
    "id": 6
}
----


==== Transfer Transaction
[source,bash]
----
curl --location --request POST 'http://localhost:8080/api/v1/relayers/solana-example/rpc' \
--header 'x-api-key: example-123456' \
--header 'Content-Type: application/json' \
--data-raw '{
  "jsonrpc": "2.0",
  "method": "transferTransaction",
  "params": {
    "token": "Gh9ZwEmdLJ8DscKNTkTqPbNwLNNBjuSzaG9Vp2KGtKJr",
    "amount": 1,
    "source": "C6VBV1EK2Jx7kFgCkCD5wuDeQtEH8ct2hHGUPzEhUSc8",
    "destination": "D6VBV1EK2Jx7kFgCkCD5wuDeQtEH8ct2hHGUPzEhUSc8"
    
  },
  "id": 7
}'
----

Result:
[source,json]
----
{
    "jsonrpc": "2.0",
    "result": {
        "fee_in_lamports": "5000",
        "fee_in_spl": "5000",
        "fee_token": "Gh9ZwEmdLJ8DscKNTkTqPbNwLNNBjuSzaG9Vp2KGtKJr",
        "transaction": "AaQ8y7r1eIuwrmhuIWSJ7iWVJ5gAhZaZ9vd2I9wQ0PFs79GPYejdVrsVgMLm3t1c7g/WsoYhoPdt83ST1xcwdggBAAIEpNhTBS0w2fqEkg0sAghld4KIZNFW3kt5Co2TA75icpEMsnnyKbZZ5yUtDsJ/8r0KO7Li3BEwZoWs+nOJzoXwvgbd9uHXZaGT2cvhRs7reawctIXtX1s3kTqM9YV+/wCp6Sg5VQll/9TWSsqvRtRd9zGOW09XyQxIfWBiXYKbg3tDrlnF1KFvUS/T47LoVLV2lUyLS2zrfs8g57jdLLGvWwECBAEDAQAKDAEAAAAAAAAABg==",
        "valid_until_blockheight": 351724045
    },
    "id": 7
}
----

[#evm_api]
=== EVM

<<<<<<< HEAD

[cols="1,1,1,2"]
|===
|Method  |Required Parameters |Result |Description

|send transaction
|`value`, `data`, `to`, `gas_limit`
|
|Submit transaction to blockchain.

|list transactions
|(none)
|
|List relayer transactions.

|get transaction by id
|`id`
|
|Retrieve transaction by id.

|get transaction by nonce
|`nonce`
|
|Retrieve transaction by nonce.
|===


==== Send transaction
Request: `POST http://localhost:8080/api/v1/relayers/<relayer_id>/transactions`

Example request to send transaction:
[source,bash]
----
 curl --location --request POST 'http://localhost:8080/api/v1/relayers/sepolia-example/transactions' \
--header 'x-api-key: example-123456' \
--header 'Content-Type: application/json' \
--data-raw '{
    "value": 1,
    "data": "0x",
    "to": "0xd9b55a2ba539031e3c18c9528b0dc3a7f603a93b",
    "gas_limit": 21000,
    "speed": "average"
}'
----

Example response:
[source,json]
----
{
    "success": true,
    "data": {
        "id": "47f440b3-f4ce-4441-9489-55fc83be12cf",
        "hash": null,
        "status": "pending",
        "created_at": "2025-02-26T13:24:35.560593+00:00",
        "sent_at": null,
        "confirmed_at": null,
        "gas_price": null,
        "gas_limit": 21000,
        "nonce": 0,
        "value": "0x1",
        "from": "0xc834dcdc9a074dbbadcc71584789ae4b463db116",
        "to": "0x5e87fD270D40C47266B7E3c822f4a9d21043012D",
        "relayer_id": "sepolia-example"
    },
    "error": null
}
----


==== List Transactions
Request: `GET http://localhost:8080/api/v1/relayers/<relayer_id>/transactions`

Example request to list relayer transactions:
[source,bash]
----
curl --location --request GET 'http://localhost:8080/api/v1/relayers/sepolia-example/transactions' \
--header 'x-api-key: example-123456'
----

Example response:
[source,json]
----
{
    "success": true,
     "data": [
        {
            "id": "bfa362dc-a84a-4466-93d0-b8487bfd40cc",
            "hash": "0xca349b67fad7b64239f4682a231c5398b0b52a93b626d1d67cb9ec037cdd290c",
            "status": "confirmed",
            "created_at": "2025-02-26T13:28:46.838812+00:00",
            "sent_at": "2025-02-26T13:28:48.838812+00:00",
            "confirmed_at": "2025-02-26T13:28:55.838812+00:00",
            "gas_price": 12312313123,
            "gas_limit": 21000,
            "nonce": 8,
            "value": "0x1",
            "from": "0xc834dcdc9a074dbbadcc71584789ae4b463db116",
            "to": "0x5e87fD270D40C47266B7E3c822f4a9d21043012D",
            "relayer_id": "sepolia-example"
        },
    ],
    "error": null,
    "pagination": {
        "current_page": 1,
        "per_page": 10,
        "total_items": 0
    }
}
----


==== Get transaction by id
Request: `GET http://localhost:8080/api/v1/relayers/<relayer_id>/transactions/id`

Example request fetch relayer transaction by id:
[source,bash]
----
curl --location --request GET 'http://localhost:8080/api/v1/relayers/sepolia-example/transactions/47f440b3-f4ce-4441-9489-55fc83be12cf' \
--header 'x-api-key: example-123456'
----

Example response:
[source,json]
----
{
    "success": true,
    "data": {
        "id": "47f440b3-f4ce-4441-9489-55fc83be12cf",
        "hash": "0xa5759c99e99a1fc3b6e66bca75688659d583ee2556c7d185862dc8fcdaa4d5d7",
        "status": "confirmed",
        "created_at": "2025-02-26T13:28:46.838812+00:00",
        "sent_at": "2025-02-26T13:28:48.838812+00:00",
        "confirmed_at": "2025-02-26T13:28:55.838812+00:00",
        "gas_price": 35843464006,
        "gas_limit": 21000,
        "nonce": 0,
        "value": "0x1",
        "from": "0xc834dcdc9a074dbbadcc71584789ae4b463db116",
        "to": "0x5e87fD270D40C47266B7E3c822f4a9d21043012D",
        "relayer_id": "sepolia-example"
    },
    "error": null
}
----


==== Get transaction by nonce
Request: `GET http://localhost:8080/api/v1/relayers/<relayer_id>/transactions/by-nonce/0`

Example request fetch relayer transaction by nonce:
[source,bash]
----
curl --location --request GET 'http://localhost:8080/api/v1/relayers/sepolia-example/transactions/by-nonce/0' \
--header 'x-api-key: example-123456'
----

Example response:
[source,json]
----
{
    "success": true,
    "data": {
        "id": "47f440b3-f4ce-4441-9489-55fc83be12cf",
        "hash": "0xa5759c99e99a1fc3b6e66bca75688659d583ee2556c7d185862dc8fcdaa4d5d7",
        "status": "confirmed",
        "created_at": "2025-02-26T13:28:46.838812+00:00",
        "sent_at": "2025-02-26T13:28:48.838812+00:00",
        "confirmed_at": "2025-02-26T13:28:55.838812+00:00",
        "gas_price": 35843464006,
        "gas_limit": 21000,
        "nonce": 0,
        "value": "0x1",
        "from": "0xc834dcdc9a074dbbadcc71584789ae4b463db116",
        "to": "0x5e87fD270D40C47266B7E3c822f4a9d21043012D",
        "relayer_id": "sepolia-example"
    },
    "error": null
}
----
=======
[#evm_api_examples]
==== EVM example calls
>>>>>>> 6bf639bb
<|MERGE_RESOLUTION|>--- conflicted
+++ resolved
@@ -21,26 +21,6 @@
 
 NOTE: `relayer_id` is the name given to a relayer configuration in `./config/config.json` file.
 
-<<<<<<< HEAD
-=======
-The payload should follow the format:
-[source,json]
-----
-{
-  "jsonrpc": "2.0",
-  "id": <id>,
-  "method": "<method_name>",
-  "params": {
-    <parameter_list>
-  }
-}
-----
-
-Where:
-- `method_name` - method to invoke. Please check sections bellow for available methods
-- `id` - unique id, used to correlate request to response
-- `parameter_list` - list of parameters required by chosen method
->>>>>>> 6bf639bb
 
 == Environments
 - Solana
@@ -406,10 +386,6 @@
   "method": "signAndSendTransaction",
   "params": {
     "transaction": "AQAAAAAAAAAAAAAAAAAAAAAAAAAAAAAAAAAAAAAAAAAAAAAAAAAAAAAAAAAAAAAAAAAAAAAAAAAAAAAAAAAAAAABAAEDpNhTBS0w2fqEkg0sAghld4KIZNFW3kt5Co2TA75icpEAAAAAAAAAAQAAAAAAAAAAAAAAAAAAAAAAAAAAAAAAAAAAAAAAAAAAAAAAAAAAAAAAAAAAAAAAAAAAAAAAAAAA/bKmYrYtPWWI7zwiXWqAC5iFnkAkRL2D8s6lPkoJJokBAgIAAQwCAAAAQEIPAAAAAAA="
-<<<<<<< HEAD
-=======
-
->>>>>>> 6bf639bb
   },
   "id": 5
 }'
@@ -503,7 +479,6 @@
 [#evm_api]
 === EVM
 
-<<<<<<< HEAD
 
 [cols="1,1,1,2"]
 |===
@@ -682,9 +657,4 @@
         "relayer_id": "sepolia-example"
     },
     "error": null
-}
-----
-=======
-[#evm_api_examples]
-==== EVM example calls
->>>>>>> 6bf639bb
+}