--- conflicted
+++ resolved
@@ -1,10 +1,6 @@
 # Generate Documentation
 
-<<<<<<< HEAD
-- To generate documentation locally, run the following command
-=======
 - To generate rust documentation locally, run the following command
->>>>>>> 6d5c5b17
 
   - In separate terminal from root of the repo run:
 
