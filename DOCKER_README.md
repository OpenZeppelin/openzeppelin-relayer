--- conflicted
+++ resolved
@@ -1,10 +1,5 @@
 # OpenZeppelin Relayer
 
-<<<<<<< HEAD
-=======
-> ⚠️ This software is in alpha. Use in production environments at your own risk.
-
->>>>>>> 784e89fa
 This relayer service enables interaction with blockchain networks through transaction submissions. It offers multi-chain support and an extensible architecture for adding new chains.
 
 [User Docs](https://docs.openzeppelin.com/relayer/) | [Quickstart](https://docs.openzeppelin.com/relayer/quickstart)
