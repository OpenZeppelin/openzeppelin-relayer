--- conflicted
+++ resolved
@@ -278,7 +278,13 @@
 cargo test integration
 ```
 
-<<<<<<< HEAD
+
+> :warning: Debian/Ubuntu: If you encounter OpenSSL build errors, install the required packages:
+
+```bash
+sudo apt-get update && sudo apt-get install -y pkg-config libssl-dev
+```
+
 #### Run tests against Redis
 
 1. You can start a Redis instance using the following command:
@@ -296,13 +302,7 @@
 
 ```bash
 cargo test your_test_regex -- --test-threads=1
-=======
-> :warning: Debian/Ubuntu: If you encounter OpenSSL build errors, install the required packages:
-
-```bash
-sudo apt-get update && sudo apt-get install -y pkg-config libssl-dev
->>>>>>> 07b795a2
-```
+
 
 ### Config files
 
