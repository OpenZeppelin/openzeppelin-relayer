--- conflicted
+++ resolved
@@ -71,6 +71,8 @@
   cp config/config.example.json config/config.json
   ```
 
+Create `config/keys/local-signer.json` and make sure to update this file with the correct values. Check the sample file `config/keys/local-signer.example.json`.
+
 Update `.env` file with the correct values
 
 ### Starting Redis manually (without docker compose)
@@ -87,7 +89,6 @@
 
 Install dependencies:
 
-<<<<<<< HEAD
   ```sh
   cargo build
   ```
@@ -100,13 +101,6 @@
 ### Running services with docker compose
 
 Run the following command to start the services:
-=======
-- Create `config/config.json` and make sure to update `config/config.json` file with the correct values. Check the sample example `config/config.example.json`.
-
-- Create `config/keys/local-signer.json` and make sure to update `config/keys/local-signer.json` file with the correct values. Check the sample example `config/keys/local-signer.example.json`.
-
-- Run the following command to start the services:
->>>>>>> 21f798fc
 
   ```sh
   docker-compose up -d
@@ -114,35 +108,7 @@
 
  > Note: By default docker compose command uses Dockerfile.development to build the image. If you want to use Dockerfile.production, you can use the following command: `DOCKERFILE=Dockerfile.production docker-compose up`.
 
-<<<<<<< HEAD
 Make sure the containers are running without any restarts/issues:
-=======
-- Make sure the containers are running without any restarts/issues:
-
-  ```sh
-  docker ps -a
-  ```
-
-- To stop the services, run the following command:
-
-  ```sh
-  docker-compose down
-  ```
-
-- To check the logs of the services/containers, run the following command:
-
-  ```sh
-  docker compose logs -f
-  ```
-
-  ```sh
-  # for individual container
-  docker logs -f <container_name>
-  ```
-
-## Documentation
->>>>>>> 21f798fc
-
   ```sh
   docker ps -a
   ```
@@ -162,4 +128,4 @@
   ```sh
   # for individual container
   docker logs -f <container_name>
-  ```
+  ```