# OpenZeppelin Relayer

[![codecov](https://codecov.io/gh/OpenZeppelin/openzeppelin-relayer/graph/badge.svg?token=HKHIQNSJ6H)](https://codecov.io/gh/OpenZeppelin/openzeppelin-relayer)
[![OpenSSF Scorecard](https://api.securityscorecards.dev/projects/github.com/OpenZeppelin/openzeppelin-relayer/badge)](https://api.securityscorecards.dev/projects/github.com/OpenZeppelin/openzeppelin-relayer)
[![License: AGPL v3](https://img.shields.io/badge/License-AGPL_v3-blue.svg)](https://www.gnu.org/licenses/agpl-3.0)
[![CLA Assistant](https://github.com/OpenZeppelin/openzeppelin-relayer/actions/workflows/cla.yml/badge.svg)](https://github.com/OpenZeppelin/openzeppelin-relayer/actions/workflows/cla.yml)
[![CI](https://github.com/OpenZeppelin/openzeppelin-relayer/actions/workflows/ci.yaml/badge.svg)](https://github.com/OpenZeppelin/openzeppelin-relayer/actions/workflows/ci.yaml)
[![Release Workflow](https://github.com/OpenZeppelin/openzeppelin-relayer/actions/workflows/release-please.yml/badge.svg)](https://github.com/OpenZeppelin/openzeppelin-relayer/actions/workflows/release-please.yml)


> :warning: This software is in alpha. Use in production environments at your own risk.

This relayer service enables interaction with blockchain networks through transaction submissions. It offers multi-chain support and an extensible architecture for adding new chains.

[User Docs](https://docs.openzeppelin.com/relayer/) | [Quickstart](https://docs.openzeppelin.com/relayer/quickstart)

## Features

- **Multi-Chain Support**: Interact with multiple blockchain networks, including Solana and EVM-based chains.
- **Transaction Relaying**: Submit transactions to supported blockchain networks efficiently.
- **Transaction Signing**: Securely sign transactions using configurable key management.
- **Transaction Fee Estimation**: Estimate transaction fees for better cost management.
- **Solana Gasless Transactions**: Support for gasless transactions on Solana, enabling users to interact without transaction fees.
- **Transaction Nonce Management**: Handle nonce management to ensure transaction order.
- **Transaction Status Monitoring**: Track the status of submitted transactions.
- **SDK Integration**: Easily interact with the relayer through our companion JavaScript/TypeScript SDK.
- **Extensible Architecture**: Easily add support for new blockchain networks.
- **Configurable Network Policies**: Define and enforce network-specific policies for transaction processing.
- **Metrics and Observability**: Monitor application performance using Prometheus and Grafana.
- **Docker Support**: Deploy the relayer using Docker for both development and production environments.
- **Relayer Plugins**: Extend the relayer functionality through TypeScript functions.

## Supported networks

- Solana
<<<<<<< HEAD
- EVM (🚧 Partial support)
- Stellar (🚧 Partial support)
- Midnight (🚧 Partial support)
=======
- EVM
- Stellar
>>>>>>> 784e89fa

> For details about current development status and upcoming features, check our [Project Roadmap](https://docs.openzeppelin.com/relayer/roadmap).

## For users

### Installation

View the [Installation](https://docs.openzeppelin.com/relayer#getting_started) documentation for detailed information. For a quicker introduction, check out the [Quickstart](https://docs.openzeppelin.com/relayer/quickstart) guide.

### Usage

View the [Usage](https://docs.openzeppelin.com/relayer#running_the_relayer) documentation for more information.

### Examples

The repository includes several ready-to-use examples to help you get started with different configurations:

| Example                                                      | Description                               |
| ------------------------------------------------------------ | ----------------------------------------- |
| [`basic-example`](./examples/basic-example/)                 | Simple setup with Redis                   |
| [`basic-example-logging`](./examples/basic-example-logging/) | Configuration with file-based logging     |
| [`basic-example-metrics`](./examples/basic-example-metrics/) | Setup with Prometheus and Grafana metrics |
| [`vault-secret-signer`](./examples/vault-secret-signer/) | Using HashiCorp Vault for key management |
| [`vault-transit-signer`](./examples/vault-transit-signer/) | Using Vault Transit for secure signing |
| [`evm-turnkey-signer`](./examples/evm-turnkey-signer/) | Using Turnkey Signer for EVM secure signing |
| [`solana-turnkey-signer`](./examples/solana-turnkey-signer/) | Using Turnkey Signer for Solana secure signing |
| [`solana-google-cloud-kms-signer`](./examples/solana-google-cloud-kms-signer/) | Using Google Cloud KMS Signer for Solana secure signing |


Each example includes:

- A README with step-by-step instructions
- Docker Compose configuration
- Required configuration files

## For Developers

### Technical Overview

The OpenZeppelin Relayer is built using Actix-web and provides HTTP endpoints for transaction submission, in-memory repository implementations, and configurable network policies.

The following diagram illustrates the architecture of the relayer service, highlighting key components and their interactions.

```mermaid
%%{init: {
    'theme': 'base',
    'themeVariables': {
        'background': '#ffffff',
        'mainBkg': '#ffffff',
        'primaryBorderColor': '#cccccc'
    }
}}%%
flowchart TB
    subgraph "Clients"
        client[API/SDK]
    end

    subgraph "OpenZeppelin Relayer"
        subgraph "API Layer"
            api[API Routes & Controllers]
            middleware[Middleware]
            plugins[Relayer Plugins]
        end

        subgraph "Domain Layer"
            domain[Domain Logic]
            relayer[Relayer Services]
            policies[Policy Enforcement]
        end

        subgraph "Infrastructure"
            repositories[Repositories]
            jobs[Job Queue System]
            signer[Signer Services]
            provider[Network Providers]
        end

        subgraph "Services Layer"
            transaction[Transaction Services]
            vault[Vault Services]
            webhook[Webhook Notifications]
            monitoring[Monitoring & Metrics]
        end

        subgraph "Configuration"
            config_files[Config Files]
            env_vars[Environment Variables]
        end
    end

    subgraph "External Systems"
        blockchain[Blockchain Networks]
        redis[Redis]
        vault_ext[HashiCorp Vault]
        metrics[Prometheus/Grafana]
        notification[Notification Services]
    end

    %% Client connections
    client -- "HTTP Requests" --> api

    %% API Layer connections
    api -- "Processes requests" --> middleware
    middleware -- "Validates & routes" --> domain
    middleware -- "Invokes" --> plugins

    %% Domain Layer connections
    domain -- "Uses" --> relayer
    domain -- "Enforces" --> policies
    relayer -- "Processes" --> transaction
    plugins -- "Uses" --> relayer

    %% Services Layer connections
    transaction -- "Signs with" --> signer
    transaction -- "Connects via" --> provider
    transaction -- "Queues jobs" --> jobs
    webhook -- "Notifies" --> notification
    monitoring -- "Collects" --> metrics
    signer -- "May use" --> vault

    %% Infrastructure connections
    repositories -- "Stores data" --> redis
    jobs -- "Processes async" --> redis
    vault -- "Secrets management" --> vault_ext
    provider -- "Interacts with" --> blockchain

    %% Configuration connections
    config_files -- "Configures" --> domain
    env_vars -- "Configures" --> domain

    %% Styling
    classDef apiClass fill:#f9f,stroke:#333,stroke-width:2px
    classDef domainClass fill:#bbf,stroke:#333,stroke-width:2px
    classDef infraClass fill:#bfb,stroke:#333,stroke-width:2px
    classDef serviceClass fill:#fbf,stroke:#333,stroke-width:2px
    classDef configClass fill:#fbb,stroke:#333,stroke-width:2px
    classDef externalClass fill:#ddd,stroke:#333,stroke-width:1px

    class api,middleware,plugins apiClass
    class domain,relayer,policies domainClass
    class repositories,jobs,signer,provider infraClass
    class transaction,vault,webhook,monitoring serviceClass
    class config_files,env_vars configClass
    class blockchain,redis,vault_ext,metrics,notification externalClass
```

### Project Structure

The project follows a standard Rust project layout:

```sh
openzeppelin-relayer/
├── src/
│   ├── api/              # Route and controllers logic
│   ├── bootstrap/        # Service initialization logic
│   ├── config/           # Configuration logic
│   ├── constants/        # Constant values used in the system
│   ├── domain/           # Domain logic
│   ├── jobs/             # Asynchronous processing logic (queueing)
│   ├── logging/          # Logs File rotation logic
│   ├── metrics/          # Metrics logic
│   ├── models/           # Data structures and types
│   ├── repositories/     # Configuration storage
│   ├── services/         # Services logic
│   ├── plugins/          # Relayer plugins
│   └── utils/            # Helper functions
│
├── config/               # Configuration files
├── tests/                # Integration tests
├── docs/                 # Documentation
├── scripts/              # Utility scripts
├── examples/             # Configuration examples
├── helpers/              # Rust helper scripts
└── ... other root files (Cargo.toml, README.md, etc.)
```

### Prerequisites

- Docker
- Rust
- Redis
- [Sodium](https://doc.libsodium.org/)
- [Node.js + Typescript + ts-node](https://nodejs.org/) (v20+) for plugins.

### Setup

To get started, clone the repository:

```sh
git clone https://github.com/openzeppelin/openzeppelin-relayer
cd openzeppelin-relayer
```

Run the following commands to install pre-commit hooks:

- Install pre-commit hooks:

  ```bash
  pip install pre-commit
  pre-commit install --install-hooks -t commit-msg -t pre-commit -t pre-push
  ```

  > :warning: If you encounter issues with pip, consider using [pipx](https://pipx.pypa.io/stable/installation/) for a global installation.

- Install the toolchain:

  ```sh
  rustup component add rustfmt
  ```

### Install Sodium

- Install stable libsodium version from [here](https://download.libsodium.org/libsodium/releases/).
- Follow steps to install libsodium from the [libsodium installation guide](https://doc.libsodium.org/installation).

### Install Node.js

- Install Node.js from [here](https://nodejs.org/).
- Install Typescript and ts-node:

  ```bash
  npm install -g typescript ts-node
  ```

### Run Tests

To run tests, use the following commands:

```bash
cargo test
cargo test properties
cargo test integration
```

### Config files

Create `config/config.json` file. You can use `config/config.example.json` as a starting point:

```sh
cp config/config.example.json config/config.json
```

Refer to the [Configuration References](https://docs.openzeppelin.com/relayer#configuration_references) section for a complete list of configuration options.

Create `.env` with correct values according to your needs from `.env.example` file as a starting point:

```sh
cp .env.example .env
```

### Creating a Signer

To create a new signer keystore, use the provided key generation tool:

```sh
cargo run --example create_key -- \
    --password DEFINE_YOUR_PASSWORD \
    --output-dir config/keys \
    --filename local-signer.json
```

Then update the `KEYSTORE_PASSPHRASE` field in your `.env` file with the password you used in the key creation example.

The tool supports the following options:

- `--password`: Required. Must contain at least:
  - 12 characters
  - One uppercase letter
  - One lowercase letter
  - One number
  - One special character
- `--output-dir`: Directory for the keystore file (creates if not exists)
- `--filename`: Optional. Uses timestamp-based name if not provided
- `--force`: Optional. Allows overwriting existing files

Example with all options:

```sh
cargo run --example create_key -- \
    --password "YourSecurePassword123!" \
    --output-dir config/keys \
    --filename local-signer.json \
    --force
```

### Configure Webhook URL

`/config/config.json` file is partially pre-configured. You need to specify the webhook URL that will receive updates from the relayer service.

For simplicity, visit [Webhook.site](https://webhook.site), copy your unique URL, and then update the notifications[0].url field in `config/config.json` with this value.

### Configure Webhook Signing Key

To sign webhook notification payloads, populate the `WEBHOOK_SIGNING_KEY` entry in the `.env` file.

For development purposes, you can generate the signing key using:

```bash
cargo run --example generate_uuid
```

> Note: Alternatively, you can use any online UUID generator.

Copy the generated UUID and update the `WEBHOOK_SIGNING_KEY` entry in the `.env` file.

### Configure API Key

Generate an API key signing key for development purposes using:

```bash
cargo run --example generate_uuid
# or run this command to generate a UUID
# uuidgen
```

> Note: Alternatively, you can use any online UUID generator.

Copy the generated UUID and update the `API_KEY` entry in the `.env` file.

### Starting Redis manually (without docker compose)

You can start Redis in one of two ways:

A. _Expose to Host Only_

Use this if only your host machine needs direct access to Redis (e.g., for local testing with redis-cli).

```bash
docker run -d \
  --name redis \
  -p 6379:6379 \
  redis:latest
```

`-p 6379:6379` binds the container port to your localhost on the same port.

B. _Connect with Other Containers via Custom Network_

Use this if relayer container need to talk to Redis.

```sh
docker run -d \
  --name redis \
  --network relayer-net \
  redis:latest
```

`--network relayer-net` attaches Redis to the network you created in step 1.

> Note: Make sure to create a dedicated network for the relayer and Redis containers to communicate. You can create a network using the following command `docker network create relayer-net`.

## Configure a plugin

In order to create and run plugins please follow the [Plugins README](./plugins/README.md) file instructions.

## Running the relayer locally

Install dependencies:

```sh
cargo build
```

Run relayer:

```sh
cargo run
```

## Test the Relayer

The service is available at `http://localhost:8080/api/v1`

```bash
curl -X GET http://localhost:8080/api/v1/relayers \
  -H "Content-Type: application/json" \
  -H "AUTHORIZATION: Bearer YOUR_API_KEY"
```

### Running services with docker compose

If you use `docker-compose` over `docker compose` please read [Compose V1 vs Compose V2](#compose-v1-vs-compose-v2) section.

Based on your `.env` file, docker compose may or may not start the metrics server ( within relayer app container), prometheus and grafana.

> Note: If you want to start the metrics server, prometheus and grafana, make sure to set `METRICS_ENABLED=true` in your `.env` file.

If you want to start the services using [make](./Makefile.toml) target, you can use the following command to start the services:

```sh
cargo make docker-compose-up
```

> Note: By default docker compose command uses Dockerfile.development to build the image. If you want to use Dockerfile.production, you can set: `DOCKERFILE=Dockerfile.production` before running `cargo make docker-compose-up`.

We have a [make](./Makefile.toml) target to start the services with docker compose with metrics profile based on your `.env` file. For metrics server you will need to make sure `METRICS_ENABLED=true` is set in your `.env` file. If you want to start the services directly using docker compose, you can use the following command:

```sh
# without metrics profile ( METRICS_ENABLED=false by default )
# will only start the relayer app container and redis container
docker compose up -d
# or with metrics profile ( METRICS_ENABLED=true in .env file )
# docker compose --profile metrics up -d
```

Make sure the containers are running without any restarts/issues:

```sh
docker ps -a
```

To stop the services, run the following command:

```sh
cargo make docker-compose-down
# or
# using docker compose without make target
# without metrics profile
# docker compose down
# or with metrics profile
# docker compose --profile metrics down
```

To check the logs of the services/containers, run the following command:

```sh
docker compose logs -f
```

## Compose V1 vs Compose V2

- If you use `docker-compose` command, it will use Compose V1 by default which is deprecated. We recommend using `docker compose` command.
- You can read more about the differences between Compose V1 and Compose V2 [here](https://docs.docker.com/compose/intro/history/).
- You can also check out the issue [here](https://github.com/OpenZeppelin/openzeppelin-relayer/issues/64).

## Documentation

- Pre-requisites:

  - You need `antora` `site-generator` and `mermaid` extension to generate the documentation.

  - You can directly install these dependencies by running `cd docs && npm i --include dev`. If you want to install them manually, you can follow the steps mentioned below.
  - Install `antora` locally, you can follow the steps mentioned [here](https://docs.antora.org/antora/latest/install/install-antora/#install-dir), if you already have you can skip this step.
    > Note: If you want to install globally, you can run:
    >
    > `npm install -g @antora/cli@3.1 @antora/site-generator@3.1 @sntke/antora-mermaid-extension`
  - Verify the installation by running `antora --version` or by running `npx antora --version` if you installed it locally.

- To generate documentation locally, run the following command:

  ```sh
  cargo make rust-antora
  ```

- Site will be generated in `docs/build/site/openzeppelin_relayer/<version>/` directory.

- To view the documentation, open the `docs/build/site/openzeppelin_relayer/<version>/index.html` in your browser.

## Observability

- Currently we support logs and metrics ( uses prometheus and grafana) for the relayer server.

### Logs

- For logs, our app defaults to writing logs to stdout/console. You can also configure it to write logs to a file path by setting `LOG_MODE` to `file`. See [docker compose file](./docker-compose.yaml) for more details.

### Metrics

- Metrics server is started on port `8081` by default, which collects the metrics from the relayer server.

  - Exposes list of metrics on the `/metrics` endpoint.

    > Note: By default, we don't map this port to the host machine. If you want to access the metrics server from the host machine, you can update the `docker-compose.yaml` file.

  - Exposes `/debug/metrics/scrape` endpoint for prometheus to scrape metrics.

- To view prometheus metrics in a UI, you can use `http://localhost:9090` on your browser.

- To view grafana dashboard, you can use `http://localhost:3000` on your browser.

## Contributing

We welcome contributions from the community! Here's how you can get involved:

1. Fork the repository
2. Create your feature branch
3. Commit your changes
4. Push to the branch
5. Create a Pull Request

If you are looking for a good place to start, find a good first issue [here](https://github.com/openzeppelin/openzeppelin-relayer/issues?q=is%3Aissue%20is%3Aopen%20label%3Agood-first-issue).

You can open an issue for a [bug report](https://github.com/openzeppelin/openzeppelin-relayer/issues/new?assignees=&labels=T-bug%2CS-needs-triage&projects=&template=bug.yml), [feature request](https://github.com/openzeppelin/openzeppelin-relayer/issues/new?assignees=&labels=T-feature%2CS-needs-triage&projects=&template=feature.yml), or [documentation request](https://github.com/openzeppelin/openzeppelin-relayer/issues/new?assignees=&labels=T-documentation%2CS-needs-triage&projects=&template=docs.yml).

You can find more details in our [Contributing](CONTRIBUTING.md) guide.

Please read our [Code of Conduct](CODE_OF_CONDUCT.md) and check the [Security Policy](SECURITY.md) for reporting vulnerabilities.

## License

This project is licensed under the GNU Affero General Public License v3.0 - see the [LICENSE](LICENSE) file for details.

## Security

For security concerns, please refer to our [Security Policy](SECURITY.md).

## Get Help

If you have any questions, first see if the answer to your question can be found in the [User Documentation](https://docs.openzeppelin.com/relayer/).

If the answer is not there:

- Join the [Telegram](https://t.me/openzeppelin_tg/2) to get help, or
- Open an issue with [the bug](https://github.com/openzeppelin/openzeppelin-relayer/issues/new?assignees=&labels=T-bug%2CS-needs-triage&projects=&template=bug.yml)

We encourage you to reach out with any questions or feedback.

## Maintainers

See [CODEOWNERS](CODEOWNERS) file for the list of project maintainers.<|MERGE_RESOLUTION|>--- conflicted
+++ resolved
@@ -6,7 +6,6 @@
 [![CLA Assistant](https://github.com/OpenZeppelin/openzeppelin-relayer/actions/workflows/cla.yml/badge.svg)](https://github.com/OpenZeppelin/openzeppelin-relayer/actions/workflows/cla.yml)
 [![CI](https://github.com/OpenZeppelin/openzeppelin-relayer/actions/workflows/ci.yaml/badge.svg)](https://github.com/OpenZeppelin/openzeppelin-relayer/actions/workflows/ci.yaml)
 [![Release Workflow](https://github.com/OpenZeppelin/openzeppelin-relayer/actions/workflows/release-please.yml/badge.svg)](https://github.com/OpenZeppelin/openzeppelin-relayer/actions/workflows/release-please.yml)
-
 
 > :warning: This software is in alpha. Use in production environments at your own risk.
 
@@ -33,14 +32,9 @@
 ## Supported networks
 
 - Solana
-<<<<<<< HEAD
-- EVM (🚧 Partial support)
-- Stellar (🚧 Partial support)
-- Midnight (🚧 Partial support)
-=======
 - EVM
 - Stellar
->>>>>>> 784e89fa
+- Midnight (🚧 Partial support)
 
 > For details about current development status and upcoming features, check our [Project Roadmap](https://docs.openzeppelin.com/relayer/roadmap).
 
@@ -58,17 +52,16 @@
 
 The repository includes several ready-to-use examples to help you get started with different configurations:
 
-| Example                                                      | Description                               |
-| ------------------------------------------------------------ | ----------------------------------------- |
-| [`basic-example`](./examples/basic-example/)                 | Simple setup with Redis                   |
-| [`basic-example-logging`](./examples/basic-example-logging/) | Configuration with file-based logging     |
-| [`basic-example-metrics`](./examples/basic-example-metrics/) | Setup with Prometheus and Grafana metrics |
-| [`vault-secret-signer`](./examples/vault-secret-signer/) | Using HashiCorp Vault for key management |
-| [`vault-transit-signer`](./examples/vault-transit-signer/) | Using Vault Transit for secure signing |
-| [`evm-turnkey-signer`](./examples/evm-turnkey-signer/) | Using Turnkey Signer for EVM secure signing |
-| [`solana-turnkey-signer`](./examples/solana-turnkey-signer/) | Using Turnkey Signer for Solana secure signing |
+| Example                                                                        | Description                                             |
+| ------------------------------------------------------------------------------ | ------------------------------------------------------- |
+| [`basic-example`](./examples/basic-example/)                                   | Simple setup with Redis                                 |
+| [`basic-example-logging`](./examples/basic-example-logging/)                   | Configuration with file-based logging                   |
+| [`basic-example-metrics`](./examples/basic-example-metrics/)                   | Setup with Prometheus and Grafana metrics               |
+| [`vault-secret-signer`](./examples/vault-secret-signer/)                       | Using HashiCorp Vault for key management                |
+| [`vault-transit-signer`](./examples/vault-transit-signer/)                     | Using Vault Transit for secure signing                  |
+| [`evm-turnkey-signer`](./examples/evm-turnkey-signer/)                         | Using Turnkey Signer for EVM secure signing             |
+| [`solana-turnkey-signer`](./examples/solana-turnkey-signer/)                   | Using Turnkey Signer for Solana secure signing          |
 | [`solana-google-cloud-kms-signer`](./examples/solana-google-cloud-kms-signer/) | Using Google Cloud KMS Signer for Solana secure signing |
-
 
 Each example includes:
 
