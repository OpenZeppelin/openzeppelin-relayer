--- conflicted
+++ resolved
@@ -61,17 +61,12 @@
 | [`evm-turnkey-signer`](./examples/evm-turnkey-signer/)                               | Using Turnkey Signer for EVM secure signing             |
 | [`solana-turnkey-signer`](./examples/solana-turnkey-signer/)                         | Using Turnkey Signer for Solana secure signing          |
 | [`solana-google-cloud-kms-signer`](./examples/solana-google-cloud-kms-signer/)       | Using Google Cloud KMS Signer for Solana secure signing |
-<<<<<<< HEAD
-| [`network-configuration-config-file`](./examples/network-configuration-config-file/) | Using Custom network configuration via config file      |
-| [`network-configuration-json-file`](./examples/network-configuration-json-file/)     | Using Custom network configuration via json file        |
-=======
 | [`stellar-gcp-kms-signer`](./examples/stellar-gcp-kms-signer/)                       | Using Google Cloud KMS Signer for Stellar secure signing |
 | [`evm-cdp-signer`](./examples/evm-cdp-signer/)                                       | Using CDP Signer for EVM secure signing                 |
 | [`network-configuration-config-file`](./examples/network-configuration-config-file/) | Using Custom network configuration via config file      |
 | [`network-configuration-json-file`](./examples/network-configuration-json-file/)     | Using Custom network configuration via json file        |
 
 
->>>>>>> 093203b8
 
 Each example includes:
 
